(*
 * Throughout the implementation we use consistent naming conventions for
 * syntactic elements, associated with the types defined here and in a few
 * other places:
 *
 *   x : var
 *   v : value
 *   e : instrr
 *   f : func
 *   m : module_
 *
 *   t : value_type
 *   s : func_type
 *   c : context / config
 *
 * These conventions mostly follow standard practice in language semantics.
 *)

open Types


(* Operators *)

module IntOp =
struct
  type unop = Clz | Ctz | Popcnt
  type binop = Add | Sub | Mul | DivS | DivU | RemS | RemU
             | And | Or | Xor | Shl | ShrS | ShrU | Rotl | Rotr
  type testop = Eqz
  type relop = Eq | Ne | LtS | LtU | LeS | LeU | GtS | GtU | GeS | GeU
  type cvtop = ExtendSI32 | ExtendUI32 | WrapI64
             | TruncSF32 | TruncUF32 | TruncSF64 | TruncUF64
             | ReinterpretFloat
end

module FloatOp =
struct
  type unop = Neg | Abs | Ceil | Floor | Trunc | Nearest | Sqrt
  type binop = Add | Sub | Mul | Div | Min | Max | CopySign
  type testop
  type relop = Eq | Ne | Lt | Le | Gt | Ge
  type cvtop = ConvertSI32 | ConvertUI32 | ConvertSI64 | ConvertUI64
             | PromoteF32 | DemoteF64
             | ReinterpretInt
end

module I32Op = IntOp
module I64Op = IntOp
module F32Op = FloatOp
module F64Op = FloatOp

type unop = (I32Op.unop, I64Op.unop, F32Op.unop, F64Op.unop) Values.op
type binop = (I32Op.binop, I64Op.binop, F32Op.binop, F64Op.binop) Values.op
type testop = (I32Op.testop, I64Op.testop, F32Op.testop, F64Op.testop) Values.op
type relop = (I32Op.relop, I64Op.relop, F32Op.relop, F64Op.relop) Values.op
type cvtop = (I32Op.cvtop, I64Op.cvtop, F32Op.cvtop, F64Op.cvtop) Values.op

type 'a memop =
  {ty : value_type; align : int; offset : Memory.offset; sz : 'a option}
type loadop = (Memory.mem_size * Memory.extension) memop
type storeop = Memory.mem_size memop


(* Expressions *)

<<<<<<< HEAD
type var = int Source.phrase
type literal = Values.value Source.phrase
=======
type var = int32 Source.phrase
type literal = value Source.phrase
>>>>>>> cddb36bb

type instr = instr' Source.phrase
and instr' =
  | Unreachable                       (* trap unconditionally *)
  | Nop                               (* do nothing *)
  | Drop                              (* forget a value *)
  | Select                            (* branchless conditional *)
  | Block of instr list               (* execute in sequence *)
  | Loop of instr list                (* loop header *)
  | Br of int * var                   (* break to n-th surrounding label *)
  | BrIf of int * var                 (* conditional break *)
  | BrTable of int * var list * var   (* indexed break *)
  | Return                            (* break from function body *)
  | If of instr list * instr list     (* conditional *)
  | Call of var                       (* call function *)
  | CallIndirect of var               (* call function through table *)
  | GetLocal of var                   (* read local variable *)
  | SetLocal of var                   (* write local variable *)
  | TeeLocal of var                   (* write local variable and keep value *)
  | GetGlobal of var                  (* read global variable *)
  | SetGlobal of var                  (* write global variable *)
  | Load of loadop                    (* read memory at address *)
  | Store of storeop                  (* write memory at address *)
  | Const of literal                  (* constant *)
  | Unary of unop                     (* unary numeric operator *)
  | Binary of binop                   (* binary numeric operator *)
  | Test of testop                    (* numeric test *)
  | Compare of relop                  (* numeric comparison *)
  | Convert of cvtop                  (* conversion *)
  | CurrentMemory                     (* size of linear memory *)
  | GrowMemory                        (* grow linear memory *)


(* Globals & Functions *)

type const = instr list Source.phrase

type global = global' Source.phrase
and global' =
{
  gtype : global_type;
  value : const;
}

type func = func' Source.phrase
and func' =
{
  ftype : var;
  locals : value_type list;
  body : instr list;
}


(* Tables & Memories *)

type table = table' Source.phrase
and table' =
{
  ttype : table_type;
}

type memory = memory' Source.phrase
and memory' =
{
  mtype : memory_type;
}

type 'data segment = 'data segment' Source.phrase
and 'data segment' =
{
  index : var;
  offset : const;
  init : 'data;
}

type table_segment = var list segment
type memory_segment = string segment


(* Modules *)

type export_kind = export_kind' Source.phrase
and export_kind' = FuncExport | TableExport | MemoryExport | GlobalExport

type export = export' Source.phrase
and export' =
{
  name : string;
  ekind : export_kind;
  item : var;
}

type import_kind = import_kind' Source.phrase
and import_kind' =
  | FuncImport of var
  | TableImport of table_type
  | MemoryImport of memory_type
  | GlobalImport of global_type

type import = import' Source.phrase
and import' =
{
  module_name : string;
  item_name : string;
  ikind : import_kind;
}

type module_ = module_' Source.phrase
and module_' =
{
  types : Types.func_type list;
  globals : global list;
  tables : table list;
  memories : memory list;
  funcs : func list;
  start : var option;
  elems : var list segment list;
  data : string segment list;
  imports : import list;
  exports : export list;
}<|MERGE_RESOLUTION|>--- conflicted
+++ resolved
@@ -63,13 +63,8 @@
 
 (* Expressions *)
 
-<<<<<<< HEAD
-type var = int Source.phrase
+type var = int32 Source.phrase
 type literal = Values.value Source.phrase
-=======
-type var = int32 Source.phrase
-type literal = value Source.phrase
->>>>>>> cddb36bb
 
 type instr = instr' Source.phrase
 and instr' =
