--- conflicted
+++ resolved
@@ -96,12 +96,8 @@
 
 expr:
   ( nop )
-<<<<<<< HEAD
   ( block <name>? <expr>* )
-=======
-  ( block <name>? <expr>+ )
   ( select <expr> <expr> <expr> )
->>>>>>> 3e481289
   ( if_else <expr> <expr> <expr> )
   ( if <expr> <expr> )                           ;; = (if_else <expr> <expr> (nop))
   ( br_if <expr> <var> <expr>?)                  ;; = (if_else <expr> (br <var> <expr>?) (block <expr>? (nop)))
