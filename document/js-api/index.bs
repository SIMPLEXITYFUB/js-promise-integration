--- conflicted
+++ resolved
@@ -1489,7 +1489,6 @@
         1. If |ret|.\[[Type]] is <emu-const>throw</emu-const>, then:
             1. Let |type|, |payload| and |opaqueData| be the result of [=coerce a JavaScript exception|coercing the JavaScript exception=] |ret|.\[[Value]].
             1. [=WebAssembly/Throw=] with |type|, |payload| and |opaqueData|.
-<<<<<<< HEAD
         1. Otherwise,
             1. Let |prRet| be the result of [$PromiseResolve$]({{%Promise%}},|ret|.\[[Value]]).
             1. Assert: |prRet|.\[[Type]] is <emu-const>throw</emu-const> or <emu-const>normal</emu-const>.
@@ -1508,22 +1507,6 @@
                    1. Let |type|, |payload| and |opaqueData| be the result of [=coerce a JavaScript exception|coercing the JavaScript exception=] |ret|.\[[Value]].
                    1. [=WebAssembly/Throw=] with |type|, |payload| and |opaqueData|.
                 1. Otherwise, return the result of performing [=coerce a JavaScript return=] on |resultTypes| and |awaitResult|.
-=======
-        1. Otherwise, if [=list/size=] of |ret| is 1 and [$IsPromise$](|ret|.\[[Value]][0]):
-            1. Let |promise| be |ret|.\[[Value]][0].
-            1. Set the entry for |async_context| in |map| to [=paused=].
-            1. Let |awaitResult| be the result of performing [$Completion$]([$Await$](|promise|)).
-            1. Note: We only invoke [$Await$] if the call to |func| has returned a Promise object.
-            1. Note: This will suspend both this algorithm, and the WebAssembly function being invoked by the [=evaluate a Promising function=] algorithm. On return, |ret| will be either a normal completion or a throw completion.
-            1. If the entry for |async_context| in |map| is not [=paused=] then:
-                1. Perform [=throw a JavaScript exception=] with a {{SuspendError}}.
-            1. Otherwise, set the entry to [=active=].
-            1. If |awaitResult|.\[[Type]] is <emu-const>throw</emu-const>, then:
-               1. Let |type|, |payload| and |opaqueData| be the result of [=coerce a JavaScript exception|coercing the JavaScript exception=] |ret|.\[[Value]].
-               1. [=WebAssembly/Throw=] with |type|, |payload| and |opaqueData|.
-            1. Otherwise, return the result of performing [=coerce a JavaScript return=] on |resultTypes| and |awaitResult|.
-        1. Otherwise, return the result of performing [=coerce a JavaScript return=] on |resultTypes| and |ret|.
->>>>>>> ce7705ff
     1. Let |store| be the [=surrounding agent=]'s [=associated store=].
     1. Let (|store|, |funcaddr|) be [=func_alloc=](|store|, |functype|, |hostfunc|).
     1. Set the [=surrounding agent=]'s [=associated store=] to |store|.
