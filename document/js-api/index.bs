<pre class='metadata'>
Title: WebAssembly JavaScript Interface
Shortname: wasm-js-api
Group: wasm
Status: ED
Issue Tracking: GitHub https://github.com/WebAssembly/spec/issues
Level: 2
TR: https://www.w3.org/TR/wasm-js-api-2/
ED: https://webassembly.github.io/spec/js-api/
Editor: Ms2ger, w3cid 46309, Igalia
Repository: WebAssembly/spec
Markup Shorthands: css no, markdown yes
Abstract: This document provides an explicit JavaScript API for interacting with WebAssembly.
Prepare For TR: true
Date: now
</pre>

<pre class='biblio'>
{
  "WEBASSEMBLY": {
    "href": "https://webassembly.github.io/spec/core/",
    "title": "WebAssembly Core Specification",
    "publisher": "W3C WebAssembly Community Group",
    "status": "Draft"
  }
}
</pre>

<pre class="anchors">
urlPrefix: https://tc39.github.io/ecma262/; spec: ECMASCRIPT
    type: interface; for: ECMAScript
        text: ArrayBuffer; url: sec-arraybuffer-objects
    type: exception; for: ECMAScript
        text: Error; url: sec-error-objects
        text: NativeError; url: sec-nativeerror-constructors
        text: TypeError; url: sec-native-error-types-used-in-this-standard-typeerror
        text: RangeError; url: sec-native-error-types-used-in-this-standard-rangeerror
    type: dfn
        url: sec-returnifabrupt-shorthands
            text: !
            text: ?
        text: Type; url: sec-ecmascript-data-types-and-values
        text: current Realm; url: current-realm
        text: ObjectCreate; url: sec-objectcreate
        text: CreateBuiltinFunction; url: sec-createbuiltinfunction
        text: SetFunctionName; url: sec-setfunctionname
        text: SetFunctionLength; url: sec-setfunctionlength
        text: the Number value; url: sec-ecmascript-language-types-number-type
        text: is a Number; url: sec-ecmascript-language-types-number-type
        text: NumberToRawBytes; url: sec-numbertorawbytes
        text: Built-in Function Objects; url: sec-built-in-function-objects
        text: NativeError Object Structure; url: sec-nativeerror-object-structure
        text: CreateArrayFromList; url: sec-createarrayfromlist
        text: GetMethod; url: sec-getmethod
        text: IterableToList; url: sec-iterabletolist
        text: ToBigInt64; url: #sec-tobigint64
        text: BigInt; url: #sec-ecmascript-language-types-bigint-type
        text: MakeBasicObject; url: #sec-makebasicobject
        text: ℝ; url: #ℝ
        text: Built-in Function Objects; url: sec-built-in-function-objects
        text: NativeError Object Structure; url: sec-nativeerror-object-structure
        text: 𝔽; url: #𝔽
        text: ℤ; url: #ℤ
        text: SameValue; url: sec-samevalue
    type: abstract-op
        text: CreateMethodProperty; url: sec-createmethodproperty
urlPrefix: https://webassembly.github.io/spec/core/; spec: WebAssembly; type: dfn
    url: valid/modules.html#valid-module
        text: valid
        text: WebAssembly module validation
    text: module grammar; url: binary/modules.html#binary-module
    text: custom section; url: binary/modules.html#custom-section
    text: customsec; url: binary/modules.html#binary-customsec
    text: memory instance; url: exec/runtime.html#memory-instances
    text: table instance; url: exec/runtime.html#table-instances
    text: global instance; url: exec/runtime.html#global-instances
    text: trap; url: exec/runtime.html#syntax-trap
    url: exec/runtime.html#values
        text: WebAssembly value
        text: i64.const
        text: i32.const
        text: f32.const
        text: f64.const
        text: v128.const
        text: ref.null
        text: ref.i31
        text: ref.array
        text: ref.struct
        text: ref.func
        text: ref.host
        text: ref.extern
    text: function index; url: syntax/modules.html#syntax-funcidx
    text: function instance; url: exec/runtime.html#function-instances
    text: store_init; url: appendix/embedding.html#embed-store-init
    text: module_decode; url: appendix/embedding.html#embed-module-decode
    text: module_validate; url: appendix/embedding.html#embed-module-validate
    text: module_instantiate; url: appendix/embedding.html#embed-module-instantiate
    text: module_imports; url: appendix/embedding.html#embed-module-imports
    text: module_exports; url: appendix/embedding.html#embed-module-exports
    text: instance_export; url: appendix/embedding.html#embed-instance-export
    text: func_alloc; url: appendix/embedding.html#embed-func-alloc
    text: func_type; url: appendix/embedding.html#embed-func-type
    text: func_invoke; url: appendix/embedding.html#embed-func-invoke
    text: table_alloc; url: appendix/embedding.html#embed-table-alloc
    text: table_type; url: appendix/embedding.html#embed-table-type
    text: table_read; url: appendix/embedding.html#embed-table-read
    text: table_write; url: appendix/embedding.html#embed-table-write
    text: table_size; url: appendix/embedding.html#embed-table-size
    text: table_grow; url: appendix/embedding.html#embed-table-grow
    text: mem_alloc; url: appendix/embedding.html#embed-mem-alloc
    text: mem_type; url: appendix/embedding.html#embed-mem-type
    text: mem_read; url: appendix/embedding.html#embed-mem-read
    text: mem_write; url: appendix/embedding.html#embed-mem-write
    text: mem_size; url: appendix/embedding.html#embed-mem-size
    text: mem_grow; url: appendix/embedding.html#embed-mem-grow
    text: global_alloc; url: appendix/embedding.html#embed-global-alloc
    text: global_type; url: appendix/embedding.html#embed-global-type
    text: global_read; url: appendix/embedding.html#embed-global-read
    text: global_write; url: appendix/embedding.html#embed-global-write
    text: ref_type; url: appendix/embedding.html#embed-ref-type
    text: match_valtype; url: appendix/embedding.html#embed-match-valtype
    text: error; url: appendix/embedding.html#embed-error
    text: store; url: exec/runtime.html#syntax-store
    text: table type; url: syntax/types.html#syntax-tabletype
    text: table address; url: exec/runtime.html#syntax-tableaddr
    text: function address; url: exec/runtime.html#syntax-funcaddr
    text: memory address; url: exec/runtime.html#syntax-memaddr
    text: global address; url: exec/runtime.html#syntax-globaladdr
    text: tag address; url: exec/runtime.html#syntax-tagaddr
    text: struct address; url: exec/runtime.html#syntax-structaddr
    text: array address; url: exec/runtime.html#syntax-arrayaddr
    text: host address; url: exec/runtime.html#syntax-hostaddr
    text: extern address; url: exec/runtime.html#syntax-externaddr
    text: page size; url: exec/runtime.html#page-size
    url: syntax/types.html#syntax-numtype
        text: i32
        text: i64
        text: f32
        text: f64
    url: syntax/types.html#vector-types
        text: v128
    url: syntax/types.html#syntax-reftype
        text: reftype
        text: funcref
        text: exnref
        text: externref
        text: ref
    url: syntax/types.html#heap-types; for: heap-type
        text: extern
        text: func
        text: i31
        text: any
    url: syntax/values.html#syntax-float
        text: +∞
        text: −∞
        text: nan
        text: canon
        text: signif
    text: function element; url: exec/runtime.html#syntax-funcelem
    text: import component; url: syntax/modules.html#imports
    url: exec/runtime.html#syntax-externval
        text: external value
        for: external value
            text: tag
    text: host function; url: exec/runtime.html#syntax-hostfunc
    text: the instantiation algorithm; url: exec/modules.html#instantiation
    text: module; url: syntax/modules.html#syntax-module
    text: imports; url: syntax/modules.html#syntax-module
    text: import; url: syntax/modules.html#syntax-import
    url: syntax/types.html#external-types; for: external-type
        text: external type
        text: func
        text: table
        text: mem
        text: global
        for: externtype
            text: tag
    text: global type; url: syntax/types.html#syntax-globaltype
    url: syntax/types.html#syntax-mut
        text: var
        text: const
    text: address; url: exec/runtime.html#addresses
    text: signed_31; url: exec/numerics.html#aux-signed
    text: signed_32; url: exec/numerics.html#aux-signed
    text: memory.grow; url: exec/instructions.html#exec-memory-grow
    text: current frame; url: exec/conventions.html#exec-notation-textual
    text: module; for: frame; url: exec/runtime.html#syntax-frame
    text: memaddrs; for: moduleinst; url: exec/runtime.html#syntax-moduleinst
    text: signed_64; url: exec/numerics.html#aux-signed
    text: sequence; url: syntax/conventions.html#grammar-notation
    text: exception; for: tagtype/attribute; url: syntax/types.html#syntax-tagtype
urlPrefix: https://heycam.github.io/webidl/; spec: WebIDL
    type: dfn
        text: create a namespace object; url: create-a-namespace-object
<<<<<<< HEAD
urlPrefix: https://webassembly.github.io/js-types/js-api/; spec: WebAssembly JS API (JS Type Reflection)
    type: abstract-op; text: FromValueType; url: abstract-opdef-fromvaluetype
=======
urlPrefix: https://tc39.es/proposal-resizablearraybuffer/; spec: ResizableArrayBuffer proposal
    type: dfn
        text: handled; url: sec-hostresizearraybuffer
        text: IsFixedLengthArrayBuffer; url: sec-isfixedarraybuffer
        text: HostResizeArrayBuffer; url: sec-hostresizearraybuffer
>>>>>>> 5b85658c
</pre>

<pre class='link-defaults'>
spec:infra; type:dfn; text:list
spec:ecma-262; type:exception; for:ECMAScript; text:Error
spec:ecmascript; type:exception; for:ECMAScript; text:TypeError
spec:ecmascript; type:exception; for:ECMAScript; text:RangeError
spec:ecmascript; type:interface; for:ECMAScript; text:ArrayBuffer
spec:ecmascript; type:dfn; text:agent
spec:webidl; type:dfn; text:resolve
</pre>

<style>
emu-const {
    font-family: serif;
}
</style>

This API provides a way to access WebAssembly [[WEBASSEMBLY]] through a bridge to explicitly construct modules from JavaScript [[ECMASCRIPT]].

<h2 id="sample">Sample API Usage</h2>

<p><em>This section is non-normative.</em></p>

Given `demo.wat` (encoded to `demo.wasm`):

```lisp
(module
    (import "js" "import1" (func $i1))
    (import "js" "import2" (func $i2))
    (func $main (call $i1))
    (start $main)
    (func (export "f") (call $i2))
)
```

and the following JavaScript, run in a browser:

```javascript
var importObj = {js: {
    import1: () => console.log("hello,"),
    import2: () => console.log("world!")
}};
fetch('demo.wasm').then(response =>
    response.arrayBuffer()
).then(buffer =>
    WebAssembly.instantiate(buffer, importObj)
).then(({module, instance}) =>
    instance.exports.f()
);
```

<h2 id="notation">Notation</h2>

This specification depends on the Infra Standard. [[INFRA]]

The WebAssembly [=sequence=] type is equivalent to the [=list=] type defined there; values of one
are treated as values of the other transparently.

<h2 id="webassembly-storage">Internal storage</h2>

<h3 id="store">Interaction of the WebAssembly Store with JavaScript</h3>

Note: WebAssembly semantics are defined in terms of an abstract [=store=], representing the state of the WebAssembly abstract machine. WebAssembly operations take a store and return an updated store.

Each [=agent=] has an <dfn>associated store</dfn>. When a new agent is created, its associated store is set to the result of [=store_init=]().

Note: In this specification, no WebAssembly-related objects, memory or addresses can be shared among agents in an [=agent cluster=]. In a future version of WebAssembly, this may change.

Elements of the WebAssembly store may be <dfn>identified with</dfn> JavaScript values. In particular, each WebAssembly [=memory instance=] with a corresponding {{Memory}} object is identified with a JavaScript [=Data Block=]; modifications to this Data Block are identified to updating the agent's store to a store which reflects those changes, and vice versa.

<h3 id="object-caches">WebAssembly JS Object Caches</h3>

Note: There are several WebAssembly objects that may have a corresponding JavaScript object. The correspondence is stored in a per-agent mapping from WebAssembly [=address=]es to JavaScript objects.
This mapping is used to ensure that, for a given [=agent=], there exists at most one JavaScript object for a particular WebAssembly address. However, this property does not hold for shared objects.

Each [=agent=] is associated with the following [=ordered map=]s:
    * The <dfn>Memory object cache</dfn>, mapping [=memory address=]es to {{Memory}} objects.
    * The <dfn>Table object cache</dfn>, mapping [=table address=]es to {{Table}} objects.
    * The <dfn>Exported Function cache</dfn>, mapping [=function address=]es to [=Exported Function=] objects.
    * The <dfn>Exported GC Object cache</dfn>, mapping [=struct address=]es and [=array address=]es to [=Exported GC Object=] objects.
    * The <dfn>Global object cache</dfn>, mapping [=global address=]es to {{Global}} objects.
    * The <dfn>Tag object cache</dfn>, mapping [=tag addresses=] to {{Tag}} objects.
    * The <dfn>Host value cache</dfn>, mapping [=host address=]es to values.

<h2 id="webassembly-namespace">The WebAssembly Namespace</h2>

<pre class="idl">
dictionary WebAssemblyInstantiatedSource {
    required Module module;
    required Instance instance;
};

[Exposed=*]
namespace WebAssembly {
    boolean validate(BufferSource bytes);
    Promise&lt;Module> compile(BufferSource bytes);

    Promise&lt;WebAssemblyInstantiatedSource> instantiate(
        BufferSource bytes, optional object importObject);

    Promise&lt;Instance> instantiate(
        Module moduleObject, optional object importObject);
};
</pre>

<!--
Should we include notes describing what the functions do, as the HTML spec does? It could look like this:

Note:
  WebAssembly.validate(|bytes|) synchronously validates bytes of WebAssembly, returning true if the validation was successful.
  WebAssembly.compile(|bytes|) asynchronously validates and complies bytes of WebAssembly into a Module.
  WebAssembly.instantiate(|bytes|, |importObject|) asynchronously compiles and instantiates a WebAssembly module from bytes of source.
  The WebAssembly.instantiate(|moduleObject|, |importObject|) asynchronously instantiates a compiled module.
-->

<div algorithm>
  To <dfn>compile a WebAssembly module</dfn> from source bytes |bytes|, perform the following steps:
    1. Let |module| be [=module_decode=](|bytes|). If |module| is [=error=], return [=error=].
    1. If [=module_validate=](|module|) is [=error=], return [=error=].
    1. Return |module|.
</div>

<div algorithm>
  The <dfn method for="WebAssembly">validate(|bytes|)</dfn> method, when invoked, performs the following steps:
    1. Let |stableBytes| be a [=get a copy of the buffer source|copy of the bytes held by the buffer=] |bytes|.
    1. [=Compile a WebAssembly module|Compile=] |stableBytes| as a WebAssembly module and store the results as |module|.
    1. If |module| is [=error=], return false.
    1. Return true.
</div>

A {{Module}} object represents a single WebAssembly module. Each {{Module}} object has the following internal slots:

    * \[[Module]] : a WebAssembly [=/module=]
    * \[[Bytes]] : the source bytes of \[[Module]].

<div algorithm>
  To <dfn>construct a WebAssembly module object</dfn> from a module |module| and source bytes |bytes|, perform the following steps:

    1. Let |moduleObject| be a new {{Module}} object.
    1. Set |moduleObject|.\[[Module]] to |module|.
    1. Set |moduleObject|.\[[Bytes]] to |bytes|.
    1. Return |moduleObject|.
</div>

<div algorithm>
  To <dfn>asynchronously compile a WebAssembly module</dfn> from source bytes |bytes|, using optional [=task source=] |taskSource|, perform the following steps:

    1. Let |promise| be [=a new promise=].
    1. Run the following steps [=in parallel=]:
        1. [=compile a WebAssembly module|Compile the WebAssembly module=] |bytes| and store the result as |module|.
        1. [=Queue a task=] to perform the following steps. If |taskSource| was provided, queue the task on that task source.
            1. If |module| is [=error=], reject |promise| with a {{CompileError}} exception.
            1. Otherwise,
                1. [=Construct a WebAssembly module object=] from |module| and |bytes|, and let |moduleObject| be the result.
                1. [=Resolve=] |promise| with |moduleObject|.
    1. Return |promise|.
</div>

<div algorithm>
    The <dfn method for="WebAssembly">compile(|bytes|)</dfn> method, when invoked, performs the following steps:
    1. Let |stableBytes| be a [=get a copy of the buffer source|copy of the bytes held by the buffer=] |bytes|.
    1. [=Asynchronously compile a WebAssembly module=] from |stableBytes| and return the result.
</div>

<div algorithm="read-the-imports">
  To <dfn>read the imports</dfn> from a WebAssembly module |module| from imports object |importObject|, perform the following steps:
    1. If |module|.[=imports=] [=list/is empty|is not empty=], and |importObject| is undefined, throw a {{TypeError}} exception.
    1. Let |imports| be « ».
    1. [=list/iterate|For each=] (|moduleName|, |componentName|, |externtype|) of [=module_imports=](|module|),
        1. Let |o| be [=?=] [$Get$](|importObject|, |moduleName|).
        1. If [=Type=](|o|) is not Object, throw a {{TypeError}} exception.
        1. Let |v| be [=?=] [$Get$](|o|, |componentName|).
        1. If |externtype| is of the form [=external-type/func=] |functype|,
            1. If [$IsCallable$](|v|) is false, throw a {{LinkError}} exception.
            1. If |v| has a \[[FunctionAddress]] internal slot, and therefore is an [=Exported Function=],
                1. Let |funcaddr| be the value of |v|'s \[[FunctionAddress]] internal slot.
            1. Otherwise,
                1. [=Create a host function=] from |v| and |functype|, and let |funcaddr| be the result.
                1. Let |index| be the number of external functions in |imports|. This value |index| is known as the <dfn>index of the host function</dfn> |funcaddr|.
            1. Let |externfunc| be the [=external value=] [=external value|func=] |funcaddr|.
            1. [=list/Append=] |externfunc| to |imports|.
        1. If |externtype| is of the form [=global=] <var ignore>mut</var> |valtype|,
            1. If |v| [=implements=] {{Global}},
                1. Let |globaladdr| be |v|.\[[Global]].
            1. Otherwise,
                1. If |valtype| is [=i64=] and [=Type=](|v|) is not BigInt,
                    1. Throw a {{LinkError}} exception.
                1. If |valtype| is one of [=i32=], [=f32=] or [=f64=] and [=Type=](|v|) is not Number,
                    1. Throw a {{LinkError}} exception.
                1. If |valtype| is [=v128=],
                    1. Throw a {{LinkError}} exception.
                1. Let |value| be [=ToWebAssemblyValue=](|v|, |valtype|).
                1. Let |store| be the [=surrounding agent=]'s [=associated store=].
                1. Let (|store|, |globaladdr|) be [=global_alloc=](|store|, [=const=] |valtype|, |value|).
                1. Set the [=surrounding agent=]'s [=associated store=] to |store|.
            1. Let |externglobal| be [=external value|global=] |globaladdr|.
            1. [=list/Append=] |externglobal| to |imports|.
        1. If |externtype| is of the form [=mem=] <var ignore>memtype</var>,
            1. If |v| does not [=implement=] {{Memory}}, throw a {{LinkError}} exception.
            1. Let |externmem| be the [=external value=] [=external value|mem=] |v|.\[[Memory]].
            1. [=list/Append=] |externmem| to |imports|.
        1. If |externtype| is of the form [=table=] <var ignore>tabletype</var>,
            1. If |v| does not [=implement=] {{Table}}, throw a {{LinkError}} exception.
            1. Let |tableaddr| be |v|.\[[Table]].
            1. Let |externtable| be the [=external value=] [=external value|table=] |tableaddr|.
            1. [=list/Append=] |externtable| to |imports|.
        1. If |externtype| is of the form [=externtype/tag=] |attribute| <var ignore>functype</var>,
            1. Assert: |attribute| is [=tagtype/attribute/exception=].
            1. If |v| does not [=implement=] {{Tag}}, throw a {{LinkError}} exception.
            1. Let |tagaddr| be |v|.\[[Address]].
            1. Let |externtag| be the [=external value=] [=external value/tag=] |tagaddr|.
            1. [=list/Append=] |externtag| to |imports|.
    1. Return |imports|.

Note: This algorithm only verifies the right kind of JavaScript values are passed.
The verification of WebAssembly type requirements is deferred to the
"[=instantiate the core of a WebAssembly module=]" algorithm.
</div>

<div algorithm>
  To <dfn>create an exports object</dfn> from a WebAssembly module |module| and instance |instance|, perform the following steps:
    1. Let |exportsObject| be [=!=] [$OrdinaryObjectCreate$](null).
    1. [=list/iterate|For each=] (|name|, |externtype|) of [=module_exports=](|module|),
        1. Let |externval| be [=instance_export=](|instance|, |name|).
        1. Assert: |externval| is not [=error=].
        1. If |externtype| is of the form [=external-type/func=] <var ignore>functype</var>,
            1. Assert: |externval| is of the form [=external value|func=] |funcaddr|.
            1. Let [=external value|func=] |funcaddr| be |externval|.
            1. Let |func| be the result of creating [=a new Exported Function=] from |funcaddr|.
            1. Let |value| be |func|.
        1. If |externtype| is of the form [=global=] <var ignore>mut</var> <var ignore>globaltype</var>,
            1. Assert: |externval| is of the form [=external value|global=] |globaladdr|.
            1. Let [=external value|global=] |globaladdr| be |externval|.
            1. Let |global| be [=create a global object|a new Global object=] created from |globaladdr|.
            1. Let |value| be |global|.
        1. If |externtype| is of the form [=mem=] <var ignore>memtype</var>,
            1. Assert: |externval| is of the form [=external value|mem=] |memaddr|.
            1. Let [=external value|mem=] |memaddr| be |externval|.
            1. Let |memory| be [=create a memory object|a new Memory object=] created from |memaddr|.
            1. Let |value| be |memory|.
        1. If |externtype| is of the form [=table=] <var ignore>tabletype</var>,
            1. Assert: |externval| is of the form [=external value|table=] |tableaddr|.
            1. Let [=external value|table=] |tableaddr| be |externval|.
            1. Let |table| be [=create a Table object|a new Table object=] created from |tableaddr|.
            1. Let |value| be |table|.
        1. If |externtype| is of the form [=externtype/tag=] |attribute| <var ignore>functype</var>,
            1. Assert: |attribute| is [=tagtype/attribute/exception=].
            1. Assert: |externval| is of the form [=external value/tag=] |tagaddr|.
            1. Let [=external value/tag=] |tagaddr| be |externval|.
            1. Let |tag| be [=create a Tag object|a new Tag object=] created from |tagaddr|.
            1. Let |value| be |tag|.
        1. Let |status| be [=!=] [$CreateDataProperty$](|exportsObject|, |name|, |value|).
        1. Assert: |status| is true.

        Note: the validity and uniqueness checks performed during [=WebAssembly module validation=] ensure that each property name is valid and no properties are defined twice.
    1. Perform [=!=] [$SetIntegrityLevel$](|exportsObject|, `"frozen"`).
    1. Return |exportsObject|.
</div>

<div algorithm>
  To <dfn>initialize an instance object</dfn> |instanceObject| from a WebAssembly module |module| and instance |instance|, perform the following steps:

    1. [=Create an exports object=] from |module| and |instance| and let |exportsObject| be the result.
    1. Set |instanceObject|.\[[Instance]] to |instance|.
    1. Set |instanceObject|.\[[Exports]] to |exportsObject|.
</div>

<div algorithm>
  To <dfn>instantiate the core of a WebAssembly module</dfn> from a module |module| and imports |imports|, perform the following steps:
    1. Let |store| be the [=surrounding agent=]'s [=associated store=].
    1. Let |result| be [=module_instantiate=](|store|, |module|, |imports|).
    1. If |result| is [=error=], throw an appropriate exception type:
        * A {{LinkError}} exception for most cases which occur during linking.
        * If the error came when running the start function, throw a {{RuntimeError}} for most errors which occur from WebAssembly, or the error object propagated from inner ECMAScript code.
        * Another error type if appropriate, for example an out-of-memory exception, as documented in <a href="#errors">the WebAssembly error mapping</a>.
    1. Let (|store|, |instance|) be |result|.
    1. Set the [=surrounding agent=]'s [=associated store=] to |store|.
    1. Return |instance|.
</div>

<div algorithm>
  To <dfn>asynchronously instantiate a WebAssembly module</dfn> from a {{Module}} |moduleObject| and imports |importObject|, perform the following steps:
    1. Let |promise| be [=a new promise=].
    1. Let |module| be |moduleObject|.\[[Module]].
    1. [=Read the imports=] of |module| with imports |importObject|, and let |imports| be the result.
        If this operation throws an exception, catch it, [=reject=] |promise| with the exception, and return |promise|.
    1. Run the following steps [=in parallel=]:
        1. [=Queue a task=] to perform the following steps:
            Note: Implementation-specific work may be performed here.
            1.  [=Instantiate the core of a WebAssembly module=] |module| with |imports|, and let |instance| be the result.
                If this throws an exception, catch it, [=reject=] |promise| with the exception, and terminate these substeps.
            1.  Let |instanceObject| be a [=/new=] {{Instance}}.
            1.  [=initialize an instance object|Initialize=] |instanceObject| from |module| and |instance|.
                If this throws an exception, catch it, [=reject=] |promise| with the exception, and terminate these substeps.
            1. [=Resolve=] |promise| with |instanceObject|.
    1. Return |promise|.
</div>

<div algorithm>
  To <dfn>instantiate a promise of a module</dfn> |promiseOfModule| with imports |importObject|, perform the following steps:

    1. Let |promise| be [=a new promise=].
    1. [=Upon fulfillment=] of |promiseOfModule| with value |module|:
        1. [=asynchronously instantiate a WebAssembly module|Instantiate the WebAssembly module=] |module| importing |importObject|, and let |innerPromise| be the result.
        1. [=Upon fulfillment=] of |innerPromise| with value |instance|.
            1. Let |result| be the {{WebAssemblyInstantiatedSource}} value «[ "{{WebAssemblyInstantiatedSource/module}}" → |module|, "{{WebAssemblyInstantiatedSource/instance}}" → |instance| ]».
            1. [=Resolve=] |promise| with |result|.
        1. [=Upon rejection=] of |innerPromise| with reason |reason|:
            1. [=Reject=] |promise| with |reason|.
    1. [=Upon rejection=] of |promiseOfModule| with reason |reason|:
        1. [=Reject=] |promise| with |reason|.
    1. Return |promise|.
</div>

<div algorithm>
  The <dfn method for="WebAssembly">instantiate(|bytes|, |importObject|)</dfn> method, when invoked, performs the following steps:
    1. Let |stableBytes| be a [=get a copy of the buffer source|copy of the bytes held by the buffer=] |bytes|.
    1. [=Asynchronously compile a WebAssembly module=] from |stableBytes| and let |promiseOfModule| be the result.
    1. [=Instantiate a promise of a module|Instantiate=] |promiseOfModule| with imports |importObject| and return the result.
</div>

<div algorithm>
  The <dfn method for="WebAssembly">instantiate(|moduleObject|, |importObject|)</dfn> method, when invoked, performs the following steps:
    1. [=asynchronously instantiate a WebAssembly module|Asynchronously instantiate the WebAssembly module=] |moduleObject| importing |importObject|, and return the result.
</div>

Note: A follow-on streaming API is documented in the <a href="https://webassembly.github.io/spec/web-api/index.html">WebAssembly Web API</a>.

<h3 id="modules">Modules</h3>

<pre class="idl">
enum ImportExportKind {
  "function",
  "table",
  "memory",
  "global",
  "tag"
};

dictionary ModuleExportDescriptor {
  required USVString name;
  required ImportExportKind kind;
  // Note: Other fields such as signature may be added in the future.
};

dictionary ModuleImportDescriptor {
  required USVString module;
  required USVString name;
  required ImportExportKind kind;
};

[LegacyNamespace=WebAssembly, Exposed=*]
interface Module {
  constructor(BufferSource bytes);
  static sequence&lt;ModuleExportDescriptor> exports(Module moduleObject);
  static sequence&lt;ModuleImportDescriptor> imports(Module moduleObject);
  static sequence&lt;ArrayBuffer> customSections(Module moduleObject, DOMString sectionName);
};
</pre>

<div algorithm>
  The <dfn>string value of the extern type</dfn> |type| is
    * "function" if |type| is of the form [=external-type/func=] <var ignore>functype</var>
    * "table" if |type| is of the form [=table=] <var ignore>tabletype</var>
    * "memory" if |type| is of the form [=mem=] <var ignore>memtype</var>
    * "global" if |type| is of the form [=global=] <var ignore>globaltype</var>
    * "tag" if |type| is of the form [=externtype/tag=] <var ignore>tag</var>
</div>

<div algorithm>
    The <dfn method for="Module">exports(|moduleObject|)</dfn> method, when invoked, performs the following steps:
    1. Let |module| be |moduleObject|.\[[Module]].
    1. Let |exports| be « ».
    1. [=list/iterate|For each=] (|name|, |type|) of [=module_exports=](|module|),
        1. Let |kind| be the [=string value of the extern type=] |type|.
        1. Let |obj| be «[ "{{ModuleExportDescriptor/name}}" → |name|, "{{ModuleExportDescriptor/kind}}" → |kind| ]».
        1. [=list/Append=] |obj| to |exports|.
    1. Return |exports|.
</div>

<div algorithm>
    The <dfn method for="Module">imports(|moduleObject|)</dfn> method, when invoked, performs the following steps:
    1. Let |module| be |moduleObject|.\[[Module]].
    1. Let |imports| be « ».
    1. [=list/iterate|For each=] (|moduleName|, |name|, |type|) of [=module_imports=](|module|),
        1. Let |kind| be the [=string value of the extern type=] |type|.
        1. Let |obj| be «[ "{{ModuleImportDescriptor/module}}" → |moduleName|, "{{ModuleImportDescriptor/name}}" → |name|, "{{ModuleImportDescriptor/kind}}" → |kind| ]».
        1. [=list/Append=] |obj| to |imports|.
    1. Return |imports|.
</div>

<div algorithm>
    The <dfn method for="Module">customSections(|moduleObject|, |sectionName|)</dfn> method, when invoked, performs the following steps:
    1. Let |bytes| be |moduleObject|.\[[Bytes]].
    1. Let |customSections| be « ».
    1. [=list/iterate|For each=] [=custom section=] |customSection| of |bytes|, interpreted according to the [=module grammar=],
        1. Let |name| be the <code>name</code> of |customSection|, [=UTF-8 decode without BOM or fail|decoded as UTF-8=].
        1. Assert: |name| is not failure (|moduleObject|.\[[Module]] is [=valid=]).
        1. If |name| equals |sectionName| as string values,
            1. [=list/Append=] a new {{ArrayBuffer}} containing a copy of the bytes in |bytes| for the range matched by this [=customsec=] production to |customSections|.
    1. Return |customSections|.
</div>

<div algorithm>
    The <dfn constructor for="Module">Module(|bytes|)</dfn> constructor, when invoked, performs the following steps:

    1. Let |stableBytes| be a [=get a copy of the buffer source|copy of the bytes held by the buffer=] |bytes|.
    1. [=Compile a WebAssembly module|Compile the WebAssembly module=] |stableBytes| and store the result as |module|.
    1. If |module| is [=error=], throw a {{CompileError}} exception.
    1. Set **this**.\[[Module]] to |module|.
    1. Set **this**.\[[Bytes]] to |stableBytes|.

Note: Some implementations enforce a size limitation on |bytes|. Use of this API is discouraged, in favor of asynchronous APIs.
</div>

<h3 id="instances">Instances</h3>

<pre class="idl">
[LegacyNamespace=WebAssembly, Exposed=*]
interface Instance {
  constructor(Module module, optional object importObject);
  readonly attribute object exports;
};
</pre>

<div algorithm>
  The <dfn constructor for="Instance">Instance(|module|, |importObject|)</dfn> constructor, when invoked, runs the following steps:
    1. Let |module| be |module|.\[[Module]].
    1. [=Read the imports=] of |module| with imports |importObject|, and let |imports| be the result.
    1. [=Instantiate the core of a WebAssembly module=] |module| with |imports|, and let |instance| be the result.
    1. [=initialize an instance object|Initialize=] **this** from |module| and |instance|.

Note: The use of this synchronous API is discouraged, as some implementations sometimes do long-running compilation work when instantiating.
</div>

<div algorithm>
    The getter of the <dfn attribute for="Instance">exports</dfn> attribute of {{Instance}} returns **this**.\[[Exports]].
</div>

<h3 id="memories">Memories</h3>

<pre class="idl">
dictionary MemoryDescriptor {
  required [EnforceRange] unsigned long initial;
  [EnforceRange] unsigned long maximum;
};

[LegacyNamespace=WebAssembly, Exposed=*]
interface Memory {
  constructor(MemoryDescriptor descriptor);
  unsigned long grow([EnforceRange] unsigned long delta);
  ArrayBuffer toFixedLengthBuffer();
  ArrayBuffer toResizableBuffer();
  readonly attribute ArrayBuffer buffer;
};
</pre>

A {{Memory}} object represents a single [=memory instance=]
which can be simultaneously referenced by multiple {{Instance}} objects. Each
{{Memory}} object has the following internal slots:

    * \[[Memory]] : a [=memory address=]
    * \[[BufferObject]] : an {{ArrayBuffer}} whose [=Data Block=] is [=identified with=] the above memory address

<div algorithm>
    To <dfn>create a fixed length memory buffer</dfn> from a [=memory address=] |memaddr|, perform the following steps:

    1. Let |block| be a [=Data Block=] which is [=identified with=] the underlying memory of |memaddr|.
    1. Let |buffer| be a new {{ArrayBuffer}} with the internal slots \[[ArrayBufferData]], \[[ArrayBufferByteLength]], and \[[ArrayBufferDetachKey]].
    1. Set |buffer|.\[[ArrayBufferData]] to |block|.
    1. Set |buffer|.\[[ArrayBufferByteLength]] to the length of |block|.
    1. Set |buffer|.\[[ArrayBufferDetachKey]] to "WebAssembly.Memory".
    1. Return |buffer|.
</div>

<div algorithm>
    To <dfn>create a resizable memory buffer</dfn> from a [=memory address=] |memaddr| and a |maxsize|, perform the following steps:

    1. Let |block| be a [=Data Block=] which is [=identified with=] the underlying memory of |memaddr|.
    1. Let |length| be the length of |block|.
    1. If |maxsize| &gt; (65536 &times; 65536),
        1. Throw a {{RangeError}} exception.
    1. Let |buffer| be a new {{ArrayBuffer}} with the internal slots \[[ArrayBufferData]], \[[ArrayBufferByteLength]], \[[ArrayBufferMaxByteLength]], and \[[ArrayBufferDetachKey]].
    1. Set |buffer|.\[[ArrayBufferData]] to |block|.
    1. Set |buffer|.\[[ArrayBufferByteLength]] to |length|.
    1. Set |buffer|.\[[ArrayBufferMaxByteLength]] is |maxsize|.
    1. Set |buffer|.\[[ArrayBufferDetachKey]] to "WebAssembly.Memory".
    1. Return |buffer|.
</div>

<div algorithm>
    To <dfn>initialize a memory object</dfn> |memory| from a [=memory address=] |memaddr|, perform the following steps:
    1. Let |map| be the [=surrounding agent=]'s associated [=Memory object cache=].
    1. Assert: |map|[|memaddr|] doesn't [=map/exist=].
    1. Let |buffer| be the result of [=create a fixed length memory buffer|creating a fixed length memory buffer=] from |memaddr|.
    1. Set |memory|.\[[Memory]] to |memaddr|.
    1. Set |memory|.\[[BufferObject]] to |buffer|.
    1. [=map/Set=] |map|[|memaddr|] to |memory|.
</div>

<div algorithm>
    To <dfn>create a memory object</dfn> from a [=memory address=] |memaddr|, perform the following steps:

    1. Let |map| be the [=surrounding agent=]'s associated [=Memory object cache=].
    1. If |map|[|memaddr|] [=map/exists=],
        1. Return |map|[|memaddr|].
    1. Let |memory| be a [=/new=] {{Memory}}.
    1. [=initialize a memory object|Initialize=] |memory| from |memaddr|.
    1. Return |memory|.
</div>

<div algorithm>
    The <dfn constructor for="Memory">Memory(|descriptor|)</dfn> constructor, when invoked, performs the following steps:
    1. Let |initial| be |descriptor|["initial"].
    1. If |descriptor|["maximum"] [=map/exists=], let |maximum| be |descriptor|["maximum"]; otherwise, let |maximum| be empty.
    1. If |maximum| is not empty and |maximum| &lt; |initial|, throw a {{RangeError}} exception.
    1. Let |memtype| be { min |initial|, max |maximum| }.
    1. Let |store| be the [=surrounding agent=]'s [=associated store=].
    1. Let (|store|, |memaddr|) be [=mem_alloc=](|store|, |memtype|). If allocation fails, throw a {{RangeError}} exception.
    1. Set the [=surrounding agent=]'s [=associated store=] to |store|.
    1. [=initialize a memory object|Initialize=] **this** from |memaddr|.
</div>

<div algorithm>
    To <dfn>refresh the Memory buffer</dfn> of |memaddr|, perform the following steps:

    1. Let |map| be the [=surrounding agent=]'s associated [=Memory object cache=].
    1. Assert: |map|[|memaddr|] [=map/exists=].
    1. Let |memory| be |map|[|memaddr|].
    1. Let |buffer| be |memory|.\[[BufferObject]].
    1. If [=IsFixedLengthArrayBuffer=](|buffer|) is true,
        1. Perform [=!=] [$DetachArrayBuffer$](|buffer|, "WebAssembly.Memory").
        1. Let |buffer| be the result of [=create a fixed length memory buffer|creating a fixed length memory buffer=] from |memaddr|.
        1. Set |memory|.\[[BufferObject]] to |buffer|.
    1. Otherwise,
        1. Let |block| be a [=Data Block=] which is [=identified with=] the underlying memory of |memaddr|.
        1. Set |buffer|.\[[ArrayBufferData]] to |block|.
        1. Set |buffer|.\[[ArrayBufferByteLength]] to the length of |block|.
</div>

<div algorithm>
    To <dfn>grow the memory buffer</dfn> associated with a [=memory address=] |memaddr| by |delta|, perform the following steps:

    1. Let |store| be the [=surrounding agent=]'s [=associated store=].
    1. Let |ret| be the [=mem_size=](|store|, |memaddr|).
    1. Let |store| be [=mem_grow=](|store|, |memaddr|, |delta|).
    1. If |store| is [=error=], throw a {{RangeError}} exception.
    1. Set the [=surrounding agent=]'s [=associated store=] to |store|.
    1. [=Refresh the memory buffer=] of |memaddr|.
    1. Return |ret|.
</div>

<div algorithm=dom-Memory-grow>
    The <dfn method for="Memory">grow(|delta|)</dfn> method, when invoked, performs the following steps:
    1. Let |memaddr| be **this**.\[[Memory]].
    1. Return the result of [=grow the memory buffer|growing the memory buffer=] associated with |memaddr| by |delta|.
</div>

Immediately after a WebAssembly [=memory.grow=] instruction executes, perform the following steps:

<div algorithm="memory.grow">
    1. If the top of the stack is not [=i32.const=] (−1),
        1. Let |frame| be the [=current frame=].
        1. Assert: due to validation, |frame|.[=frame/module=].[=moduleinst/memaddrs=][0] exists.
        1. Let |memaddr| be the memory address |frame|.[=frame/module=].[=moduleinst/memaddrs=][0].
        1. [=Refresh the memory buffer=] of |memaddr|.
</div>

<div algorithm=dom-Memory-toFixedLengthBuffer>
    The <dfn method for="Memory">toFixedLengthBuffer()</dfn> method, when invoked, performs the following steps:
    1. Let |buffer| be **this**.\[[BufferObject]].
    1. If [=IsFixedLengthArrayBuffer=](|buffer|) is true, return |buffer|.
    1. Let |memaddr| be **this**.\[[Memory]].
    1. Let |fixedBuffer| be the result of [=create a fixed length memory buffer|creating a fixed length memory buffer=] from |memaddr|.
    1. Perform [=!=] [$DetachArrayBuffer$](|buffer|, "WebAssembly.Memory").
    1. Set **this**.\[[BufferObject]] to |fixedBuffer|.
    1. Return |fixedBuffer|.
</div>

<div algorithm=dom-Memory-toResizableBuffer>
    The <dfn method for="Memory">toResizableBuffer()</dfn> method, when invoked, performs the following steps:
    1. Let |buffer| be **this**.\[[BufferObject]].
    1. If [=IsFixedLengthArrayBuffer=](|buffer|) is false, return |buffer|.
    1. Let |memaddr| be **this**.\[[Memory]].
    1. Let |store| be the [=surrounding agent=]'s [=associated store=].
    1. Let |memtype| be [=mem_type=](|store|, |memaddr|).
    1. If |memtype| has a max,
        1. Let |maxsize| be the max value in |memtype|.
    1. Otherwise,
        1. Let |maxsize| be 65536 &times; 65536.
    1. Let |resizableBuffer| be the result of [=create a resizable memory buffer|creating a resizable memory buffer=] from |memaddr| and |maxsize|.
    1. Perform [=!=] [$DetachArrayBuffer$](|buffer|, "WebAssembly.Memory").
    1. Set **this**.\[[BufferObject]] to |resizableBuffer|.
    1. Return |resizableBuffer|.
</div>

{{ArrayBuffer}} objects returned by a {{Memory}} object must have a size that is a multiple of a WebAssembly [=page size=] (the constant 65536). For this reason [=HostResizeArrayBuffer=] is redefined as follows.

<div algorithm>
    The <dfn>abstract operation [=HostResizeArrayBuffer=]</dfn> takes arguments |buffer| (an {{ArrayBuffer}}) and |newLength|. It performs the following steps when called.

    1. If |buffer|.\[[ArrayBufferDetachKey]] is "WebAssembly.Memory",
        1. Let |map| be the [=surrounding agent=]'s associated [=Memory object cache=].
        1. Assert: |buffer| is the \[[BufferObject]] of exactly one value in |map|.
        1. [=map/iterate|For each=] |memaddr| &rarr; |mem| in |map|,
            1. If [=SameValue=](|mem|.\[[BufferObject]], |buffer|) is true,
                1. Assert: |buffer|.\[[ArrayBufferByteLength]] modulo 65536 is 0.
                1. Let |lengthDelta| be |newLength| - |buffer|.\[[ArrayBufferByteLength]].
                1. If |lengthDelta| &lt; 0 or |lengthDelta| modulo 65536 is not 0,
                    1. Throw a {{RangeError}} exception.
                1. Let |delta| be |lengthDelta| &div; 65536.
                1. [=Grow the memory buffer=] associated with |memaddr| by |delta|.
         1. Return <emu-const>handled</emu-const>.
    1. Otherwise, return <emu-const>unhandled</emu-const>.
</div>

<div algorithm>
    The getter of the <dfn attribute for="Memory">buffer</dfn> attribute of {{Memory}} returns **this**.\[[BufferObject]].
</div>

<h3 id="tables">Tables</h3>

<pre class="idl">
enum TableKind {
  "externref",
  "anyfunc",
  // Note: More values may be added in future iterations,
  // e.g., typed function references, typed GC references
};

dictionary TableDescriptor {
  required TableKind element;
  required [EnforceRange] unsigned long initial;
  [EnforceRange] unsigned long maximum;
};

[LegacyNamespace=WebAssembly, Exposed=*]
interface Table {
  constructor(TableDescriptor descriptor, optional any value);
  unsigned long grow([EnforceRange] unsigned long delta, optional any value);
  any get([EnforceRange] unsigned long index);
  undefined set([EnforceRange] unsigned long index, optional any value);
  readonly attribute unsigned long length;
};
</pre>

A {{Table}} object represents a single [=table instance=] which can be simultaneously referenced by
multiple {{Instance}} objects.
Each {{Table}} object has a \[[Table]] internal slot, which is a [=table address=].

<div algorithm>
    To <dfn>initialize a table object</dfn> |table| from a [=table address=] |tableaddr|, perform the following steps:
    1. Let |map| be the [=surrounding agent=]'s associated [=Table object cache=].
    1. Assert: |map|[|tableaddr|] doesn't [=map/exist=].
    1. Set |table|.\[[Table]] to |tableaddr|.
    1. [=map/Set=] |map|[|tableaddr|] to |table|.
</div>

<div algorithm>
    To <dfn>create a table object</dfn> from a [=table address=] |tableaddr|, perform the following steps:
    1. Let |map| be the [=surrounding agent=]'s associated [=Table object cache=].
    1. If |map|[|tableaddr|] [=map/exists=],
        1. Return |map|[|tableaddr|].
    1. Let |table| be a [=/new=] {{Table}}.
    1. [=initialize a table object|Initialize=] |table| from |tableaddr|.
    1. Return |table|.
</div>

<div algorithm>
    The <dfn constructor for="Table">Table(|descriptor|, |value|)</dfn> constructor, when invoked, performs the following steps:
    1. Let |elementType| be [=ToValueType=](|descriptor|["element"]).
    1. If |elementType| is not a [=reftype=],
        1. [=Throw=] a {{TypeError}} exception.
    1. Let |initial| be |descriptor|["initial"].
    1. If |descriptor|["maximum"] [=map/exists=], let |maximum| be |descriptor|["maximum"]; otherwise, let |maximum| be empty.
    1. If |maximum| is not empty and |maximum| &lt; |initial|, throw a {{RangeError}} exception.
    1. If |value| is missing,
        1. Let |ref| be [=DefaultValue=](|elementType|).
    1. Otherwise,
        1. Let |ref| be [=?=] [=ToWebAssemblyValue=](|value|, |elementType|).
    1. Let |type| be the [=table type=] {[=table type|min=] |initial|, [=table type|max=] |maximum|} |elementType|.
    1. Let |store| be the [=surrounding agent=]'s [=associated store=].
    1. Let (|store|, |tableaddr|) be [=table_alloc=](|store|, |type|, |ref|). <!-- TODO(littledan): Report allocation failure https://github.com/WebAssembly/spec/issues/584 -->
    1. Set the [=surrounding agent=]'s [=associated store=] to |store|.
    1. [=initialize a table object|Initialize=] **this** from |tableaddr|.
</div>

<div algorithm=dom-Table-grow>
    The <dfn method for="Table">grow(|delta|, |value|)</dfn> method, when invoked, performs the following steps:
    1. Let |tableaddr| be **this**.\[[Table]].
    1. Let |store| be the [=surrounding agent=]'s [=associated store=].
    1. Let |initialSize| be [=table_size=](|store|, |tableaddr|).
    1. Let (<var ignore>limits</var>, |elementType|) be [=table_type=](|tableaddr|).
    1. If |value| is missing,
        1. Let |ref| be [=DefaultValue=](|elementType|).
    1. Otherwise,
        1. Let |ref| be [=?=] [=ToWebAssemblyValue=](|value|, |elementType|).
    1. Let |result| be [=table_grow=](|store|, |tableaddr|, |delta|, |ref|).
    1. If |result| is [=error=], throw a {{RangeError}} exception.

        Note: The above exception can happen due to either insufficient memory or an invalid size parameter.

    1. Set the [=surrounding agent=]'s [=associated store=] to |result|.
    1. Return |initialSize|.
</div>

<div algorithm>
    The getter of the <dfn attribute for="Table">length</dfn> attribute of {{Table}}, when invoked, performs the following steps:
    1. Let |tableaddr| be **this**.\[[Table]].
    1. Let |store| be the [=surrounding agent=]'s [=associated store=].
    1. Return [=table_size=](|store|, |tableaddr|).
</div>

<div algorithm>
    The <dfn method for="Table">get(|index|)</dfn> method, when invoked, performs the following steps:
    1. Let |tableaddr| be **this**.\[[Table]].
    1. Let |store| be the [=surrounding agent=]'s [=associated store=].
    1. Let (<var ignore>limits</var>, |elementType|) be [=table_type=](|store|, |tableaddr|).
    1. If |elementType| is [=exnref=],
        1. [=Throw=] a {{TypeError}} exception.
    1. Let |result| be [=table_read=](|store|, |tableaddr|, |index|).
    1. If |result| is [=error=], throw a {{RangeError}} exception.
    1. Return [=ToJSValue=](|result|).
</div>

<div algorithm>
    The <dfn method for="Table">set(|index|, |value|)</dfn> method, when invoked, performs the following steps:
    1. Let |tableaddr| be **this**.\[[Table]].
    1. Let |store| be the [=surrounding agent=]'s [=associated store=].
    1. Let (<var ignore>limits</var>, |elementType|) be [=table_type=](|store|, |tableaddr|).
    1. If |elementType| is [=exnref=],
        1. [=Throw=] a {{TypeError}} exception.
    1. If |value| is missing,
        1. Let |ref| be [=DefaultValue=](|elementType|).
    1. Otherwise,
        1. Let |ref| be [=?=] [=ToWebAssemblyValue=](|value|, |elementType|).
    1. Let |store| be the [=surrounding agent=]'s [=associated store=].
    1. Let |store| be [=table_write=](|store|, |tableaddr|, |index|, |ref|).
    1. If |store| is [=error=], throw a {{RangeError}} exception.
    1. Set the [=surrounding agent=]'s [=associated store=] to |store|.
</div>

<h3 id="globals">Globals</h3>

<pre class="idl">
enum ValueType {
  "i32",
  "i64",
  "f32",
  "f64",
  "v128",
  "externref",
  "anyfunc",
};
</pre>

Note: this type may be extended with additional cases in future versions of WebAssembly.

<pre class="idl">
dictionary GlobalDescriptor {
  required ValueType value;
  boolean mutable = false;
};

[LegacyNamespace=WebAssembly, Exposed=*]
interface Global {
  constructor(GlobalDescriptor descriptor, optional any v);
  any valueOf();
  attribute any value;
};
</pre>

A {{Global}} object represents a single [=global instance=]
which can be simultaneously referenced by multiple {{Instance}} objects. Each
{{Global}} object has one internal slot:

    * \[[Global]] : a [=global address=]

<div algorithm>
    To <dfn>initialize a global object</dfn> |global| from a [=global address=] |globaladdr|, perform the following steps:
    1. Let |map| be the [=surrounding agent=]'s associated [=Global object cache=].
    1. Assert: |map|[|globaladdr|] doesn't [=map/exist=].
    1. Set |global|.\[[Global]] to |globaladdr|.
    1. [=map/Set=] |map|[|globaladdr|] to |global|.
</div>

<div algorithm>
    To <dfn>create a global object</dfn> from a [=global address=] |globaladdr|, perform the following steps:
    1. Let |map| be the [=surrounding agent=]'s associated [=Global object cache=].
    1. If |map|[|globaladdr|] [=map/exists=],
        1. Return |map|[|globaladdr|].
    1. Let |global| be a [=/new=] {{Global}}.
    1. [=initialize a global object|Initialize=] |global| from |globaladdr|.
    1. Return |global|.
</div>

<div algorithm>
    The algorithm <dfn>ToValueType</dfn>(|s|) performs the following steps:
    1. If |s| equals "i32", return [=i32=].
    1. If |s| equals "i64", return [=i64=].
    1. If |s| equals "f32", return [=f32=].
    1. If |s| equals "f64", return [=f64=].
    1. If |s| equals "v128", return [=v128=].
    1. If |s| equals "anyfunc", return [=funcref=].
    1. If |s| equals "externref", return [=externref=].
    1. Assert: This step is not reached.
</div>

<div algorithm>
    The algorithm <dfn>DefaultValue</dfn>(|valuetype|) performs the following steps:
    1. If |valuetype| equals [=i32=], return [=i32.const=] 0.
    1. If |valuetype| equals [=i64=], return [=i64.const=] 0.
    1. If |valuetype| equals [=f32=], return [=f32.const=] 0.
    1. If |valuetype| equals [=f64=], return [=f64.const=] 0.
    1. If |valuetype| equals [=funcref=], return [=ref.null=] [=funcref=].
    1. If |valuetype| equals [=externref=], return [=ToWebAssemblyValue=](undefined, |valuetype|).
    1. Assert: This step is not reached.
</div>

<div algorithm>
    The <dfn constructor for="Global">Global(|descriptor|, |v|)</dfn> constructor, when invoked, performs the following steps:
    1. Let |mutable| be |descriptor|["mutable"].
    1. Let |valuetype| be [=ToValueType=](|descriptor|["value"]).
    1. If |valuetype| is [=v128=] or [=exnref=],
        1. Throw a {{TypeError}} exception.
    1. If |v| is missing,
        1. Let |value| be [=DefaultValue=](|valuetype|).
    1. Otherwise,
        1. Let |value| be [=ToWebAssemblyValue=](|v|, |valuetype|).
    1. If |mutable| is true, let |globaltype| be [=var=] |valuetype|; otherwise, let |globaltype| be [=const=] |valuetype|.
    1. Let |store| be the current agent's [=associated store=].
    1. Let (|store|, |globaladdr|) be [=global_alloc=](|store|, |globaltype|, |value|). <!-- TODO(littledan): Report allocation failure https://github.com/WebAssembly/spec/issues/584 -->
    1. Set the current agent's [=associated store=] to |store|.
    1. [=initialize a global object|Initialize=] **this** from |globaladdr|.
</div>

<div algorithm>
    The algorithm <dfn>GetGlobalValue</dfn>({{Global}} |global|) performs the following steps:
    1. Let |store| be the current agent's [=associated store=].
    1. Let |globaladdr| be |global|.\[[Global]].
    1. Let |globaltype| be [=global_type=](|store|, |globaladdr|).
    1. If |globaltype| is of the form <var ignore>mut</var> |valuetype| where |valuetype| is [=v128=] or [=exnref=], throw a {{TypeError}}.
    1. Let |value| be [=global_read=](|store|, |globaladdr|).
    1. Return [=ToJSValue=](|value|).
</div>

<div algorithm>
    The getter of the <dfn attribute for="Global">value</dfn> attribute of {{Global}}, when invoked, performs the following steps:
    1. Return [=GetGlobalValue=](**this**).

    The setter of the value attribute of {{Global}}, when invoked, performs the following steps:
    1. Let |store| be the current agent's [=associated store=].
    1. Let |globaladdr| be **this**.\[[Global]].
    1. Let |mut| |valuetype| be [=global_type=](|store|, |globaladdr|).
    1. If |valuetype| is [=v128=] or [=exnref=], throw a {{TypeError}}.
    1. If |mut| is [=const=], throw a {{TypeError}}.
    1. Let |value| be [=ToWebAssemblyValue=](**the given value**, |valuetype|).
    1. Let |store| be [=global_write=](|store|, |globaladdr|, |value|).
    1. If |store| is [=error=], throw a {{RangeError}} exception.
    1. Set the current agent's [=associated store=] to |store|.
</div>

<div algorithm>
    The <dfn method for="Global">valueOf()</dfn> method, when invoked, performs the following steps:
    1. Return [=GetGlobalValue=](**this**).
</div>

<h3 id="exported-function-exotic-objects">Exported Functions</h3>

A WebAssembly function is made available in JavaScript as an <dfn>Exported Function</dfn>.
Exported Functions are [=Built-in Function Objects=] which are not constructors, and which have a \[[FunctionAddress]] internal slot.
This slot holds a [=function address=] relative to the [=surrounding agent=]'s [=associated store=].

<div algorithm>
  The <dfn>name of the WebAssembly function</dfn> |funcaddr| is found by performing the following steps:

    1. Let |store| be the [=surrounding agent=]'s [=associated store=].
    1. Let |funcinst| be |store|.funcs[|funcaddr|].
    1. If |funcinst| is of the form {type <var ignore>functype</var>, hostcode |hostfunc|},
        1. Assert: |hostfunc| is a JavaScript object and [$IsCallable$](|hostfunc|) is true.
        1. Let |index| be the [=index of the host function=] |funcaddr|.
    1. Otherwise,
        1. Let |moduleinst| be |funcinst|.module.
        1. Assert: |funcaddr| is contained in |moduleinst|.funcaddrs.
        1. Let |index| be the index of |moduleinst|.funcaddrs where |funcaddr| is found.
    1. Return [=!=] [$ToString$](|index|).
</div>

<div algorithm>
  To create <dfn>a new Exported Function</dfn> from a WebAssembly [=function address=] |funcaddr|, perform the following steps:

    1. Let |map| be the [=surrounding agent=]'s associated [=Exported Function cache=].
    1. If |map|[|funcaddr|] [=map/exists=],
        1. Return |map|[|funcaddr|].
    1. Let |steps| be "[=call an Exported Function|call the Exported Function=] |funcaddr| with arguments."
    1. Let |realm| be the [=current Realm=].
    1. Let |store| be the [=surrounding agent=]'s [=associated store=].
    1. Let |functype| be [=func_type=](|store|, |funcaddr|).
    1. Let [|paramTypes|] → [<var ignore>resultTypes</var>] be |functype|.
    1. Let |arity| be |paramTypes|'s [=list/size=].
    1. Let |name| be the [=name of the WebAssembly function=] |funcaddr|.
    1. Let |function| be [=!=] [$CreateBuiltinFunction$](|steps|, |arity|, |name|, « \[[FunctionAddress]] », |realm|).
    1. Set |function|.\[[FunctionAddress]] to |funcaddr|.
    1. [=map/Set=] |map|[|funcaddr|] to |function|.
    1. Return |function|.
</div>

<div algorithm>
  To <dfn>call an Exported Function</dfn> with [=function address=] |funcaddr| and a [=list=] of JavaScript arguments |argValues|, perform the following steps:

    1. Let |store| be the [=surrounding agent=]'s [=associated store=].
    1. Let |functype| be [=func_type=](|store|, |funcaddr|).
    1. Let [|parameters|] → [|results|] be |functype|.
    1. If |parameters| or |results| contain [=v128=] or [=exnref=], throw a {{TypeError}}.

        Note: the above error is thrown each time the \[[Call]] method is invoked.
    1. Let |args| be « ».
    1. Let |i| be 0.
    1. [=list/iterate|For each=] |t| of |parameters|,
        1. If |argValues|'s [=list/size=] &gt; |i|, let |arg| be |argValues|[|i|].
        1. Otherwise, let |arg| be undefined.
        1. [=list/Append=] [=ToWebAssemblyValue=](|arg|, |t|) to |args|.
        1. Set |i| to |i| + 1.
    1. Let (|store|, |ret|) be the result of [=func_invoke=](|store|, |funcaddr|, |args|).
    1. Note: The expectation is that [=func_invoke=] will be updated to return (|store|, <var ignore>val</var>* | [=error=] | (exception |exntag| |payload| |opaqueData|)).
    1. Set the [=surrounding agent=]'s [=associated store=] to |store|.
    1. If |ret| is [=error=], throw an exception. This exception should be a WebAssembly {{RuntimeError}} exception, unless otherwise indicated by <a href="#errors">the WebAssembly error mapping</a>.
    1. If |ret| is exception |exntag| |payload| |opaqueData|, then
        1. If |opaqueData| is not [=ref.null=] [=externref=],
            1. Let « [=ref.extern=] |externaddr| » be |opaqueData|.
            1. Throw the result of [=retrieving an extern value=] from |externaddr|.
        1. Let |exception| be [=create an Exception object|a new Exception=] for |exntag| and |payload|.
        1. Throw |exception|.
    1. Let |outArity| be the [=list/size=] of |ret|.
    1. If |outArity| is 0, return undefined.
    1. Otherwise, if |outArity| is 1, return [=ToJSValue=](|ret|[0]).
    1. Otherwise,
        1. Let |values| be « ».
        1. [=list/iterate|For each=] |r| of |ret|,
            1. [=list/Append=] [=ToJSValue=](|r|) to |values|.
        1. Return [$CreateArrayFromList$](|values|).
</div>

Note: [=call an Exported Function|Calling an Exported Function=] executes in the \[[Realm]] of the callee Exported Function, as per the definition of [=built-in function objects=].

Note: Exported Functions do not have a \[[Construct]] method and thus it is not possible to call one with the `new` operator.

<div algorithm>
  To <dfn>run a host function</dfn> from the JavaScript object |func|, type |functype|, and [=list=] of [=WebAssembly values=] |arguments|, perform the following steps:

    1. Let [|parameters|] → [|results|] be |functype|.
    1. If |parameters| or |results| contain [=v128=] or [=exnref=], throw a {{TypeError}}.
    1. Let |jsArguments| be « ».
    1. [=list/iterate|For each=] |arg| of |arguments|,
        1. [=list/Append=] [=!=] [=ToJSValue=](|arg|) to |jsArguments|.
    1. Let |ret| be [=?=] [$Call$](|func|, undefined, |jsArguments|).
    1. Let |resultsSize| be |results|'s [=list/size=].
    1. If |resultsSize| is 0, return « ».
    1. Otherwise, if |resultsSize| is 1, return « [=?=] [=ToWebAssemblyValue=](|ret|, |results|[0]) ».
    1. Otherwise,
        1. Let |method| be [=?=] [$GetMethod$](|ret|, {{@@iterator}}).
        1. If |method| is undefined, [=throw=] a {{TypeError}}.
        1. Let |values| be [=?=] [$IteratorToList$]([=?=] [$GetIteratorFromMethod$](|ret|, |method|)).
        1. Let |wasmValues| be a new, empty [=list=].
        1. If |values|'s [=list/size=] is not |resultsSize|, throw a {{TypeError}} exception.
        1. For each |value| and |resultType| in |values| and |results|, paired linearly,
            1. [=list/Append=] [=ToWebAssemblyValue=](|value|, |resultType|) to |wasmValues|.
        1. Return |wasmValues|.
</div>

<div algorithm>
  To <dfn>create a host function</dfn> from the JavaScript object |func| and type |functype|, perform the following steps:

    1. Assert: [$IsCallable$](|func|).
    1. Let |stored settings| be the <a spec=HTML>incumbent settings object</a>.
    1. Let |hostfunc| be a [=host function=] which performs the following steps when called with arguments |arguments|:
        1. Let |realm| be |func|'s [=associated Realm=].
        1. Let |relevant settings| be |realm|'s [=realm/settings object=].
        1. [=Prepare to run script=] with |relevant settings|.
        1. [=Prepare to run a callback=] with |stored settings|.
        1. Let |result| be the result of [=run a host function|running a host function=] from |func|, |functype|, and |arguments|.
        1. [=Clean up after running a callback=] with |stored settings|.
        1. [=Clean up after running script=] with |relevant settings|.
        1. Assert: |result|.\[[Type]] is <emu-const>throw</emu-const> or <emu-const>normal</emu-const>.
        1. If |result|.\[[Type]] is <emu-const>throw</emu-const>, then:
            1. Let |v| be |result|.\[[Value]].
            1. If |v| [=implements=] {{Exception}},
                1. Let |type| be |v|.\[[Type]].
                1. Let |payload| be |v|.\[[Payload]].
            1. Otherwise,
                1. Let |type| be the [=JavaScript exception tag=].
                1. Let |payload| be « ».
            1. Let |opaqueData| be [=ToWebAssemblyValue=](|v|, [=externref=])
            1. [=WebAssembly/Throw=] with |type|, |payload| and |opaqueData|.
        1. Otherwise, return |result|.\[[Value]].
    1. Let |store| be the [=surrounding agent=]'s [=associated store=].
    1. Let (|store|, |funcaddr|) be [=func_alloc=](|store|, |functype|, |hostfunc|).
    1. Set the [=surrounding agent=]'s [=associated store=] to |store|.
    1. Return |funcaddr|.
</div>

<div algorithm>
The algorithm <dfn>ToJSValue</dfn>(|w|) coerces a [=WebAssembly value=] to a JavaScript value by performing the following steps:

1. Assert: |w| is not of the form [=v128.const=] <var ignore>v128</var>.
1. Assert: |w| is not of the form [=ref.exn=] <var ignore>exnaddr</var>.
1. If |w| is of the form [=i64.const=] |u64|,
    1. Let |i64| be [=signed_64=](|u64|).
    1. Return [=ℤ=](|i64| interpreted as a mathematical value).
1. If |w| is of the form [=i32.const=] |u32|,
    1. Let |i32| be [=signed_32=](|i32|).
    2. Return [=𝔽=](|i32| interpreted as a mathematical value).
1. If |w| is of the form [=f32.const=] |f32|,
    1. If |f32| is [=+∞=] or [=−∞=], return **+∞**<sub>𝔽</sub> or **-∞**<sub>𝔽</sub>, respectively.
    1. If |f32| is [=nan=], return **NaN**.
    1. Return [=𝔽=](|f32| interpreted as a mathematical value).
1. If |w| is of the form [=f64.const=] |f64|,
    1. If |f64| is [=+∞=] or [=−∞=], return **+∞**<sub>𝔽</sub> or **-∞**<sub>𝔽</sub>, respectively.
    1. If |f64| is [=nan=], return **NaN**.
    1. Return [=𝔽=](|f64| interpreted as a mathematical value).
1. If |w| is of the form [=ref.null=] |t|, return null.
1. If |w| is of the form [=ref.i31=] |u31|,
    1. Let |i31| be [=signed_31=](|u31|).
    1. Let return [=𝔽=](|i31|).
1. If |w| is of the form [=ref.struct=] |structaddr|, return the result of creating [=a new Exported GC Object=] from |structaddr| and "struct".
1. If |w| is of the form [=ref.array=] |arrayaddr|, return the result of creating [=a new Exported GC Object=] from |arrayaddr| and "array".
1. If |w| is of the form [=ref.func=] |funcaddr|, return the result of creating [=a new Exported Function=] from |funcaddr|.
1. If |w| is of the form [=ref.host=] |hostaddr|, return the result of [=retrieving a host value=] from |hostaddr|.
1. If |w| is of the form [=ref.extern=] <var ignore>ref</var>, return [=ToJSValue=](|ref|).


Note: Number values which are equal to NaN may have various observable NaN payloads; see [$NumericToRawBytes$] for details.
</div>

<div algorithm>

For <dfn>retrieving a host value</dfn> from an [=host address=] |hostaddr|, perform the following steps:

1. Let |map| be the [=surrounding agent=]'s associated [=host value cache=].
1. Assert: |map|[|hostaddr|] [=map/exists=].
1. Return |map|[|hostaddr|].

</div>

<div algorithm>
The algorithm <dfn>ToWebAssemblyValue</dfn>(|v|, |type|) coerces a JavaScript value to a [=WebAssembly value=] by performing the following steps:

1. Assert: |type| is not [=v128=].
1. Assert: |type| is not [=exnref=].
1. If |type| is [=i64=],
    1. Let |i64| be [=?=] [$ToBigInt64$](|v|).
    1. Let |u64| be the unsigned integer such that |i64| is [=signed_64=](|u64|).
    1. Return [=i64.const=] |u64|.
1. If |type| is [=i32=],
    1. Let |i32| be [=?=] [$ToInt32$](|v|).
    1. Let |u32| be the unsigned integer such that |i32| is [=signed_32=](|u32|).
    1. Return [=i32.const=] |u32|.
1. If |type| is [=f32=],
    1. Let |number| be [=?=] [$ToNumber$](|v|).
    1. If |number| is **NaN**,
        1. Let |n| be an implementation-defined integer such that [=canon=]<sub>32</sub> ≤ |n| < 2<sup>[=signif=](32)</sup>.
        1. Let |f32| be [=nan=](n).
    1. Otherwise,
        1. Let |f32| be |number| rounded to the nearest representable value using IEEE 754-2008 round to nearest, ties to even mode. [[IEEE-754]]
    1. Return [=f32.const=] |f32|.
1. If |type| is [=f64=],
    1. Let |number| be [=?=] [$ToNumber$](|v|).
    1. If |number| is **NaN**,
        1. Let |n| be an implementation-defined integer such that [=canon=]<sub>64</sub> ≤ |n| < 2<sup>[=signif=](64)</sup>.
        1. Let |f64| be [=nan=](n).
    1. Otherwise,
        1. Let |f64| be |number|.
    1. Return [=f64.const=] |f64|.
1. If |type| is of the form [=ref=] |null| |heaptype|,
    1. If |v| is null,
        1. Let |r| be [=ref.null=] |heaptype|.
    1. Else if [=match_valtype=](|type|, [=ref=] |null| [=heap-type/extern=]),
        1. Let |ref| be [=ToWebAssemblyValue=](|v|, [=ref=] [=heap-type/any=]).
        1. Let |r| be [=ref.extern=] |ref|.
    1. Else if |v| is an [=Exported Function=] and [=match_valtype=](|type|, [=ref=] |null| [=heap-type/func=]),
        1. Let |funcaddr| be the value of |v|'s \[[FunctionAddress]] internal slot.
        1. Let |r| be [=ref.func=] |funcaddr|.
    1. Else if |v| [=is a Number=] and |v| is equal to [=?=] [$ToInt32$](|v|) and [=ℝ=](|v|) < 2<sup>30</sup> and [=ℝ=](|v|) ⩾ -2<sup>30</sup>,
        1. Let |i31| [=?=] [$ToInt32$](|v|).
        1. Let |u31| be the unsigned integer such that |i31| is [=signed_31=](|i31|).
        1. Let |r| be [=ref.i31=] |u31|.
    1. Else if |v| is an [=Exported GC Object=],
        1. Let |objectaddr| be the value of |v|'s \[[ObjectAddress]] internal slot.
        1. Let |objectkind| be the value of |v|'s \[[ObjectKind]] internal slot.
        1. If |objectkind| is "array",
            1. Let |r| be [=ref.array=] |objectaddr|.
        1. If |objectkind| is "struct",
            1. Let |r| be [=ref.struct=] |objectaddr|.
    1. Else,
        1. Let |map| be the [=surrounding agent=]'s associated [=host value cache=].
        1. If a [=host address=] |hostaddr| exists such that |map|[|hostaddr|] is the same as |v|,
            1. Return [=ref.host=] |hostaddr|.
        1. Let [=host address=] |hostaddr| be the smallest address such that |map|[|hostaddr|] [=map/exists=] is false.
        1. [=map/Set=] |map|[|hostaddr|] to |v|.
        1. Let |r| be [=ref.host=] |hostaddr|.
    1. Let |store| be the current agent's [=associated store=].
    1. Let |actualtype| be [=ref_type=](|store|, |r|).
    1. If [=match_valtype=](|actualtype|, |type|) is false,
        1. Throw a {{TypeError}}.
    1. Return |r|.
1. Assert: This step is not reached.

</div>

<h3 id="gc-exotic-objects">Garbage Collected Objects</h3>

A WebAssembly struct or array is made available in JavaScript as an <dfn>Exported GC Object</dfn>.
An [=Exported GC Object=] is an exotic object that wraps a garbage collected WebAssembly reference value.
Most JavaScript operations on an [=Exported GC Object=] will throw an exception or return undefined.

Note: These operations may be refined in the future to allow richer interactions in JavaScript with WebAssembly structs and arrays.

An [=Exported GC Object=] contains an \[[ObjectAddress]] internal slot, which holds a [=object address=] relative to the [=surrounding agent=]'s [=associated store=],
and an \[[ObjectKind]] internal slot, which holds the string value "struct" or "array".

The internal methods of an [=Exported GC Object=] use the following implementations.

<div algorithm>
  The <dfn>\[[GetPrototypeOf]] internal method of an Exported GC Object</dfn> <var ignore>O</var> takes no arguments and returns null. It performs the following steps when called:

    1. Return null.
</div>

<div algorithm>
  The <dfn>\[[SetPrototypeOf]] internal method of an Exported GC Object</dfn> <var ignore>O</var> takes argument <var ignore>V</var> (an Object or null) and returns a boolean. It performs the following steps when called:

    1. Return false.
</div>

<div algorithm>
  The <dfn>\[[IsExtensible]] internal method of an Exported GC Object</dfn> <var ignore>O</var> takes no arguments and returns a boolean. It performs the following steps when called:

    1. Return false.
</div>

<div algorithm>
  The <dfn>\[[PreventExtensions]] internal method of an Exported GC Object</dfn> <var ignore>O</var> takes no arguments and returns a boolean. It performs the following steps when called:

    1. Return false.
</div>

<div algorithm>
  The <dfn>\[[GetOwnProperty]] internal method of an Exported GC Object</dfn> <var ignore>O</var> takes argument <var ignore>P</var> (a property key) and returns undefined. It performs the following steps when called:

    1. Return undefined.
</div>

<div algorithm>
  The <dfn>\[[DefineOwnProperty]] internal method of an Exported GC Object</dfn> <var ignore>O</var> takes arguments <var ignore>P</var> (a property key) and <var ignore>Desc</var> (a property descriptor) and returns a boolean. It performs the following steps when called:

    1. Return false.
</div>

<div algorithm>
  The <dfn>\[[HasProperty]] internal method of an Exported GC Object</dfn> <var ignore>O</var> takes argument <var ignore>P</var> (a property key) and returns a boolean. It performs the following steps when called:

    1. Return false.
</div>

<div algorithm>
  The <dfn>\[[Get]] internal method of an Exported GC Object</dfn> <var ignore>O</var> takes arguments <var ignore>P</var> (a property key) and <var ignore>Receiver</var> (an ECMAScript language value) and returns undefined. It performs the following steps when called:

    1. Return undefined.
</div>

<div algorithm>
  The <dfn>\[[Set]] internal method of an Exported GC Object</dfn> <var ignore>O</var> takes arguments <var ignore>P</var> (a property key), <var ignore>V</var> (an ECMAScript language value), and <var ignore>Receiver</var> (an ECMAScript language value) and throws an exception. It performs the following steps when called:

    1. Throw a {{TypeError}}.
</div>

<div algorithm>
  The <dfn>\[[Delete]] internal method of an Exported GC Object</dfn> <var ignore>O</var> takes argument <var ignore>P</var> (a property key) and throws an exception. It performs the following steps when called:

    1. Throw a {{TypeError}}.
</div>

<div algorithm>
  The <dfn>\[[OwnPropertyKeys]] internal method of an Exported GC Object</dfn> <var ignore>O</var> takes no arguments and returns a list. It performs the following steps when called:

    1. Let keys be a new empty list.
    1. Return keys.
</div>

<div algorithm>
  To create <dfn>a new Exported GC Object</dfn> from a WebAssembly [=object address=] |objectaddr| and a string |objectkind|, perform the following steps:

    1. Assert: |objectkind| is either "array" or "struct".
    1. Let |map| be the [=surrounding agent=]'s associated [=exported GC object cache=].
    1. If |map|[|objectaddr|] [=map/exists=],
        1. Return |map|[|objectaddr|].
    1. Let |object| be [=MakeBasicObject=](« \[[ObjectAddress]] »).
    1. Set |object|.\[[ObjectAddress]] to |objectaddr|.
    1. Set |object|.\[[ObjectKind]] to |objectkind|.
    1. Set |object|.\[[GetPrototypeOf]] as specified in [=[[GetPrototypeOf]] internal method of an Exported GC Object=].
    1. Set |object|.\[[SetPrototypeOf]] as specified in [=[[SetPrototypeOf]] internal method of an Exported GC Object=].
    1. Set |object|.\[[IsExtensible]] as specified in [=[[IsExtensible]] internal method of an Exported GC Object=].
    1. Set |object|.\[[PreventExtensions]] as specified in [=[[PreventExtensions]] internal method of an Exported GC Object=].
    1. Set |object|.\[[GetOwnProperty]] as specified in [=[[GetOwnProperty]] internal method of an Exported GC Object=].
    1. Set |object|.\[[DefineOwnProperty]] as specified in [=[[DefineOwnProperty]] internal method of an Exported GC Object=].
    1. Set |object|.\[[HasProperty]] as specified in [=[[HasProperty]] internal method of an Exported GC Object=].
    1. Set |object|.\[[Get]] as specified in [=[[Get]] internal method of an Exported GC Object=].
    1. Set |object|.\[[Set]] as specified in [=[[Set]] internal method of an Exported GC Object=].
    1. Set |object|.\[[Delete]] as specified in [=[[Delete]] internal method of an Exported GC Object=].
    1. Set |object|.\[[OwnPropertyKeys]] as specified in [=[[OwnPropertyKeys]] internal method of an Exported GC Object=].
    1. [=map/Set=] |map|[|objectaddr|] to |object|.
    1. Return |object|.



<h3 id="tags">Tags</h3>

The <dfn>tag_alloc</dfn>(|store|, |parameters|) algorithm creates a new [=tag address=] for |parameters| in |store| and returns the updated store and the [=tag address=].

The <dfn>tag_parameters</dfn>(|store|, |tagAddress|) algorithm returns the [=list=] of types for |tagAddress| in |store|.

<h4 id="exceptions-types">Exception types</h4>

<pre class="idl">
dictionary TagType {
  required sequence&lt;ValueType> parameters;
};

[LegacyNamespace=WebAssembly, Exposed=(Window,Worker,Worklet)]
interface Tag {
  constructor(TagType type);
  TagType type();
};
</pre>

A {{Tag}} value represents a type of exception.

<div algorithm>

To <dfn>initialize a Tag object</dfn> |tag| from a [=tag address=] |tagAddress|, perform the following steps:

1. Let |map| be the [=surrounding agent=]'s associated [=Tag object cache=].
1. Assert: |map|[|tagAddress|] doesn't [=map/exist=].
1. Set |tag|.\[[Address]] to |tagAddress|.
1. [=map/Set=] |map|[|tagAddress|] to |tag|.

</div>

<div algorithm>

To <dfn>create a Tag object</dfn> from a [=tag address=] |tagAddress|, perform the following steps:

1. Let |map| be the [=surrounding agent=]'s associated [=Tag object cache=].
1. If |map|[|tagAddress|] [=map/exists=],
    1. Return |map|[|tagAddress|].
1. Let |tag| be a [=new=] {{Tag}}.
1. [=initialize a Tag object|Initialize=] |tag| from |tagAddress|.
1. Return |tag|.

</div>

<div algorithm>

The <dfn constructor for="Tag" lt="Tag(type)">new Tag(|type|)</dfn> constructor steps are:

1. Let |parameters| be |type|["parameters"].
1. Let |wasmParameters| be «».
1. [=list/iterate|For each=] |type| of |parameters|,
    1. [=list/Append=] [=ToValueType=](|type|) to |wasmParameters|.
1. Let |store| be the current agent's [=associated store=].
1. Let (|store|, |tagAddress|) be [=tag_alloc=](|store|, |wasmParameters|).
1. Set the current agent's [=associated store=] to |store|.
1. [=initialize a Tag object|Initialize=] **this** from |tagAddress|.

</div>

<div algorithm>

The <dfn method for="Tag">type()</dfn> method steps are:

1. Let |store| be the [=surrounding agent=]'s [=associated store=].
1. Let |parameters| be [=tag_parameters=](|store|, **this**.\[[Address]]).
1. Let |idlParameters| be «».
1. [=list/iterate|For each=] |type| of |parameters|,
    1. [=list/Append=] [$FromValueType$](|type|) to |idlParameters|.
1. Return «[ "{{TagType/parameters}}" → |idlParameters| ]».

Advisement: This method is only expected to be implemented or shipped when both this proposal and the Type Reflection proposal are implemented or shipped (respectively).

</div>

<h4 id="runtime-exceptions">Runtime exceptions</h4>

<pre class="idl">
dictionary ExceptionOptions {
  boolean traceStack = false;
};

[LegacyNamespace=WebAssembly, Exposed=(Window,Worker,Worklet)]
interface Exception {
  constructor(Tag exceptionTag, sequence&lt;any> payload, optional ExceptionOptions options = {});
  any getArg(Tag exceptionTag, [EnforceRange] unsigned long index);
  boolean is(Tag exceptionTag);
  readonly attribute (DOMString or undefined) stack;
};
</pre>

An {{Exception}} value represents an exception.

<div algorithm>

To <dfn>create an Exception object</dfn> from a [=tag address=] |tagAddress| and a [=list=] of
WebAssembly values |payload|, perform the following steps:

1. Let |store| be the [=surrounding agent=]'s [=associated store=].
1. Let |types| be [=tag_parameters=](|store|, |tagAddress|).
1. Assert: |types|'s [=list/size=] is |payload|'s [=list/size=].
1. [=list/iterate|For each=] |value| and |resultType| of |payload| and |types|, paired linearly,
    1. Assert: |value|'s type matches |resultType|.
1. Let |exception| be a [=new=] {{Exception}}.
1. Set |exception|.\[[Type]] to |tagAddress|.
1. Set |exception|.\[[Payload]] to |payload|.
1. Set |exception|.\[[Stack]] to undefined.
1. Return |exception|.

</div>

<div algorithm>

The <dfn constructor for=Exception
lt="Exception(exceptionTag, payload, options)">new Exception(|exceptionTag|, |payload|, |options|)</dfn>
constructor steps are:

1. Let |store| be the [=surrounding agent=]'s [=associated store=].
1. Let |types| be [=tag_parameters=](|store|, |exceptionTag|.\[[Address]]).
1. If |types|'s [=list/size=] is not |payload|'s [=list/size=],
    1. Throw a {{TypeError}}.
1. Let |wasmPayload| be « ».
1. [=list/iterate|For each=] |value| and |resultType| of |payload| and |types|, paired linearly,
    1. [=list/Append=] ? [=ToWebAssemblyValue=](|value|, |resultType|) to |wasmPayload|.
1. Set **this**.\[[Type]] to |exceptionTag|.\[[Address]].
1. Set **this**.\[[Payload]] to |wasmPayload|.
1. If |options|["traceStack"] is true,
    1. Set **this**.\[[Stack]] to either a {{DOMString}} representation of the current call stack or undefined.
1. Otherwise,
    1. Set **this**.\[[Stack]] to undefined.

</div>

<div algorithm>

The <dfn method for="Exception">getArg(|exceptionTag|, |index|)</dfn> method steps are:

1. If **this**.\[[Type]] is not equal to |exceptionTag|.\[[Address]],
    1. Throw a {{TypeError}}.
1. Let |payload| be **this**.\[[Payload]].
1. If |index| ≥ |payload|'s [=list/size=],
    1. Throw a {{RangeError}}.
1. Return [=ToJSValue=](|payload|[|index|]).

</div>

<div algorithm>

The <dfn method for="Exception">is(|exceptionTag|)</dfn> method steps are:

1. If **this**.\[[Type]] is not equal to |exceptionTag|.\[[Address]],
    1. Return false.
1. Return true.

</div>

<div algorithm>

The <dfn attribute for="Exception">stack</dfn> getter steps are:

1. Return **this**.\[[Stack]].

</div>

<h4 id="js-exceptions">JavaScript exceptions</h4>

The <dfn>JavaScript exception tag</dfn> is a [=tag address=] reserved by this
specification to distinguish exceptions originating from JavaScript.

For any [=associated store=] |store|, the result of
[=tag_parameters=](|store|, [=JavaScript exception tag=]) must be « ».

<div algorithm>

To <dfn for=WebAssembly>throw</dfn> with a [=tag address=] |type|, a matching [=list=] of WebAssembly values |payload|, and an [=externref=] |opaqueData|, perform the following steps:

1. Unwind the stack until reaching the *catching try block* given |type|.
1. Invoke the catch block with |payload| and |opaqueData|.

Note: This algorithm is expected to be moved into the core specification.


</div>

<h3 id="error-objects">Error Objects</h3>

WebAssembly defines the following Error classes: <dfn exception>CompileError</dfn>, <dfn exception>LinkError</dfn>, and <dfn exception>RuntimeError</dfn>.

<div algorithm="create the WebAssembly namespace object">
When the [=namespace object=] for the {{WebAssembly}} namespace is [=create a namespace object|created=], the following steps must be run:

1.  Let |namespaceObject| be the [=namespace object=].
1.  [=list/iterate|For each=] |error| of « "CompileError", "LinkError", "RuntimeError" »,
    1.  Let |constructor| be a new object, implementing the [=NativeError Object Structure=], with <var ignore>NativeError</var> set to |error|.
    1.  [=!=] [$CreateMethodProperty$](|namespaceObject|, |error|,  |constructor|).

</div>

Note: This defines {{CompileError}}, {{LinkError}}, and {{RuntimeError}} classes on the {{WebAssembly}} namespace, which are produced by the APIs defined in this specification.
They expose the same interface as native JavaScript errors like {{TypeError}} and {{RangeError}}.

Note: It is not currently possible to define this behavior using Web IDL.


<h2 id="errors">Error Condition Mappings to JavaScript</h2>

Running WebAssembly programs encounter certain events which halt execution of the WebAssembly code.
WebAssembly code (currently)
has no way to catch these conditions and thus an exception will necessarily
propagate to the enclosing non-WebAssembly caller (whether it is a browser,
JavaScript or another runtime system) where it is handled like a normal JavaScript exception.

If WebAssembly calls JavaScript via import and the JavaScript throws an
exception, the exception is propagated through the WebAssembly activation to the
enclosing caller.

Because JavaScript exceptions can be handled, and JavaScript can continue to
call WebAssembly exports after a trap has been handled, traps do not, in
general, prevent future execution.

<h3 id="stack-overflow">Stack Overflow</h3>

Whenever a stack overflow occurs in
WebAssembly code, the same class of exception is thrown as for a stack overflow in
JavaScript. The particular exception here is implementation-defined in both cases.

Note: ECMAScript doesn't specify any sort of behavior on stack overflow; implementations have been observed to throw {{RangeError}}, InternalError or Error. Any is valid here.

<h3 id="out-of-memory">Out of Memory</h3>

Whenever validation, compilation or instantiation run out of memory, the
same class of exception is thrown as for out of memory conditions in JavaScript.
The particular exception here is implementation-defined in both cases.

Note: ECMAScript doesn't specify any sort of behavior on out-of-memory conditions; implementations have been observed to throw OOMError and to crash. Either is valid here.

<div class="issue">
    A failed allocation of a large table or memory may either result in
        - a {{RangeError}}, as specified in the {{Memory}} {{Memory/grow()}} and {{Table}} {{Table/grow()}} operations
        - returning -1 as the [=memory.grow=] instruction
        - UA-specific OOM behavior as described in this section.
    In a future revision, we may reconsider more reliable and recoverable errors for allocations of large amounts of memory.

    See [Issue 879](https://github.com/WebAssembly/spec/issues/879) for further discussion.
</div>


<h2 id="limits">Implementation-defined Limits</h2>

The WebAssembly core specification allows an implementation to define limits on the syntactic structure of the module.
While each embedding of WebAssembly may choose to define its own limits, for predictability the standard WebAssembly JavaScript Interface described in this document defines the following exact limits.
An implementation must reject a module that exceeds one of the following limits with a {{CompileError}}.
In practice, an implementation may run out of resources for valid modules below these limits.

<ul>
<li>The maximum size of a module is 1,073,741,824 bytes (1 GiB).</li>
<li>The maximum number of types defined in the types section is 1,000,000.</li>
<li>The maximum number of recursion groups defined in the types sections is 1,000,000.</li>
<li>The maximum number of types defined in a recursion group is 1,000,000.</li>
<li>The maximum depth of a defined subtype hierarchy is 63 (where a type defined with no supertype has depth 0).
<li>The maximum number of functions defined in a module is 1,000,000.</li>
<li>The maximum number of imports declared in a module is 100,000.</li>
<li>The maximum number of exports declared in a module is 100,000.</li>
<li>The maximum number of globals defined in a module is 1,000,000.</li>
<li>The maximum number of tags defined in a module is 1,000,000.</li>
<li>The maximum number of data segments defined in a module is 100,000.</li>

<li>The maximum number of tables, including declared or imported tables, is 100,000.</li>
<li>The maximum size of a table is 10,000,000.</li>
<li>The maximum number of table entries in any table initialization is 10,000,000.</li>
<li>The maximum number of memories, including defined and imported memories, is 100.</li>

<li>The maximum number of parameters to any function or block is 1,000.</li>
<li>The maximum number of return values for any function or block is 1,000.</li>
<li>The maximum size of a function body, including locals declarations, is 7,654,321 bytes.</li>
<li>The maximum number of locals declared in a function, including implicitly declared as parameters, is 50,000.</li>
<li>The maximum number of fields in a struct is 10,000.</li>
<li>The maximum number of operands to `array.new_fixed` is 10,000.</li>
</ul>

An implementation must throw a {{RuntimeError}} if one of the following limits is exceeded during runtime:
In practice, an implementation may run out of resources for valid modules below these limits.

<ul>
<li>The maximum size of a table is 10,000,000.</li>
<li>The maximum number of pages of a memory is 65,536.</li>
</ul>

<h2 id="security-considerations">Security and Privacy Considerations</h2>

<p><em>This section is non-normative.</em></p>

This document defines a host environment for WebAssembly. It enables a WebAssembly instance to [=import=] JavaScript objects and functions from an [=read the imports|import object=], but otherwise provides no access to the embedding environment. Thus a WebAssembly instance is bound to the same constraints as JavaScript.<|MERGE_RESOLUTION|>--- conflicted
+++ resolved
@@ -192,16 +192,13 @@
 urlPrefix: https://heycam.github.io/webidl/; spec: WebIDL
     type: dfn
         text: create a namespace object; url: create-a-namespace-object
-<<<<<<< HEAD
 urlPrefix: https://webassembly.github.io/js-types/js-api/; spec: WebAssembly JS API (JS Type Reflection)
     type: abstract-op; text: FromValueType; url: abstract-opdef-fromvaluetype
-=======
 urlPrefix: https://tc39.es/proposal-resizablearraybuffer/; spec: ResizableArrayBuffer proposal
     type: dfn
         text: handled; url: sec-hostresizearraybuffer
         text: IsFixedLengthArrayBuffer; url: sec-isfixedarraybuffer
         text: HostResizeArrayBuffer; url: sec-hostresizearraybuffer
->>>>>>> 5b85658c
 </pre>
 
 <pre class='link-defaults'>
