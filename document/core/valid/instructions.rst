--- conflicted
+++ resolved
@@ -579,11 +579,7 @@
 
 .. math::
    \frac{
-<<<<<<< HEAD
-     \expanddt(C.\CTYPES[x]) = \TSTRUCT~(\MVAR~\X{st})
-=======
-     \expand(C.\CTYPES[x]) = \TARRAY~(\MVAR~\X{st})
->>>>>>> 2dcdf170
+     \expanddt(C.\CTYPES[x]) = \TARRAY~(\MVAR~\X{st})
    }{
      C \vdashinstr \ARRAYSET~x : [(\REF~\NULL~x)~\I32~\unpacktype(\X{st})] \to []
    }
