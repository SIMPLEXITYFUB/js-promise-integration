--- conflicted
+++ resolved
@@ -174,8 +174,8 @@
 
 Element segments :math:`\elem` are classified by the :ref:`reference type <syntax-reftype>` of their elements.
 
-:math:`\{ \EELEMTYPE~t, \EINIT~e^\ast, \EMODE~\elemmode \}`
-...........................................................
+:math:`\{ \ETYPE~t, \EINIT~e^\ast, \EMODE~\elemmode \}`
+.......................................................
 
 * For each :math:`e_i` in :math:`e^\ast`:
 
@@ -196,7 +196,7 @@
      \qquad
      C \vdashelemmode \elemmode : t
    }{
-     C \vdashelem \{ \EELEMTYPE~t, \EINIT~e^\ast, \EMODE~\elemmode \} : t
+     C \vdashelem \{ \ETYPE~t, \EINIT~e^\ast, \EMODE~\elemmode \} : t
    }
 
 
@@ -641,18 +641,11 @@
   * For each :math:`\mem_i` in :math:`\module.\MMEMS`,
     the definition :math:`\mem_i` must be :ref:`valid <valid-mem>` with a :ref:`memory type <syntax-memtype>` :math:`\X{mt}_i`.
 
-<<<<<<< HEAD
   * For each :math:`\tag_i` in :math:`\module.\MTAGS`,
     the definition :math:`\tag_i` must be :ref:`valid <valid-tag>` with an :ref:`tag type <syntax-tagtype>` :math:`\X{tagt}_i`.
 
-  * For each :math:`\global_i` in :math:`\module.\MGLOBALS`:
-
-    * Under the context :math:`C'`,
-      the definition :math:`\global_i` must be :ref:`valid <valid-global>` with a :ref:`global type <syntax-globaltype>` :math:`\X{gt}_i`.
-=======
   * For each :math:`\global_i` in :math:`\module.\MGLOBALS`,
     the definition :math:`\global_i` must be :ref:`valid <valid-global>` with a :ref:`global type <syntax-globaltype>` :math:`\X{gt}_i`.
->>>>>>> 937fc7d6
 
   * For each :math:`\elem_i` in :math:`\module.\MELEMS`,
     the segment :math:`\elem_i` must be :ref:`valid <valid-elem>` with :ref:`reference type <syntax-reftype>` :math:`\X{rt}_i`.
@@ -693,7 +686,7 @@
      \quad
      (C' \vdashmem \mem : \X{mt})^\ast
      \quad
-     (C \vdashtag \tag : \X{tagt})^\ast
+     (C' \vdashtag \tag : \X{tagt})^\ast
      \\
      (C' \vdashglobal \global : \X{gt})^\ast
      \\
