Modules
-------

:ref:`Modules <syntax-module>` are valid when all the components they contain are valid.
Furthermore, most definitions are themselves classified with a suitable type.


.. index:: function, local, function index, local index, type index, function type, value type, expression, import
   pair: abstract syntax; function
   single: abstract syntax; function
.. _valid-local:
.. _valid-func:

Functions
~~~~~~~~~

Functions :math:`\func` are classified by :ref:`function types <syntax-functype>` of the form :math:`[t_1^\ast] \to [t_2^\ast]`.


:math:`\{ \FTYPE~x, \FLOCALS~t^\ast, \FBODY~\expr \}`
.....................................................

* The type :math:`C.\CTYPES[x]` must be defined in the context.

* Let :math:`[t_1^\ast] \to [t_2^\ast]` be the :ref:`function type <syntax-functype>` :math:`C.\CTYPES[x]`.

* Let :math:`C'` be the same :ref:`context <context>` as :math:`C`,
  but with:

  * |CLOCALS| set to the sequence of :ref:`value types <syntax-valtype>` :math:`t_1^\ast~t^\ast`, concatenating parameters and locals,

  * |CLABELS| set to the singular sequence containing only :ref:`result type <syntax-resulttype>` :math:`[t_2^\ast]`.

  * |CRETURN| set to the :ref:`result type <syntax-resulttype>` :math:`[t_2^\ast]`.

* Under the context :math:`C'`,
  the expression :math:`\expr` must be valid with type :math:`[t_2^\ast]`.

* Then the function definition is valid with type :math:`[t_1^\ast] \to [t_2^\ast]`.

.. math::
   \frac{
     C.\CTYPES[x] = [t_1^\ast] \to [t_2^\ast]
     \qquad
     C,\CLOCALS\,t_1^\ast~t^\ast,\CLABELS~[t_2^\ast],\CRETURN~[t_2^\ast] \vdashexpr \expr : [t_2^\ast]
   }{
     C \vdashfunc \{ \FTYPE~x, \FLOCALS~t^\ast, \FBODY~\expr \} : [t_1^\ast] \to [t_2^\ast]
   }


.. index:: table, table type
   pair: validation; table
   single: abstract syntax; table
.. _valid-table:

Tables
~~~~~~

Tables :math:`\table` are classified by :ref:`table types <syntax-tabletype>`.

:math:`\{ \TTYPE~\tabletype \}`
...............................

* The :ref:`table type <syntax-tabletype>` :math:`\tabletype` must be :ref:`valid <valid-tabletype>`.

* Then the table definition is valid with type :math:`\tabletype`.

.. math::
   \frac{
     \vdashtabletype \tabletype \ok
   }{
     C \vdashtable \{ \TTYPE~\tabletype \} : \tabletype
   }


.. index:: memory, memory type
   pair: validation; memory
   single: abstract syntax; memory
.. _valid-mem:

Memories
~~~~~~~~

Memories :math:`\mem` are classified by :ref:`memory types <syntax-memtype>`.

:math:`\{ \MTYPE~\memtype \}`
.............................

* The :ref:`memory type <syntax-memtype>` :math:`\memtype` must be :ref:`valid <valid-memtype>`.

* Then the memory definition is valid with type :math:`\memtype`.

.. math::
   \frac{
     \vdashmemtype \memtype \ok
   }{
     C \vdashmem \{ \MTYPE~\memtype \} : \memtype
   }


.. index:: global, global type, expression
   pair: validation; global
   single: abstract syntax; global
.. _valid-global:

Globals
~~~~~~~

Globals :math:`\global` are classified by :ref:`global types <syntax-globaltype>` of the form :math:`\mut~t`.


:math:`\{ \GTYPE~\mut~t, \GINIT~\expr \}`
.........................................

* The :ref:`global type <syntax-globaltype>` :math:`\mut~t` must be :ref:`valid <valid-globaltype>`.

* The expression :math:`\expr` must be :ref:`valid <valid-expr>` with :ref:`result type <syntax-resulttype>` :math:`[t]`.

* The expression :math:`\expr` must be :ref:`constant <valid-constant>`.

* Then the global definition is valid with type :math:`\mut~t`.

.. math::
   \frac{
     \vdashglobaltype \mut~t \ok
     \qquad
     C \vdashexpr \expr : [t]
     \qquad
     C \vdashexprconst \expr \const
   }{
     C \vdashglobal \{ \GTYPE~\mut~t, \GINIT~\expr \} : \mut~t
   }


.. index:: element, table, table index, expression, function index
   pair: validation; element
   single: abstract syntax; element
   single: table; element
   single: element; segment
.. _valid-elem:

Element Segments
~~~~~~~~~~~~~~~~

Element segments :math:`\elem` are classified by the :ref:`reference type <syntax-reftype>` of their elements.

:math:`\{ \ETYPE~t, \EINIT~e^\ast, \EMODE~\elemmode \}`
.......................................................

* For each :math:`e_i` in :math:`e^\ast`,

  * The expression :math:`e_i` must be :ref:`valid <valid-expr>`.

  * The expression :math:`e_i` must be :ref:`constant <valid-const>`.

* The element mode :math:`\elemmode` must be valid with :ref:`reference type <syntax-reftype>` :math:`t`.

* Then the element segment is valid with :ref:`reference type <syntax-reftype>` :math:`t`.


.. math::
   \frac{
     (C \vdashexpr e \ok)^\ast
     \qquad
     (C \vdashexprconst e \const)^\ast
     \qquad
     C \vdashelemmode \elemmode : t
   }{
     C \vdashelem \{ \ETYPE~t, \EINIT~e^\ast, \EMODE~\elemmode \} : t
   }


.. _valid-elemmode:

:math:`\EPASSIVE`
.................

* The element mode is valid with any :ref:`reference type <syntax-reftype>`.

.. math::
   \frac{
   }{
     C \vdashelemmode \EPASSIVE : \reftype
   }


:math:`\EACTIVE~\{ \ETABLE~x, \EOFFSET~\expr \}`
................................................

* The table :math:`C.\CTABLES[x]` must be defined in the context.

* Let :math:`\limits~t` be the :ref:`table type <syntax-tabletype>` :math:`C.\CTABLES[x]`.

* The expression :math:`\expr` must be :ref:`valid <valid-expr>` with :ref:`result type <syntax-resulttype>` :math:`[\I32]`.

* The expression :math:`\expr` must be :ref:`constant <valid-constant>`.

* Then the element mode is valid with :ref:`reference type <syntax-reftype>` :math:`t`.

.. math::
   \frac{
     \begin{array}{@{}c@{}}
     C.\CTABLES[x] = \limits~t
     \\
     C \vdashexpr \expr : [\I32]
     \qquad
     C \vdashexprconst \expr \const
     \end{array}
   }{
     C \vdashelemmode \EACTIVE~\{ \ETABLE~x, \EOFFSET~\expr \} : t
   }

:math:`\EDECLARATIVE`
.....................

* The element mode is valid with any :ref:`reference type <syntax-reftype>`.

.. math::
   \frac{
   }{
     C \vdashelemmode \EDECLARATIVE : \reftype
   }



.. index:: data, memory, memory index, expression, byte
   pair: validation; data
   single: abstract syntax; data
   single: memory; data
   single: data; segment
.. _valid-data:

Data Segments
~~~~~~~~~~~~~

Data segments :math:`\data` are not classified by any type but merely checked for well-formedness.

:math:`\{ \DINIT~b^\ast, \DMODE~\datamode \}`
....................................................

* The data mode :math:`\datamode` must be valid.

* Then the data segment is valid.

.. math::
   \frac{
     C \vdashdatamode \datamode \ok
   }{
     C \vdashdata \{ \DINIT~b^\ast, \DMODE~\datamode \} \ok
   }


.. _valid-datamode:

:math:`\DPASSIVE`
.................

* The data mode is valid.

.. math::
   \frac{
   }{
     C \vdashdatamode \DPASSIVE \ok
   }


:math:`\DACTIVE~\{ \DMEM~x, \DOFFSET~\expr \}`
..............................................

* The memory :math:`C.\CMEMS[x]` must be defined in the context.

* The expression :math:`\expr` must be :ref:`valid <valid-expr>` with :ref:`result type <syntax-resulttype>` :math:`[\I32]`.

* The expression :math:`\expr` must be :ref:`constant <valid-constant>`.

* Then the data mode is valid.

.. math::
   \frac{
     C.\CMEMS[x] = \limits
     \qquad
     C \vdashexpr \expr : [\I32]
     \qquad
     C \vdashexprconst \expr \const
   }{
     C \vdashdatamode \DACTIVE~\{ \DMEM~x, \DOFFSET~\expr \} \ok
   }


.. index:: start function, function index
   pair: validation; start function
   single: abstract syntax; start function
.. _valid-start:

Start Function
~~~~~~~~~~~~~~

Start function declarations :math:`\start` are not classified by any type.

:math:`\{ \SFUNC~x \}`
......................

* The function :math:`C.\CFUNCS[x]` must be defined in the context.

* The type of :math:`C.\CFUNCS[x]` must be :math:`[] \to []`.

* Then the start function is valid.


.. math::
   \frac{
     C.\CFUNCS[x] = [] \to []
   }{
     C \vdashstart \{ \SFUNC~x \} \ok
   }


.. index:: export, name, index, function index, table index, memory index, global index
   pair: validation; export
   single: abstract syntax; export
.. _valid-exportdesc:
.. _valid-export:

Exports
~~~~~~~

Exports :math:`\export` and export descriptions :math:`\exportdesc` are classified by their :ref:`external type <syntax-externtype>`.


:math:`\{ \ENAME~\name, \EDESC~\exportdesc \}`
..............................................

* The export description :math:`\exportdesc` must be valid with :ref:`external type <syntax-externtype>` :math:`\externtype`.

* Then the export is valid with :ref:`external type <syntax-externtype>` :math:`\externtype`.

.. math::
   \frac{
     C \vdashexportdesc \exportdesc : \externtype
   }{
     C \vdashexport \{ \ENAME~\name, \EDESC~\exportdesc \} : \externtype
   }


:math:`\EDFUNC~x`
.................

* The function :math:`C.\CFUNCS[x]` must be defined in the context.

* Then the export description is valid with :ref:`external type <syntax-externtype>` :math:`\ETFUNC~C.\CFUNCS[x]`.

.. math::
   \frac{
     C.\CFUNCS[x] = \functype
   }{
     C \vdashexportdesc \EDFUNC~x : \ETFUNC~\functype
   }


:math:`\EDTABLE~x`
..................

* The table :math:`C.\CTABLES[x]` must be defined in the context.

* Then the export description is valid with :ref:`external type <syntax-externtype>` :math:`\ETTABLE~C.\CTABLES[x]`.

.. math::
   \frac{
     C.\CTABLES[x] = \tabletype
   }{
     C \vdashexportdesc \EDTABLE~x : \ETTABLE~\tabletype
   }


:math:`\EDMEM~x`
................

* The memory :math:`C.\CMEMS[x]` must be defined in the context.

* Then the export description is valid with :ref:`external type <syntax-externtype>` :math:`\ETMEM~C.\CMEMS[x]`.

.. math::
   \frac{
     C.\CMEMS[x] = \memtype
   }{
     C \vdashexportdesc \EDMEM~x : \ETMEM~\memtype
   }


:math:`\EDGLOBAL~x`
...................

* The global :math:`C.\CGLOBALS[x]` must be defined in the context.

* Then the export description is valid with :ref:`external type <syntax-externtype>` :math:`\ETGLOBAL~C.\CGLOBALS[x]`.

.. math::
   \frac{
     C.\CGLOBALS[x] = \globaltype
   }{
     C \vdashexportdesc \EDGLOBAL~x : \ETGLOBAL~\globaltype
   }


.. index:: import, name, function type, table type, memory type, global type
   pair: validation; import
   single: abstract syntax; import
.. _valid-importdesc:
.. _valid-import:

Imports
~~~~~~~

Imports :math:`\import` and import descriptions :math:`\importdesc` are classified by :ref:`external types <syntax-externtype>`.


:math:`\{ \IMODULE~\name_1, \INAME~\name_2, \IDESC~\importdesc \}`
..................................................................

* The import description :math:`\importdesc` must be valid with type :math:`\externtype`.

* Then the import is valid with type :math:`\externtype`.

.. math::
   \frac{
     C \vdashimportdesc \importdesc : \externtype
   }{
     C \vdashimport \{ \IMODULE~\name_1, \INAME~\name_2, \IDESC~\importdesc \} : \externtype
   }


:math:`\IDFUNC~x`
.................

* The function :math:`C.\CTYPES[x]` must be defined in the context.

* Let :math:`[t_1^\ast] \to [t_2^\ast]` be the :ref:`function type <syntax-functype>` :math:`C.\CTYPES[x]`.

* Then the import description is valid with type :math:`\ETFUNC~[t_1^\ast] \to [t_2^\ast]`.

.. math::
   \frac{
     C.\CTYPES[x] = [t_1^\ast] \to [t_2^\ast]
   }{
     C \vdashimportdesc \IDFUNC~x : \ETFUNC~[t_1^\ast] \to [t_2^\ast]
   }


:math:`\IDTABLE~\tabletype`
...........................

* The table type :math:`\tabletype` must be :ref:`valid <valid-tabletype>`.

* Then the import description is valid with type :math:`\ETTABLE~\tabletype`.

.. math::
   \frac{
     \vdashtable \tabletype \ok
   }{
     C \vdashimportdesc \IDTABLE~\tabletype : \ETTABLE~\tabletype
   }


:math:`\IDMEM~\memtype`
.......................

* The memory type :math:`\memtype` must be :ref:`valid <valid-memtype>`.

* Then the import description is valid with type :math:`\ETMEM~\memtype`.

.. math::
   \frac{
     \vdashmemtype \memtype \ok
   }{
     C \vdashimportdesc \IDMEM~\memtype : \ETMEM~\memtype
   }


:math:`\IDGLOBAL~\globaltype`
.............................

* The global type :math:`\globaltype` must be :ref:`valid <valid-globaltype>`.

* Then the import description is valid with type :math:`\ETGLOBAL~\globaltype`.

.. math::
   \frac{
     \vdashglobaltype \globaltype \ok
   }{
     C \vdashimportdesc \IDGLOBAL~\globaltype : \ETGLOBAL~\globaltype
   }


.. index:: module, type definition, function type, function, table, memory, global, element, data, start function, import, export, context
   pair: validation; module
   single: abstract syntax; module
.. _valid-module:

Modules
~~~~~~~

Modules are classified by their mapping from the :ref:`external types <syntax-externtype>` of their :ref:`imports <syntax-import>` to those of their :ref:`exports <syntax-export>`.

A module is entirely *closed*,
that is, its components can only refer to definitions that appear in the module itself.
Consequently, no initial :ref:`context <context>` is required.
Instead, the context :math:`C` for validation of the module's content is constructed from the definitions in the module.

* Let :math:`\module` be the module to validate.

* Let :math:`C` be a :ref:`context <context>` where:

  * :math:`C.\CTYPES` is :math:`\module.\MTYPES`,

  * :math:`C.\CFUNCS` is :math:`\etfuncs(\X{it}^\ast)` concatenated with :math:`\X{ft}^\ast`,
    with the import's :ref:`external types <syntax-externtype>` :math:`\X{it}^\ast` and the internal :ref:`function types <syntax-functype>` :math:`\X{ft}^\ast` as determined below,

  * :math:`C.\CTABLES` is :math:`\ettables(\X{it}^\ast)` concatenated with :math:`\X{tt}^\ast`,
    with the import's :ref:`external types <syntax-externtype>` :math:`\X{it}^\ast` and the internal :ref:`table types <syntax-tabletype>` :math:`\X{tt}^\ast` as determined below,

  * :math:`C.\CMEMS` is :math:`\etmems(\X{it}^\ast)` concatenated with :math:`\X{mt}^\ast`,
    with the import's :ref:`external types <syntax-externtype>` :math:`\X{it}^\ast` and the internal :ref:`memory types <syntax-memtype>` :math:`\X{mt}^\ast` as determined below,

  * :math:`C.\CGLOBALS` is :math:`\etglobals(\X{it}^\ast)` concatenated with :math:`\X{gt}^\ast`,
    with the import's :ref:`external types <syntax-externtype>` :math:`\X{it}^\ast` and the internal :ref:`global types <syntax-globaltype>` :math:`\X{gt}^\ast` as determined below,

  * :math:`C.\CELEMS` is :math:`{\X{rt}}^\ast` as determined below,

  * :math:`C.\CDATAS` is :math:`{\ok}^n`, where :math:`n` is the length of the vector :math:`\module.\MDATAS`,

  * :math:`C.\CLOCALS` is empty,

  * :math:`C.\CLABELS` is empty,

  * :math:`C.\CRETURN` is empty.

  * :math:`C.\CREFS` is the set :math:`\freefuncidx(\module \with \MFUNCS = \epsilon \with \MSTART = \epsilon)`, i.e., the set of :ref:`function indices <syntax-funcidx>` occurring in the module, except in its :ref:`functions <syntax-func>` or :ref:`start function <syntax-start>`.

* Let :math:`C'` be the :ref:`context <context>` where:

  * :math:`C'.\CGLOBALS` is the sequence :math:`\etglobals(\X{it}^\ast)`,

  * :math:`C'.\CFUNCS` is the same as :math:`C.\CFUNCS`,

  * :math:`C'.\CREFS` is the same as :math:`C.\CREFS`,

  * all other fields are empty.

* Under the context :math:`C`:

  * For each :math:`\functype_i` in :math:`\module.\MTYPES`,
    the :ref:`function type <syntax-functype>` :math:`\functype_i` must be :ref:`valid <valid-functype>`.

  * For each :math:`\func_i` in :math:`\module.\MFUNCS`,
    the definition :math:`\func_i` must be :ref:`valid <valid-func>` with a :ref:`function type <syntax-functype>` :math:`\X{ft}_i`.

  * For each :math:`\table_i` in :math:`\module.\MTABLES`,
    the definition :math:`\table_i` must be :ref:`valid <valid-table>` with a :ref:`table type <syntax-tabletype>` :math:`\X{tt}_i`.

  * For each :math:`\mem_i` in :math:`\module.\MMEMS`,
    the definition :math:`\mem_i` must be :ref:`valid <valid-mem>` with a :ref:`memory type <syntax-memtype>` :math:`\X{mt}_i`.

  * For each :math:`\global_i` in :math:`\module.\MGLOBALS`:

    * Under the context :math:`C'`,
      the definition :math:`\global_i` must be :ref:`valid <valid-global>` with a :ref:`global type <syntax-globaltype>` :math:`\X{gt}_i`.

  * For each :math:`\elem_i` in :math:`\module.\MELEMS`,
    the segment :math:`\elem_i` must be :ref:`valid <valid-elem>` with :ref:`reference type <syntax-reftype>` :math:`\X{rt}_i`.

  * For each :math:`\data_i` in :math:`\module.\MDATAS`,
    the segment :math:`\data_i` must be :ref:`valid <valid-data>`.

  * If :math:`\module.\MSTART` is non-empty,
    then :math:`\module.\MSTART` must be :ref:`valid <valid-start>`.

  * For each :math:`\import_i` in :math:`\module.\MIMPORTS`,
    the segment :math:`\import_i` must be :ref:`valid <valid-import>` with an :ref:`external type <syntax-externtype>` :math:`\X{it}_i`.

  * For each :math:`\export_i` in :math:`\module.\MEXPORTS`,
    the segment :math:`\export_i` must be :ref:`valid <valid-export>` with :ref:`external type <syntax-externtype>` :math:`\X{et}_i`.

* The length of :math:`C.\CMEMS` must not be larger than :math:`1`.

* All export names :math:`\export_i.\ENAME` must be different.

* Let :math:`\X{ft}^\ast` be the concatenation of the internal :ref:`function types <syntax-functype>` :math:`\X{ft}_i`, in index order.

* Let :math:`\X{tt}^\ast` be the concatenation of the internal :ref:`table types <syntax-tabletype>` :math:`\X{tt}_i`, in index order.

* Let :math:`\X{mt}^\ast` be the concatenation of the internal :ref:`memory types <syntax-memtype>` :math:`\X{mt}_i`, in index order.

* Let :math:`\X{gt}^\ast` be the concatenation of the internal :ref:`global types <syntax-globaltype>` :math:`\X{gt}_i`, in index order.

* Let :math:`\X{rt}^\ast` be the concatenation of the :ref:`reference types <syntax-reftype>` :math:`\X{rt}_i`, in index order.

* Let :math:`\X{it}^\ast` be the concatenation of :ref:`external types <syntax-externtype>` :math:`\X{it}_i` of the imports, in index order.

* Let :math:`\X{et}^\ast` be the concatenation of :ref:`external types <syntax-externtype>` :math:`\X{et}_i` of the exports, in index order.

* Then the module is valid with :ref:`external types <syntax-externtype>` :math:`\X{it}^\ast \to \X{et}^\ast`.

.. math::
   \frac{
     \begin{array}{@{}c@{}}
     (\vdashfunctype \type \ok)^\ast
     \quad
     (C \vdashfunc \func : \X{ft})^\ast
     \quad
     (C \vdashtable \table : \X{tt})^\ast
     \quad
     (C \vdashmem \mem : \X{mt})^\ast
     \quad
     (C' \vdashglobal \global : \X{gt})^\ast
     \\
     (C \vdashelem \elem : \X{rt})^\ast
     \quad
     (C \vdashdata \data \ok)^n
     \quad
     (C \vdashstart \start \ok)^?
     \quad
     (C \vdashimport \import : \X{it})^\ast
     \quad
     (C \vdashexport \export : \X{et})^\ast
     \\
     \X{ift}^\ast = \etfuncs(\X{it}^\ast)
     \qquad
     \X{itt}^\ast = \ettables(\X{it}^\ast)
     \qquad
     \X{imt}^\ast = \etmems(\X{it}^\ast)
     \qquad
     \X{igt}^\ast = \etglobals(\X{it}^\ast)
     \\
     x^\ast = \freefuncidx(\module \with \MFUNCS = \epsilon \with \MSTART = \epsilon)
     \\
     C = \{ \CTYPES~\type^\ast, \CFUNCS~\X{ift}^\ast\,\X{ft}^\ast, \CTABLES~\X{itt}^\ast\,\X{tt}^\ast, \CMEMS~\X{imt}^\ast\,\X{mt}^\ast, \CGLOBALS~\X{igt}^\ast\,\X{gt}^\ast, \CELEMS~\X{rt}^\ast, \CDATAS~{\ok}^n, \CREFS~x^\ast \}
     \\
     C' = \{ \CGLOBALS~\X{igt}^\ast, \CFUNCS~(C.\CFUNCS), \CREFS~(C.\CREFS) \}
     \qquad
     (\export.\ENAME)^\ast ~\F{disjoint}
     \\
     \module = \{
       \begin{array}[t]{@{}l@{}}
         \MTYPES~\type^\ast,
         \MFUNCS~\func^\ast,
         \MTABLES~\table^\ast,
         \MMEMS~\mem^\ast,
         \MGLOBALS~\global^\ast, \\
         \MELEMS~\elem^\ast,
         \MDATAS~\data^n,
         \MSTART~\start^?,
         \MIMPORTS~\import^\ast,
         \MEXPORTS~\export^\ast \}
       \end{array}
     \end{array}
   }{
     \vdashmodule \module : \X{it}^\ast \to \X{et}^\ast
   }

.. note::
   Most definitions in a module -- particularly functions -- are mutually recursive.
   Consequently, the definition of the :ref:`context <context>` :math:`C` in this rule is recursive:
   it depends on the outcome of validation of the function, table, memory, and global definitions contained in the module,
   which itself depends on :math:`C`.
   However, this recursion is just a specification device.
   All types needed to construct :math:`C` can easily be determined from a simple pre-pass over the module that does not perform any actual validation.

   Globals, however, are not recursive.
   The effect of defining the limited context :math:`C'` for validating the module's globals is that their initialization expressions can only access functions and imported globals and nothing else.

.. note::
<<<<<<< HEAD
   The restriction on the number of tables may be lifted in future versions of WebAssembly.
=======
   The restriction on the number of memories may be lifted in future versions of WebAssembly.
>>>>>>> c7a3558b
<|MERGE_RESOLUTION|>--- conflicted
+++ resolved
@@ -666,11 +666,4 @@
    All types needed to construct :math:`C` can easily be determined from a simple pre-pass over the module that does not perform any actual validation.
 
    Globals, however, are not recursive.
-   The effect of defining the limited context :math:`C'` for validating the module's globals is that their initialization expressions can only access functions and imported globals and nothing else.
-
-.. note::
-<<<<<<< HEAD
-   The restriction on the number of tables may be lifted in future versions of WebAssembly.
-=======
-   The restriction on the number of memories may be lifted in future versions of WebAssembly.
->>>>>>> c7a3558b
+   The effect of defining the limited context :math:`C'` for validating the module's globals is that their initialization expressions can only access functions and imported globals and nothing else.