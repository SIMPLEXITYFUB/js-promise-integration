--- conflicted
+++ resolved
@@ -2,13 +2,13 @@
 -------
 
 
-.. index:: index, type index, function index, table index, memory index, tag index, global index, element index, data index, local index, label index
+.. index:: index, type index, function index, table index, memory index, global index, tag index, element index, data index, local index, label index
    pair: text format; type index
    pair: text format; function index
    pair: text format; table index
    pair: text format; memory index
+   pair: text format; global index
    pair: text format; tag index
-   pair: text format; global index
    pair: text format; element index
    pair: text format; data index
    pair: text format; local index
@@ -17,10 +17,10 @@
 .. _text-funcidx:
 .. _text-tableidx:
 .. _text-memidx:
+.. _text-globalidx:
 .. _text-tagidx:
 .. _text-elemidx:
 .. _text-dataidx:
-.. _text-globalidx:
 .. _text-localidx:
 .. _text-labelidx:
 .. _text-fieldidx:
@@ -46,12 +46,12 @@
    \production{memory index} & \Tmemidx_I &::=&
      x{:}\Tu32 &\Rightarrow& x \\&&|&
      v{:}\Tid &\Rightarrow& x & (\iff I.\IMEMS[x] = v) \\
+   \production{global index} & \Tglobalidx_I &::=&
+     x{:}\Tu32 &\Rightarrow& x \\&&|&
+     v{:}\Tid &\Rightarrow& x & (\iff I.\IGLOBALS[x] = v) \\
    \production{tag index} & \Ttagidx_I &::=&
      x{:}\Tu32 &\Rightarrow& x \\&&|&
      v{:}\Tid &\Rightarrow& x & (\iff I.\ITAGS[x] = v) \\
-   \production{global index} & \Tglobalidx_I &::=&
-     x{:}\Tu32 &\Rightarrow& x \\&&|&
-     v{:}\Tid &\Rightarrow& x & (\iff I.\IGLOBALS[x] = v) \\
    \production{element index} & \Telemidx_I &::=&
      x{:}\Tu32 &\Rightarrow& x \\&&|&
      v{:}\Tid &\Rightarrow& x & (\iff I.\IELEM[x] = v) \\
@@ -145,7 +145,7 @@
 Abbreviations are expanded in the order they appear, such that previously inserted type definitions are reused by consecutive expansions.
 
 
-.. index:: import, name, function type, table type, memory type, tag type, global type
+.. index:: import, name, function type, table type, memory type, global type, tag type
    pair: text format; import
 .. _text-importdesc:
 .. _text-import:
@@ -167,21 +167,23 @@
        &\Rightarrow& \IDTABLE~\X{tt} \\ &&|&
      \text{(}~\text{memory}~~\Tid^?~~\X{mt}{:}\Tmemtype_I~\text{)}
        &\Rightarrow& \IDMEM~~\X{mt} \\ &&|&
-<<<<<<< HEAD
      \text{(}~\text{global}~~\Tid^?~~\X{gt}{:}\Tglobaltype_I~\text{)}
-=======
+       &\Rightarrow& \IDGLOBAL~\X{gt} \\ &&|&
      \text{(}~\text{tag}~~\Tid^?~~\X{tt}{:}\Ttag~\text{)}
-       &\Rightarrow& \IDTAG~\X{tt} \\ &&|&
-     \text{(}~\text{global}~~\Tid^?~~\X{gt}{:}\Tglobaltype~\text{)}
->>>>>>> 25632dd9
-       &\Rightarrow& \IDGLOBAL~\X{gt} \\
-   \end{array}
-
-
-Abbreviations
-.............
-
-As an abbreviation, imports may also be specified inline with :ref:`function <text-func>`, :ref:`table <text-table>`, :ref:`memory <text-mem>`, or :ref:`global <text-global>` definitions; see the respective sections.
+       &\Rightarrow& \IDTAG~\X{tt} \\
+   \end{array}
+
+
+Abbreviations
+.............
+
+As an abbreviation, imports may also be specified inline with
+:ref:`function <text-func>`,
+:ref:`table <text-table>`,
+:ref:`memory <text-mem>`,
+:ref:`global <text-global>`, or
+:ref:`tag <text-tag>`
+definitions; see the respective sections.
 
 
 
@@ -403,6 +405,52 @@
    Consequently, a memory declaration can contain any number of exports, possibly followed by an import.
 
 
+.. index:: global, global type, identifier, expression
+   pair: text format; global
+.. _text-global:
+
+Globals
+~~~~~~~
+
+Global definitions can bind a symbolic :ref:`global identifier <text-id>`.
+
+.. math::
+   \begin{array}{llclll}
+   \production{global} & \Tglobal_I &::=&
+     \text{(}~\text{global}~~\Tid^?~~\X{gt}{:}\Tglobaltype_I~~e{:}\Texpr_I~\text{)}
+       &\Rightarrow& \{ \GTYPE~\X{gt}, \GINIT~e \} \\
+   \end{array}
+
+
+.. index:: import, name
+   pair: text format; import
+.. index:: export, name, index, global index
+   pair: text format; export
+.. _text-global-abbrev:
+
+Abbreviations
+.............
+
+Globals can be defined as :ref:`imports <text-import>` or :ref:`exports <text-export>` inline:
+
+.. math::
+   \begin{array}{llclll}
+   \production{module field} &
+     \text{(}~\text{global}~~\Tid^?~~\text{(}~\text{import}~~\Tname_1~~\Tname_2~\text{)}~~\Tglobaltype~\text{)} \quad\equiv \\ & \qquad
+       \text{(}~\text{import}~~\Tname_1~~\Tname_2~~\text{(}~\text{global}~~\Tid^?~~\Tglobaltype~\text{)}~\text{)}
+       \\[1ex] &
+     \text{(}~\text{global}~~\Tid^?~~\text{(}~\text{export}~~\Tname~\text{)}~~\dots~\text{)} \quad\equiv \\ & \qquad
+       \text{(}~\text{export}~~\Tname~~\text{(}~\text{global}~~\Tid'~\text{)}~\text{)}~~
+       \text{(}~\text{global}~~\Tid'~~\dots~\text{)}
+       \\ & \qquad\qquad
+       (\iff \Tid^? \neq \epsilon \wedge \Tid' = \Tid^? \vee \Tid^? = \epsilon \wedge \Tid' \idfresh) \\
+   \end{array}
+
+.. note::
+   The latter abbreviation can be applied repeatedly, if ":math:`\dots`" contains additional export clauses.
+   Consequently, a global declaration can contain any number of exports, possibly followed by an import.
+
+
 .. index:: tag, tag type, identifier, function type, exception tag
    pair: text format; tag
 .. _text-tag:
@@ -418,7 +466,6 @@
      \text{(}~\text{tag}~~\Tid^?~~x,I'{:}\Ttypeuse_I~\text{)} \\ &&& \qquad
        \Rightarrow\quad \{ \TAGTYPE~x \} \\
    \end{array}
-
 
 .. index:: import, name
    pair: text format; import
@@ -450,53 +497,8 @@
    Consequently, a memory declaration can contain any number of exports, possibly followed by an import.
 
 
-.. index:: global, global type, identifier, expression
-   pair: text format; global
-.. _text-global:
-
-Globals
-~~~~~~~
-
-Global definitions can bind a symbolic :ref:`global identifier <text-id>`.
-
-.. math::
-   \begin{array}{llclll}
-   \production{global} & \Tglobal_I &::=&
-     \text{(}~\text{global}~~\Tid^?~~\X{gt}{:}\Tglobaltype_I~~e{:}\Texpr_I~\text{)}
-       &\Rightarrow& \{ \GTYPE~\X{gt}, \GINIT~e \} \\
-   \end{array}
-
-
-.. index:: import, name
-   pair: text format; import
-.. index:: export, name, index, global index
-   pair: text format; export
-.. _text-global-abbrev:
-
-Abbreviations
-.............
-
-Globals can be defined as :ref:`imports <text-import>` or :ref:`exports <text-export>` inline:
-
-.. math::
-   \begin{array}{llclll}
-   \production{module field} &
-     \text{(}~\text{global}~~\Tid^?~~\text{(}~\text{import}~~\Tname_1~~\Tname_2~\text{)}~~\Tglobaltype~\text{)} \quad\equiv \\ & \qquad
-       \text{(}~\text{import}~~\Tname_1~~\Tname_2~~\text{(}~\text{global}~~\Tid^?~~\Tglobaltype~\text{)}~\text{)}
-       \\[1ex] &
-     \text{(}~\text{global}~~\Tid^?~~\text{(}~\text{export}~~\Tname~\text{)}~~\dots~\text{)} \quad\equiv \\ & \qquad
-       \text{(}~\text{export}~~\Tname~~\text{(}~\text{global}~~\Tid'~\text{)}~\text{)}~~
-       \text{(}~\text{global}~~\Tid'~~\dots~\text{)}
-       \\ & \qquad\qquad
-       (\iff \Tid^? \neq \epsilon \wedge \Tid' = \Tid^? \vee \Tid^? = \epsilon \wedge \Tid' \idfresh) \\
-   \end{array}
-
-.. note::
-   The latter abbreviation can be applied repeatedly, if ":math:`\dots`" contains additional export clauses.
-   Consequently, a global declaration can contain any number of exports, possibly followed by an import.
-
-
-.. index:: export, name, index, function index, table index, memory index, tag index, global index
+
+.. index:: export, name, index, function index, table index, memory index, global index, tag index
    pair: text format; export
 .. _text-exportdesc:
 .. _text-export:
@@ -518,17 +520,23 @@
        &\Rightarrow& \EDTABLE~x \\ &&|&
      \text{(}~\text{memory}~~x{:}\Tmemidx_I~\text{)}
        &\Rightarrow& \EDMEM~x \\ &&|&
+     \text{(}~\text{global}~~x{:}\Tglobalidx_I~\text{)}
+       &\Rightarrow& \EDGLOBAL~x \\&&|&
      \text{(}~\text{tag}~~x{:}\Ttagidx_I~\text{)}
-       &\Rightarrow& \EDTAG~x \\&&|&
-     \text{(}~\text{global}~~x{:}\Tglobalidx_I~\text{)}
-       &\Rightarrow& \EDGLOBAL~x \\
-   \end{array}
-
-
-Abbreviations
-.............
-
-As an abbreviation, exports may also be specified inline with :ref:`function <text-func>`, :ref:`table <text-table>`, :ref:`memory <text-mem>`, :ref:`tag <text-tag>` definitions, or :ref:`global <text-global>` definitions; see the respective sections.
+       &\Rightarrow& \EDTAG~x \\
+   \end{array}
+
+
+Abbreviations
+.............
+
+As an abbreviation, exports may also be specified inline with
+:ref:`function <text-func>`,
+:ref:`table <text-table>`,
+:ref:`memory <text-mem>`,
+:ref:`global <text-global>`, or
+:ref:`tag <text-tag>`
+definitions; see the respective sections.
 
 
 .. index:: start function, function index
@@ -683,7 +691,7 @@
 As another abbreviation, data segments may also be specified inline with :ref:`memory <text-mem>` definitions; see the respective section.
 
 
-.. index:: module, type definition, function type, function, table, memory, tag, global, element, data, start function, import, export, identifier context, identifier, name section
+.. index:: module, type definition, function type, function, table, memory, global, tag, element, data, start function, import, export, identifier context, identifier, name section
    pair: text format; module
    single: section; name
 .. _text-modulefield:
@@ -718,12 +726,12 @@
      \X{fn}{:}\Tfunc_I &\Rightarrow& \{\MFUNCS~\X{fn}\} \\ |&
      \X{ta}{:}\Ttable_I &\Rightarrow& \{\MTABLES~\X{ta}\} \\ |&
      \X{me}{:}\Tmem_I &\Rightarrow& \{\MMEMS~\X{me}\} \\ |&
-     \X{tt}{:}\Ttag_I &\Rightarrow& \{\MTAGS~\X{tt}\} \\ |&
      \X{gl}{:}\Tglobal_I &\Rightarrow& \{\MGLOBALS~\X{gl}\} \\ |&
-     \X{ex}{:}\Texport_I &\Rightarrow& \{\MEXPORTS~\X{ex}\} \\ |&
+     \X{tg}{:}\Ttag_I &\Rightarrow& \{\MTAGS~\X{tg}\} \\ |&
+     \X{el}{:}\Telem_I &\Rightarrow& \{\MELEMS~\X{el}\} \\ |&
+     \X{da}{:}\Tdata_I &\Rightarrow& \{\MDATAS~\X{da}\} \\ |&
      \X{st}{:}\Tstart_I &\Rightarrow& \{\MSTART~\X{st}\} \\ |&
-     \X{el}{:}\Telem_I &\Rightarrow& \{\MELEMS~\X{el}\} \\ |&
-     \X{da}{:}\Tdata_I &\Rightarrow& \{\MDATAS~\X{da}\} \\
+     \X{ex}{:}\Texport_I &\Rightarrow& \{\MEXPORTS~\X{ex}\} \\
    \end{array}
    \end{array}
 
@@ -731,11 +739,16 @@
 
 * :math:`m_1.\MSTART = \epsilon \vee m_2.\MSTART = \epsilon`
 
-* :math:`m_1.\MFUNCS = m_1.\MTABLES = m_1.\MMEMS = m_1.\MTAGS = m_1.\MGLOBALS = \epsilon \vee m_2.\MIMPORTS = \epsilon`
+* :math:`m_1.\MFUNCS = m_1.\MTABLES = m_1.\MMEMS = m_1.\MGLOBALS = m_1.\MTAGS = \epsilon \vee m_2.\MIMPORTS = \epsilon`
 
 .. note::
    The first condition ensures that there is at most one start function.
-   The second condition enforces that all :ref:`imports <text-import>` must occur before any regular definition of a :ref:`function <text-func>`, :ref:`table <text-table>`, :ref:`memory <text-mem>`, :ref:`tag <text-tag>`, or :ref:`global <text-global>`,
+   The second condition enforces that all :ref:`imports <text-import>` must occur before any regular definition of a
+   :ref:`function <text-func>`,
+   :ref:`table <text-table>`,
+   :ref:`memory <text-mem>`,
+   :ref:`global <text-global>`, or
+   :ref:`tag <text-tag>`,
    thereby maintaining the ordering of the respective :ref:`index spaces <syntax-index>`.
 
    The :ref:`well-formedness <text-context-wf>` condition on :math:`I` in the grammar for |Tmodule| ensures that no namespace contains duplicate identifiers.
@@ -754,10 +767,10 @@
      \{\ITABLES~(\Tid^?)\} \\
    \F{idc}(\text{(}~\text{memory}~\Tid^?~\dots~\text{)}) &=&
      \{\IMEMS~(\Tid^?)\} \\
+   \F{idc}(\text{(}~\text{global}~\Tid^?~\dots~\text{)}) &=&
+     \{\IGLOBALS~(\Tid^?)\} \\
    \F{idc}(\text{(}~\text{tag}~\Tid^?~\dots~\text{)}) &=&
      \{\ITAGS~(\Tid^?)\} \\
-   \F{idc}(\text{(}~\text{global}~\Tid^?~\dots~\text{)}) &=&
-     \{\IGLOBALS~(\Tid^?)\} \\
    \F{idc}(\text{(}~\text{elem}~\Tid^?~\dots~\text{)}) &=&
      \{\IELEM~(\Tid^?)\} \\
    \F{idc}(\text{(}~\text{data}~\Tid^?~\dots~\text{)}) &=&
@@ -768,10 +781,10 @@
      \{\ITABLES~(\Tid^?)\} \\
    \F{idc}(\text{(}~\text{import}~\dots~\text{(}~\text{memory}~\Tid^?~\dots~\text{)}~\text{)}) &=&
      \{\IMEMS~(\Tid^?)\} \\
+   \F{idc}(\text{(}~\text{import}~\dots~\text{(}~\text{global}~\Tid^?~\dots~\text{)}~\text{)}) &=&
+     \{\IGLOBALS~(\Tid^?)\} \\
    \F{idc}(\text{(}~\text{import}~\dots~\text{(}~\text{tag}~\Tid^?~\dots~\text{)}~\text{)}) &=&
      \{\ITAGS~(\Tid^?)\} \\
-   \F{idc}(\text{(}~\text{import}~\dots~\text{(}~\text{global}~\Tid^?~\dots~\text{)}~\text{)}) &=&
-     \{\IGLOBALS~(\Tid^?)\} \\
    \F{idc}(\text{(}~\dots~\text{)}) &=&
      \{\} \\[2ex]
    \F{idf}(\text{(}~\text{sub}~\dots~\Tcomptype~\text{)}) &=&
