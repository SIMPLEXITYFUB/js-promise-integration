.. index:: ! instruction, code, stack machine, operand, operand stack
   pair: abstract syntax; instruction
.. _syntax-instr:

Instructions
------------

WebAssembly code consists of sequences of *instructions*.
Its computational model is based on a *stack machine* in that instructions manipulate values on an implicit *operand stack*,
consuming (popping) argument values and producing or returning (pushing) result values.

In addition to dynamic operands from the stack, some instructions also have static *immediate* arguments,
typically :ref:`indices <syntax-index>` or type annotations,
which are part of the instruction itself.

Some instructions are :ref:`structured <syntax-instr-control>` in that they bracket nested sequences of instructions.

The following sections group instructions into a number of different categories.


.. index:: ! numeric instruction, value, value type, integer, floating-point, two's complement
   pair: abstract syntax; instruction
.. _syntax-sx:
.. _syntax-const:
.. _syntax-iunop:
.. _syntax-ibinop:
.. _syntax-itestop:
.. _syntax-irelop:
.. _syntax-funop:
.. _syntax-fbinop:
.. _syntax-ftestop:
.. _syntax-frelop:
.. _syntax-instr-numeric:

Numeric Instructions
~~~~~~~~~~~~~~~~~~~~

Numeric instructions provide basic operations over numeric :ref:`values <syntax-value>` of specific :ref:`type <syntax-valtype>`.
These operations closely match respective operations available in hardware.

.. math::
   \begin{array}{llcl}
   \production{width} & \X{nn}, \X{mm} &::=&
     \K{32} ~|~ \K{64} \\
   \production{signedness} & \sx &::=&
     \K{u} ~|~ \K{s} \\
   \production{instruction} & \instr &::=&
     \K{i}\X{nn}\K{.}\CONST~\xref{syntax/values}{syntax-int}{\iX{\X{nn}}} ~|~
     \K{f}\X{nn}\K{.}\CONST~\xref{syntax/values}{syntax-float}{\fX{\X{nn}}} \\&&|&
     \K{i}\X{nn}\K{.}\iunop ~|~
     \K{f}\X{nn}\K{.}\funop \\&&|&
     \K{i}\X{nn}\K{.}\ibinop ~|~
     \K{f}\X{nn}\K{.}\fbinop \\&&|&
     \K{i}\X{nn}\K{.}\itestop \\&&|&
     \K{i}\X{nn}\K{.}\irelop ~|~
     \K{f}\X{nn}\K{.}\frelop \\&&|&
     \K{i}\X{nn}\K{.}\EXTEND\K{8\_s} ~|~
     \K{i}\X{nn}\K{.}\EXTEND\K{16\_s} ~|~
     \K{i64.}\EXTEND\K{32\_s} \\&&|&
     \K{i32.}\WRAP\K{\_i64} ~|~
     \K{i64.}\EXTEND\K{\_i32}\K{\_}\sx ~|~
     \K{i}\X{nn}\K{.}\TRUNC\K{\_f}\X{mm}\K{\_}\sx \\&&|&
     \K{i}\X{nn}\K{.}\TRUNC\K{\_sat\_f}\X{mm}\K{\_}\sx \\&&|&
     \K{f32.}\DEMOTE\K{\_f64} ~|~
     \K{f64.}\PROMOTE\K{\_f32} ~|~
     \K{f}\X{nn}\K{.}\CONVERT\K{\_i}\X{mm}\K{\_}\sx \\&&|&
     \K{i}\X{nn}\K{.}\REINTERPRET\K{\_f}\X{nn} ~|~
     \K{f}\X{nn}\K{.}\REINTERPRET\K{\_i}\X{nn} \\&&|&
     \dots \\
   \production{integer unary operator} & \iunop &::=&
     \K{clz} ~|~
     \K{ctz} ~|~
     \K{popcnt} \\
   \production{integer binary operator} & \ibinop &::=&
     \K{add} ~|~
     \K{sub} ~|~
     \K{mul} ~|~
     \K{div\_}\sx ~|~
     \K{rem\_}\sx \\&&|&
     \K{and} ~|~
     \K{or} ~|~
     \K{xor} ~|~
     \K{shl} ~|~
     \K{shr\_}\sx ~|~
     \K{rotl} ~|~
     \K{rotr} \\
   \production{floating-point unary operator} & \funop &::=&
     \K{abs} ~|~
     \K{neg} ~|~
     \K{sqrt} ~|~
     \K{ceil} ~|~ 
     \K{floor} ~|~ 
     \K{trunc} ~|~ 
     \K{nearest} \\
   \production{floating-point binary operator} & \fbinop &::=&
     \K{add} ~|~
     \K{sub} ~|~
     \K{mul} ~|~
     \K{div} ~|~
     \K{min} ~|~
     \K{max} ~|~
     \K{copysign} \\
   \production{integer test operator} & \itestop &::=&
     \K{eqz} \\
   \production{integer relational operator} & \irelop &::=&
     \K{eq} ~|~
     \K{ne} ~|~
     \K{lt\_}\sx ~|~
     \K{gt\_}\sx ~|~
     \K{le\_}\sx ~|~
     \K{ge\_}\sx \\
   \production{floating-point relational operator} & \frelop &::=&
     \K{eq} ~|~
     \K{ne} ~|~
     \K{lt} ~|~
     \K{gt} ~|~
     \K{le} ~|~
     \K{ge} \\
   \end{array}

Numeric instructions are divided by :ref:`value type <syntax-valtype>`.
For each type, several subcategories can be distinguished:

* *Constants*: return a static constant.

* *Unary Operations*: consume one operand and produce one result of the respective type.

* *Binary Operations*: consume two operands and produce one result of the respective type.

* *Tests*: consume one operand of the respective type and produce a Boolean integer result.

* *Comparisons*: consume two operands of the respective type and produce a Boolean integer result.

* *Conversions*: consume a value of one type and produce a result of another
  (the source type of the conversion is the one after the ":math:`\K{\_}`").

Some integer instructions come in two flavors,
where a signedness annotation |sx| distinguishes whether the operands are to be :ref:`interpreted <aux-signed>` as :ref:`unsigned <syntax-uint>` or :ref:`signed <syntax-sint>` integers.
For the other integer instructions, the use of two's complement for the signed interpretation means that they behave the same regardless of signedness.


.. _syntax-unop:
.. _syntax-binop:
.. _syntax-testop:
.. _syntax-relop:
.. _syntax-cvtop:

Conventions
...........

Occasionally, it is convenient to group operators together according to the following grammar shorthands:

.. math::
   \begin{array}{llll}
   \production{unary operator} & \unop &::=&
     \iunop ~|~
     \funop ~|~
     \EXTEND{N}\K{\_s} \\
   \production{binary operator} & \binop &::=& \ibinop ~|~ \fbinop \\
   \production{test operator} & \testop &::=& \itestop \\
   \production{relational operator} & \relop &::=& \irelop ~|~ \frelop \\
   \production{conversion operator} & \cvtop &::=&
     \WRAP ~|~
     \EXTEND ~|~
     \TRUNC ~|~
     \TRUNC\K{\_sat} ~|~
     \CONVERT ~|~
     \DEMOTE ~|~
     \PROMOTE ~|~
     \REINTERPRET \\
   \end{array}


.. index:: ! reference instruction, reference, null
   pair: abstract syntax; instruction
.. _syntax-ref.null:
.. _syntax-ref.is_null:
.. _syntax-ref.func:
.. _syntax-instr-ref:

Reference Instructions
~~~~~~~~~~~~~~~~~~~~~~

Instructions in this group are concerned with accessing :ref:`references <syntax-reftype>`.

.. math::
   \begin{array}{llcl}
   \production{instruction} & \instr &::=&
     \dots \\&&|&
     \REFNULL~\reftype \\&&|&
     \REFISNULL \\&&|&
     \REFFUNC~\funcidx \\
   \end{array}

These instruction produce a null value, check for a null value, or produce a reference to a given function, respectively.


.. index:: ! parametric instruction, value type
   pair: abstract syntax; instruction
.. _syntax-instr-parametric:

Parametric Instructions
~~~~~~~~~~~~~~~~~~~~~~~

Instructions in this group can operate on operands of any :ref:`value type <syntax-valtype>`.

.. math::
   \begin{array}{llcl}
   \production{instruction} & \instr &::=&
     \dots \\&&|&
     \DROP \\&&|&
     \SELECT~(\valtype^\ast)^? \\
   \end{array}

The |DROP| instruction simply throws away a single operand.

The |SELECT| instruction selects one of its first two operands based on whether its third operand is zero or not.
It may include a :ref:`value type <syntax-valtype>` determining the type of these operands. If missing, the operands must be of :ref:`numeric type <syntax-numtype>`.

.. note::
   In future versions of WebAssembly, the type annotation on |SELECT| may allow for more than a single value being selected at the same time.


.. index:: ! variable instruction, local, global, local index, global index
   pair: abstract syntax; instruction
.. _syntax-instr-variable:

Variable Instructions
~~~~~~~~~~~~~~~~~~~~~

Variable instructions are concerned with access to :ref:`local <syntax-local>` or :ref:`global <syntax-global>` variables.

.. math::
   \begin{array}{llcl}
   \production{instruction} & \instr &::=&
     \dots \\&&|&
     \LOCALGET~\localidx \\&&|&
     \LOCALSET~\localidx \\&&|&
     \LOCALTEE~\localidx \\&&|&
     \GLOBALGET~\globalidx \\&&|&
     \GLOBALSET~\globalidx \\
   \end{array}

These instructions get or set the values of variables, respectively.
The |LOCALTEE| instruction is like |LOCALSET| but also returns its argument.


.. index:: ! table instruction, table, table index, trap
   pair: abstract syntax; instruction
.. _syntax-instr-table:
.. _syntax-table.get:
.. _syntax-table.set:
.. _syntax-table.size:
.. _syntax-table.grow:
.. _syntax-table.fill:

Table Instructions
~~~~~~~~~~~~~~~~~~

Instructions in this group are concerned with tables :ref:`table <syntax-table>`.

.. math::
   \begin{array}{llcl}
   \production{instruction} & \instr &::=&
     \dots \\&&|&
     \TABLEGET~\tableidx \\&&|&
     \TABLESET~\tableidx \\&&|&
     \TABLESIZE~\tableidx \\&&|&
     \TABLEGROW~\tableidx \\&&|&
     \TABLEFILL~\tableidx \\&&|&
     \TABLECOPY~\tableidx~\tableidx \\&&|&
     \TABLEINIT~\tableidx~\elemidx \\&&|&
     \ELEMDROP~\elemidx \\
   \end{array}

The |TABLEGET| and |TABLESET| instructions load or store an element in a table, respectively.

The |TABLESIZE| instruction returns the current size of a table.
The |TABLEGROW| instruction grows table by a given delta and returns the previous size, or :math:`-1` if enough space cannot be allocated.
It also takes an initialization value for the newly allocated entries.

The |TABLEFILL| instruction sets all entries in a range to a given value.

The |TABLECOPY| instruction copies elements from a source table region to a possibly overlapping destination region; the first index denotes the destination.
The |TABLEINIT| instruction copies elements from a :ref:`passive element segment <syntax-elem>` into a table.
The |ELEMDROP| instruction prevents further use of a passive element segment. This instruction is intended to be used as an optimization hint. After an element segment is dropped its elements can no longer be retrieved, so the memory used by this segment may be freed.

An additional instruction that accesses a table is the :ref:`control instruction <syntax-instr-control>` |CALLINDIRECT|.


.. index:: ! memory instruction, memory, memory index, page size, little endian, trap
   pair: abstract syntax; instruction
.. _syntax-loadn:
.. _syntax-storen:
.. _syntax-memarg:
.. _syntax-instr-memory:

Memory Instructions
~~~~~~~~~~~~~~~~~~~

Instructions in this group are concerned with linear :ref:`memory <syntax-mem>`.

.. math::
   \begin{array}{llcl}
   \production{memory immediate} & \memarg &::=&
     \{ \OFFSET~\u32, \ALIGN~\u32 \} \\
   \production{instruction} & \instr &::=&
     \dots \\&&|&
<<<<<<< HEAD
     \K{i}\X{nn}\K{.}\LOAD~\memidx~\memarg ~|~
     \K{f}\X{nn}\K{.}\LOAD~\memidx~\memarg \\&&|&
     \K{i}\X{nn}\K{.}\STORE~\memidx~\memarg ~|~
     \K{f}\X{nn}\K{.}\STORE~\memidx~\memarg \\&&|&
     \K{i}\X{nn}\K{.}\LOAD\K{8\_}\sx~\memidx~\memarg ~|~
     \K{i}\X{nn}\K{.}\LOAD\K{16\_}\sx~\memidx~\memarg ~|~
     \K{i64.}\LOAD\K{32\_}\sx~\memidx~\memarg \\&&|&
     \K{i}\X{nn}\K{.}\STORE\K{8}~\memidx~\memarg ~|~
     \K{i}\X{nn}\K{.}\STORE\K{16}~\memidx~\memarg ~|~
     \K{i64.}\STORE\K{32}~\memidx~\memarg \\&&|&
     \MEMORYSIZE~\memidx \\&&|&
     \MEMORYGROW~\memidx \\
=======
     \K{i}\X{nn}\K{.}\LOAD~\memarg ~|~
     \K{f}\X{nn}\K{.}\LOAD~\memarg \\&&|&
     \K{i}\X{nn}\K{.}\STORE~\memarg ~|~
     \K{f}\X{nn}\K{.}\STORE~\memarg \\&&|&
     \K{i}\X{nn}\K{.}\LOAD\K{8\_}\sx~\memarg ~|~
     \K{i}\X{nn}\K{.}\LOAD\K{16\_}\sx~\memarg ~|~
     \K{i64.}\LOAD\K{32\_}\sx~\memarg \\&&|&
     \K{i}\X{nn}\K{.}\STORE\K{8}~\memarg ~|~
     \K{i}\X{nn}\K{.}\STORE\K{16}~\memarg ~|~
     \K{i64.}\STORE\K{32}~\memarg \\&&|&
     \MEMORYSIZE \\&&|&
     \MEMORYGROW \\&&|&
     \MEMORYFILL \\&&|&
     \MEMORYCOPY \\&&|&
     \MEMORYINIT~\dataidx \\&&|&
     \DATADROP~\dataidx \\
>>>>>>> c7a3558b
   \end{array}

Memory is accessed with |LOAD| and |STORE| instructions for the different :ref:`value types <syntax-valtype>`.
They all take a :ref:`memory index <syntax-memidx>` and a *memory immediate* |memarg| that contains an address *offset* and the expected *alignment* (expressed as the exponent of a power of 2).
Integer loads and stores can optionally specify a *storage size* that is smaller than the :ref:`bit width <syntax-valtype>` of the respective value type.
In the case of loads, a sign extension mode |sx| is then required to select appropriate behavior.

The static address offset is added to the dynamic address operand, yielding a 33 bit *effective address* that is the zero-based index at which the memory is accessed.
All values are read and written in |LittleEndian|_ byte order.
A :ref:`trap <trap>` results if any of the accessed memory bytes lies outside the address range implied by the memory's current size.

.. note::
   Future version of WebAssembly might provide memory instructions with 64 bit address ranges.

The |MEMORYSIZE| instruction returns the current size of a memory.
The |MEMORYGROW| instruction grows a memory by a given delta and returns the previous size, or :math:`-1` if enough memory cannot be allocated.
Both instructions operate in units of :ref:`page size <page-size>`.

<<<<<<< HEAD
=======
The |MEMORYFILL| instruction sets all values in a region to a given byte.
The |MEMORYCOPY| instruction copies data from a source memory region to a possibly overlapping destination region.
The |MEMORYINIT| instruction copies data from a :ref:`passive data segment <syntax-data>` into a memory.
The |DATADROP| instruction prevents further use of a passive data segment. This instruction is intended to be used as an optimization hint. After a data segment is dropped its data can no longer be retrieved, so the memory used by this segment may be freed.

.. note::
   In the current version of WebAssembly,
   all memory instructions implicitly operate on :ref:`memory <syntax-mem>` :ref:`index <syntax-memidx>` :math:`0`.
   This restriction may be lifted in future versions.

>>>>>>> c7a3558b

.. index:: ! control instruction, ! structured control, ! label, ! block, ! block type, ! branch, ! unwinding, result type, label index, function index, type index, vector, trap, function, table, function type, value type, type index
   pair: abstract syntax; instruction
   pair: abstract syntax; block type
   pair: block; type
.. _syntax-blocktype:
.. _syntax-nop:
.. _syntax-unreachable:
.. _syntax-block:
.. _syntax-loop:
.. _syntax-if:
.. _syntax-br:
.. _syntax-br_if:
.. _syntax-br_table:
.. _syntax-return:
.. _syntax-call:
.. _syntax-call_indirect:
.. _syntax-instr-seq:
.. _syntax-instr-control:

Control Instructions
~~~~~~~~~~~~~~~~~~~~

Instructions in this group affect the flow of control.

.. math::
   \begin{array}{llcl}
   \production{block type} & \blocktype &::=&
     \typeidx ~|~ \valtype^? \\
   \production{instruction} & \instr &::=&
     \dots \\&&|&
     \NOP \\&&|&
     \UNREACHABLE \\&&|&
     \BLOCK~\blocktype~\instr^\ast~\END \\&&|&
     \LOOP~\blocktype~\instr^\ast~\END \\&&|&
     \IF~\blocktype~\instr^\ast~\ELSE~\instr^\ast~\END \\&&|&
     \BR~\labelidx \\&&|&
     \BRIF~\labelidx \\&&|&
     \BRTABLE~\vec(\labelidx)~\labelidx \\&&|&
     \RETURN \\&&|&
     \CALL~\funcidx \\&&|&
     \CALLINDIRECT~\tableidx~\typeidx \\
   \end{array}

The |NOP| instruction does nothing.

The |UNREACHABLE| instruction causes an unconditional :ref:`trap <trap>`.

The |BLOCK|, |LOOP| and |IF| instructions are *structured* instructions.
They bracket nested sequences of instructions, called *blocks*, terminated with, or separated by, |END| or |ELSE| pseudo-instructions.
As the grammar prescribes, they must be well-nested.

A structured instruction can consume *input* and produce *output* on the operand stack according to its annotated *block type*.
It is given either as a :ref:`type index <syntax-funcidx>` that refers to a suitable :ref:`function type <syntax-functype>`, or as an optional :ref:`value type <syntax-valtype>` inline, which is a shorthand for the function type :math:`[] \to [\valtype^?]`.

Each structured control instruction introduces an implicit *label*.
Labels are targets for branch instructions that reference them with :ref:`label indices <syntax-labelidx>`.
Unlike with other :ref:`index spaces <syntax-index>`, indexing of labels is relative by nesting depth,
that is, label :math:`0` refers to the innermost structured control instruction enclosing the referring branch instruction,
while increasing indices refer to those farther out.
Consequently, labels can only be referenced from *within* the associated structured control instruction.
This also implies that branches can only be directed outwards,
"breaking" from the block of the control construct they target.
The exact effect depends on that control construct.
In case of |BLOCK| or |IF| it is a *forward jump*,
resuming execution after the matching |END|.
In case of |LOOP| it is a *backward jump* to the beginning of the loop.

.. note::
   This enforces *structured control flow*.
   Intuitively, a branch targeting a |BLOCK| or |IF| behaves like a :math:`\K{break}` statement in most C-like languages,
   while a branch targeting a |LOOP| behaves like a :math:`\K{continue}` statement.

Branch instructions come in several flavors:
|BR| performs an unconditional branch,
|BRIF| performs a conditional branch,
and |BRTABLE| performs an indirect branch through an operand indexing into the label vector that is an immediate to the instruction, or to a default target if the operand is out of bounds.
The |RETURN| instruction is a shortcut for an unconditional branch to the outermost block, which implicitly is the body of the current function.
Taking a branch *unwinds* the operand stack up to the height where the targeted structured control instruction was entered.
However, branches may additionally consume operands themselves, which they push back on the operand stack after unwinding.
Forward branches require operands according to the output of the targeted block's type, i.e., represent the values produced by the terminated block.
Backward branches require operands according to the input of the targeted block's type, i.e., represent the values consumed by the restarted block.

The |CALL| instruction invokes another :ref:`function <syntax-func>`, consuming the necessary arguments from the stack and returning the result values of the call.
The |CALLINDIRECT| instruction calls a function indirectly through an operand indexing into a :ref:`table <syntax-table>` that is denoted by a :ref:`table index <syntax-tableidx>` and must have type |FUNCREF|.
Since it may contain functions of heterogeneous type,
the callee is dynamically checked against the :ref:`function type <syntax-functype>` indexed by the instruction's second immediate, and the call is aborted with a :ref:`trap <trap>` if it does not match.


.. index:: ! expression, constant, global, offset, element, data, instruction
   pair: abstract syntax; expression
   single: expression; constant
.. _syntax-expr:

Expressions
~~~~~~~~~~~

:ref:`Function <syntax-func>` bodies, initialization values for :ref:`globals <syntax-global>`, and offsets of :ref:`element <syntax-elem>` or :ref:`data <syntax-data>` segments are given as expressions, which are sequences of :ref:`instructions <syntax-instr>` terminated by an |END| marker.

.. math::
   \begin{array}{llll}
   \production{expression} & \expr &::=&
     \instr^\ast~\END \\
   \end{array}

In some places, validation :ref:`restricts <valid-constant>` expressions to be *constant*, which limits the set of allowable instructions.<|MERGE_RESOLUTION|>--- conflicted
+++ resolved
@@ -306,7 +306,6 @@
      \{ \OFFSET~\u32, \ALIGN~\u32 \} \\
    \production{instruction} & \instr &::=&
      \dots \\&&|&
-<<<<<<< HEAD
      \K{i}\X{nn}\K{.}\LOAD~\memidx~\memarg ~|~
      \K{f}\X{nn}\K{.}\LOAD~\memidx~\memarg \\&&|&
      \K{i}\X{nn}\K{.}\STORE~\memidx~\memarg ~|~
@@ -318,25 +317,11 @@
      \K{i}\X{nn}\K{.}\STORE\K{16}~\memidx~\memarg ~|~
      \K{i64.}\STORE\K{32}~\memidx~\memarg \\&&|&
      \MEMORYSIZE~\memidx \\&&|&
-     \MEMORYGROW~\memidx \\
-=======
-     \K{i}\X{nn}\K{.}\LOAD~\memarg ~|~
-     \K{f}\X{nn}\K{.}\LOAD~\memarg \\&&|&
-     \K{i}\X{nn}\K{.}\STORE~\memarg ~|~
-     \K{f}\X{nn}\K{.}\STORE~\memarg \\&&|&
-     \K{i}\X{nn}\K{.}\LOAD\K{8\_}\sx~\memarg ~|~
-     \K{i}\X{nn}\K{.}\LOAD\K{16\_}\sx~\memarg ~|~
-     \K{i64.}\LOAD\K{32\_}\sx~\memarg \\&&|&
-     \K{i}\X{nn}\K{.}\STORE\K{8}~\memarg ~|~
-     \K{i}\X{nn}\K{.}\STORE\K{16}~\memarg ~|~
-     \K{i64.}\STORE\K{32}~\memarg \\&&|&
-     \MEMORYSIZE \\&&|&
-     \MEMORYGROW \\&&|&
-     \MEMORYFILL \\&&|&
-     \MEMORYCOPY \\&&|&
-     \MEMORYINIT~\dataidx \\&&|&
+     \MEMORYGROW~\memidx \\&&|&
+     \MEMORYFILL~\memidx \\&&|&
+     \MEMORYCOPY~\memidx~\memidx \\&&|&
+     \MEMORYINIT~\memidx~\dataidx \\&&|&
      \DATADROP~\dataidx \\
->>>>>>> c7a3558b
    \end{array}
 
 Memory is accessed with |LOAD| and |STORE| instructions for the different :ref:`value types <syntax-valtype>`.
@@ -354,20 +339,10 @@
 The |MEMORYSIZE| instruction returns the current size of a memory.
 The |MEMORYGROW| instruction grows a memory by a given delta and returns the previous size, or :math:`-1` if enough memory cannot be allocated.
 Both instructions operate in units of :ref:`page size <page-size>`.
-
-<<<<<<< HEAD
-=======
-The |MEMORYFILL| instruction sets all values in a region to a given byte.
-The |MEMORYCOPY| instruction copies data from a source memory region to a possibly overlapping destination region.
+The |MEMORYFILL| instruction sets all values in a region of a memory to a given byte.
+The |MEMORYCOPY| instruction copies data from a source memory region to a possibly overlapping destination region in another or the same memory.
 The |MEMORYINIT| instruction copies data from a :ref:`passive data segment <syntax-data>` into a memory.
 The |DATADROP| instruction prevents further use of a passive data segment. This instruction is intended to be used as an optimization hint. After a data segment is dropped its data can no longer be retrieved, so the memory used by this segment may be freed.
-
-.. note::
-   In the current version of WebAssembly,
-   all memory instructions implicitly operate on :ref:`memory <syntax-mem>` :ref:`index <syntax-memidx>` :math:`0`.
-   This restriction may be lifted in future versions.
-
->>>>>>> c7a3558b
 
 .. index:: ! control instruction, ! structured control, ! label, ! block, ! block type, ! branch, ! unwinding, result type, label index, function index, type index, vector, trap, function, table, function type, value type, type index
    pair: abstract syntax; instruction
