.. index:: ! soundness, type system
.. _soundness:

Soundness
---------

The :ref:`type system <type-system>` of WebAssembly is *sound*, implying both *type safety* and *memory safety* with respect to the WebAssembly semantics. For example:

* All types declared and derived during validation are respected at run time;
  e.g., every :ref:`local <syntax-local>` or :ref:`global <syntax-global>` variable will only contain type-correct values, every :ref:`instruction <syntax-instr>` will only be applied to operands of the expected type, and every :ref:`function <syntax-func>` :ref:`invocation <exec-invocation>` always evaluates to a result of the right type (if it does not :ref:`trap <trap>`, throw an exception, or diverge).

* No memory location will be read or written except those explicitly defined by the program, i.e., as a :ref:`local <syntax-local>`, a :ref:`global <syntax-global>`, an element in a :ref:`table <syntax-table>`, or a location within a linear :ref:`memory <syntax-mem>`.

* There is no undefined behavior,
  i.e., the :ref:`execution rules <exec>` cover all possible cases that can occur in a :ref:`valid <valid>` program, and the rules are mutually consistent.

Soundness also is instrumental in ensuring additional properties, most notably, *encapsulation* of function and module scopes: no :ref:`locals <syntax-local>` can be accessed outside their own function and no :ref:`module <syntax-module>` components can be accessed outside their own module unless they are explicitly :ref:`exported <syntax-export>` or :ref:`imported <syntax-import>`.

The typing rules defining WebAssembly :ref:`validation <valid>` only cover the *static* components of a WebAssembly program.
In order to state and prove soundness precisely, the typing rules must be extended to the *dynamic* components of the abstract :ref:`runtime <syntax-runtime>`, that is, the :ref:`store <syntax-store>`, :ref:`configurations <syntax-config>`, and :ref:`administrative instructions <syntax-instr-admin>`. [#cite-pldi2017]_


.. index:: value, value type, result, result type, trap, exception, throw
.. _valid-result:

Results
~~~~~~~

:ref:`Results <syntax-result>` can be classified by :ref:`result types <syntax-resulttype>` as follows.

:ref:`Results <syntax-result>` :math:`\val^\ast`
................................................

* For each :ref:`value <syntax-val>` :math:`\val_i` in :math:`\val^\ast`:

  * The value :math:`\val_i` is :ref:`valid <valid-val>` with some :ref:`value type <syntax-valtype>` :math:`t_i`.

* Let :math:`t^\ast` be the concatenation of all :math:`t_i`.

* Then the result is valid with :ref:`result type <syntax-resulttype>` :math:`[t^\ast]`.

.. math::
   \frac{
     (S \vdashval \val : t)^\ast
   }{
     S \vdashresult \val^\ast : [t^\ast]
   }


:ref:`Results <syntax-result>` :math:`\TRAP`
............................................

* The result is valid with :ref:`result type <syntax-resulttype>` :math:`[t^\ast]`, for any sequence :math:`t^\ast` of :ref:`value types <syntax-valtype>`.

.. math::
   \frac{
   }{
     S \vdashresult \TRAP : [t^\ast]
   }

.. todo::
   Add validation for exception results.


.. _module-context:
.. _valid-store:

Store Validity
~~~~~~~~~~~~~~

The following typing rules specify when a runtime :ref:`store <syntax-store>` :math:`S` is *valid*.
A valid store must consist of
:ref:`function <syntax-funcinst>`, :ref:`table <syntax-tableinst>`, :ref:`memory <syntax-meminst>`, :ref:`tag <syntax-taginst>`, :ref:`global <syntax-globalinst>`, and :ref:`module <syntax-moduleinst>` instances that are themselves valid, relative to :math:`S`.

To that end, each kind of instance is classified by a respective :ref:`function <syntax-functype>`, :ref:`table <syntax-tabletype>`, :ref:`memory <syntax-memtype>`, :ref:`tag <syntax-tagtype>`, or :ref:`global <syntax-globaltype>` type.
Module instances are classified by *module contexts*, which are regular :ref:`contexts <context>` repurposed as module types describing the :ref:`index spaces <syntax-index>` defined by a module.



.. index:: store, function instance, table instance, memory instance, tag instance, global instance, function type, table type, memory type, tag type, global type

:ref:`Store <syntax-store>` :math:`S`
.....................................

* Each :ref:`function instance <syntax-funcinst>` :math:`\funcinst_i` in :math:`S.\SFUNCS` must be :ref:`valid <valid-funcinst>` with some :ref:`function type <syntax-functype>` :math:`\functype_i`.

* Each :ref:`table instance <syntax-tableinst>` :math:`\tableinst_i` in :math:`S.\STABLES` must be :ref:`valid <valid-tableinst>` with some :ref:`table type <syntax-tabletype>` :math:`\tabletype_i`.

* Each :ref:`memory instance <syntax-meminst>` :math:`\meminst_i` in :math:`S.\SMEMS` must be :ref:`valid <valid-meminst>` with some :ref:`memory type <syntax-memtype>` :math:`\memtype_i`.

* Each :ref:`tag instance <syntax-taginst>` :math:`\taginst_i` in :math:`S.\STAGS` must be :ref:`valid <valid-taginst>` with some :ref:`tag type <syntax-tagtype>` :math:`\tagtype_i`.

* Each :ref:`global instance <syntax-globalinst>` :math:`\globalinst_i` in :math:`S.\SGLOBALS` must be :ref:`valid <valid-globalinst>` with some  :ref:`global type <syntax-globaltype>` :math:`\globaltype_i`.

* Each :ref:`element instance <syntax-eleminst>` :math:`\eleminst_i` in :math:`S.\SELEMS` must be :ref:`valid <valid-eleminst>` with some :ref:`reference type <syntax-reftype>` :math:`\reftype_i`.

* Each :ref:`data instance <syntax-datainst>` :math:`\datainst_i` in :math:`S.\SDATAS` must be :ref:`valid <valid-datainst>`.

* Then the store is valid.

.. math::
   ~\\[-1ex]
   \frac{
     \begin{array}{@{}c@{}}
     (S \vdashfuncinst \funcinst : \functype)^\ast
     \qquad
     (S \vdashtableinst \tableinst : \tabletype)^\ast
     \\
     (S \vdashmeminst \meminst : \memtype)^\ast
     \qquad
     (S \vdashtaginst \taginst : \tagtype)^\ast
     \\
     (S \vdashglobalinst \globalinst : \globaltype)^\ast
     \\
     (S \vdasheleminst \eleminst : \reftype)^\ast
     \qquad
     (S \vdashdatainst \datainst \ok)^\ast
     \\
     S = \{
       \SFUNCS~\funcinst^\ast,
       \STABLES~\tableinst^\ast,
       \SMEMS~\meminst^\ast,
       \STAGS~\taginst^\ast,
       \\
       \SGLOBALS~\globalinst^\ast,
       \SELEMS~\eleminst^\ast,
       \SDATAS~\datainst^\ast \}
     \end{array}
   }{
     \vdashstore S \ok
   }


.. index:: function type, function instance
.. _valid-funcinst:

:ref:`Function Instances <syntax-funcinst>` :math:`\{\FITYPE~\functype, \FIMODULE~\moduleinst, \FICODE~\func\}`
.......................................................................................................................

* The :ref:`function type <syntax-functype>` :math:`\functype` must be :ref:`valid <valid-functype>`.

* The :ref:`module instance <syntax-moduleinst>` :math:`\moduleinst` must be :ref:`valid <valid-moduleinst>` with some :ref:`context <context>` :math:`C`.

* Under :ref:`context <context>` :math:`C`, the :ref:`function <syntax-func>` :math:`\func` must be :ref:`valid <valid-func>` with :ref:`function type <syntax-functype>` :math:`\functype`.

* Then the function instance is valid with :ref:`function type <syntax-functype>` :math:`\functype`.

.. math::
   \frac{
     \vdashfunctype \functype \ok
     \qquad
     S \vdashmoduleinst \moduleinst : C
     \qquad
     C \vdashfunc \func : \functype
   }{
     S \vdashfuncinst \{\FITYPE~\functype, \FIMODULE~\moduleinst, \FICODE~\func\} : \functype
   }


.. index:: function type, function instance, host function
.. _valid-hostfuncinst:

:ref:`Host Function Instances <syntax-funcinst>` :math:`\{\FITYPE~\functype, \FIHOSTCODE~\X{hf}\}`
..................................................................................................

* The :ref:`function type <syntax-functype>` :math:`\functype` must be :ref:`valid <valid-functype>`.

* Let :math:`[t_1^\ast] \to [t_2^\ast]` be the :ref:`function type <syntax-functype>` :math:`\functype`.

* For every :ref:`valid <valid-store>` :ref:`store <syntax-store>` :math:`S_1` :ref:`extending <extend-store>` :math:`S` and every sequence :math:`\val^\ast` of :ref:`values <syntax-val>` whose :ref:`types <valid-val>` coincide with :math:`t_1^\ast`:

  * :ref:`Executing <exec-invoke-host>` :math:`\X{hf}` in store :math:`S_1` with arguments :math:`\val^\ast` has a non-empty set of possible outcomes.

  * For every element :math:`R` of this set:

    * Either :math:`R` must be :math:`\bot` (i.e., divergence).

    * Or :math:`R` consists of a :ref:`valid <valid-store>` :ref:`store <syntax-store>` :math:`S_2` :ref:`extending <extend-store>` :math:`S_1` and a :ref:`result <syntax-result>` :math:`\result` whose :ref:`type <valid-result>` coincides with :math:`[t_2^\ast]`.

* Then the function instance is valid with :ref:`function type <syntax-functype>` :math:`\functype`.

.. math::
   \frac{
     \begin{array}[b]{@{}l@{}}
     \vdashfunctype [t_1^\ast] \to [t_2^\ast] \ok \\
     \end{array}
     \quad
     \begin{array}[b]{@{}l@{}}
     \forall S_1, \val^\ast,~
       {\vdashstore S_1 \ok} \wedge
       {\vdashstoreextends S \extendsto S_1} \wedge
       {S_1 \vdashresult \val^\ast : [t_1^\ast]}
       \Longrightarrow {} \\ \qquad
       \X{hf}(S_1; \val^\ast) \supset \emptyset \wedge {} \\ \qquad
     \forall R \in \X{hf}(S_1; \val^\ast),~
       R = \bot \vee {} \\ \qquad\qquad
       \exists S_2, \result,~
       {\vdashstore S_2 \ok} \wedge
       {\vdashstoreextends S_1 \extendsto S_2} \wedge
       {S_2 \vdashresult \result : [t_2^\ast]} \wedge
       R = (S_2; \result)
     \end{array}
   }{
     S \vdashfuncinst \{\FITYPE~[t_1^\ast] \to [t_2^\ast], \FIHOSTCODE~\X{hf}\} : [t_1^\ast] \to [t_2^\ast]
   }

.. note::
   This rule states that, if appropriate pre-conditions about store and arguments are satisfied, then executing the host function must satisfy appropriate post-conditions about store and results.
   The post-conditions match the ones in the :ref:`execution rule <exec-invoke-host>` for invoking host functions.

   Any store under which the function is invoked is assumed to be an extension of the current store.
   That way, the function itself is able to make sufficient assumptions about future stores.


.. index:: table type, table instance, limits, function address
.. _valid-tableinst:

:ref:`Table Instances <syntax-tableinst>` :math:`\{ \TITYPE~(\limits~t), \TIELEM~\reff^\ast \}`
...............................................................................................

* The :ref:`table type <syntax-tabletype>` :math:`\limits~t` must be :ref:`valid <valid-tabletype>`.

* The length of :math:`\reff^\ast` must equal :math:`\limits.\LMIN`.

* For each :ref:`reference <syntax-ref>` :math:`\reff_i` in the table's elements :math:`\reff^n`:

  * The :ref:`reference <syntax-ref>` :math:`\reff_i` must be :ref:`valid <valid-ref>` with :ref:`reference type <syntax-reftype>` :math:`t`.

* Then the table instance is valid with :ref:`table type <syntax-tabletype>` :math:`\limits~t`.

.. math::
   \frac{
     \vdashtabletype \limits~t \ok
     \qquad
     n = \limits.\LMIN
     \qquad
     (S \vdash \reff : t)^n
   }{
     S \vdashtableinst \{ \TITYPE~(\limits~t), \TIELEM~\reff^n \} : \limits~t
   }


.. index:: memory type, memory instance, limits, byte
.. _valid-meminst:

:ref:`Memory Instances <syntax-meminst>` :math:`\{ \MITYPE~\limits, \MIDATA~b^\ast \}`
......................................................................................

* The :ref:`memory type <syntax-memtype>` :math:`\limits` must be :ref:`valid <valid-memtype>`.

* The length of :math:`b^\ast` must equal :math:`\limits.\LMIN` multiplied by the :ref:`page size <page-size>` :math:`64\,\F{Ki}`.

* Then the memory instance is valid with :ref:`memory type <syntax-memtype>` :math:`\limits`.

.. math::
   \frac{
     \vdashmemtype \limits \ok
     \qquad
     n = \limits.\LMIN \cdot 64\,\F{Ki}
   }{
     S \vdashmeminst \{ \MITYPE~\limits, \MIDATA~b^n \} : \limits
   }


.. index:: tag type, tag instance, function type
.. _valid-taginst:

:ref:`Tag Instances <syntax-taginst>` :math:`\{ \TAGITYPE~\tagtype \}`
......................................................................

* The :ref:`tag type <syntax-tagtype>` :math:`\tagtype` must be :ref:`valid <valid-tagtype>`.

* Then the tag instance is valid with :ref:`tag type <syntax-tagtype>` :math:`\tagtype`.

.. math::
   \frac{
     \vdashtagtype \tagtype \ok
   }{
     S \vdashtaginst \{ \TAGITYPE~\tagtype \} : \tagtype
   }


.. index:: global type, global instance, value, mutability
.. _valid-globalinst:

:ref:`Global Instances <syntax-globalinst>` :math:`\{ \GITYPE~(\mut~t), \GIVALUE~\val \}`
.........................................................................................

* The :ref:`global type <syntax-globaltype>` :math:`\mut~t` must be :ref:`valid <valid-globaltype>`.

* The :ref:`value <syntax-val>` :math:`\val` must be :ref:`valid <valid-val>` with :ref:`value type <syntax-valtype>` :math:`t`.

* Then the global instance is valid with :ref:`global type <syntax-globaltype>` :math:`\mut~t`.

.. math::
   \frac{
     \vdashglobaltype \mut~t \ok
     \qquad
     S \vdashval \val : t
   }{
     S \vdashglobalinst \{ \GITYPE~(\mut~t), \GIVALUE~\val \} : \mut~t
   }


.. index:: element instance, reference
.. _valid-eleminst:

:ref:`Element Instances <syntax-eleminst>` :math:`\{ \EIELEM~\X{fa}^\ast \}`
............................................................................

* For each :ref:`reference <syntax-ref>` :math:`\reff_i` in the elements :math:`\reff^n`:

  * The :ref:`reference <syntax-ref>` :math:`\reff_i` must be :ref:`valid <valid-ref>` with :ref:`reference type <syntax-reftype>` :math:`t`.

* Then the element instance is valid with :ref:`reference type <syntax-reftype>` :math:`t`.

.. math::
   \frac{
     (S \vdash \reff : t)^\ast
   }{
<<<<<<< HEAD
     S \vdasheleminst \{ \EIELEMTYPE~t, \EIELEM~\reff^\ast \} \ok
=======
     S \vdasheleminst \{ \EITYPE~t, \EIELEM~\reff^\ast \} : t
>>>>>>> 937fc7d6
   }

.. index:: data instance, byte
.. _valid-datainst:

:ref:`Data Instances <syntax-eleminst>` :math:`\{ \DIDATA~b^\ast \}`
....................................................................

* The data instance is valid.

.. math::
   \frac{
   }{
     S \vdashdatainst \{ \DIDATA~b^\ast \} \ok
   }


.. index:: external type, export instance, name, external value
.. _valid-exportinst:

:ref:`Export Instances <syntax-exportinst>` :math:`\{ \EINAME~\name, \EIVALUE~\externval \}`
.......................................................................................................

* The :ref:`external value <syntax-externval>` :math:`\externval` must be :ref:`valid <valid-externval>` with some :ref:`external type <syntax-externtype>` :math:`\externtype`.

* Then the export instance is valid.

.. math::
   \frac{
     S \vdashexternval \externval : \externtype
   }{
     S \vdashexportinst \{ \EINAME~\name, \EIVALUE~\externval \} \ok
   }


.. index:: module instance, context
.. _valid-moduleinst:

:ref:`Module Instances <syntax-moduleinst>` :math:`\moduleinst`
...............................................................

* Each :ref:`function type <syntax-functype>` :math:`\functype_i` in :math:`\moduleinst.\MITYPES` must be :ref:`valid <valid-functype>`.

* For each :ref:`function address <syntax-funcaddr>` :math:`\funcaddr_i` in :math:`\moduleinst.\MIFUNCS`, the :ref:`external value <syntax-externval>` :math:`\EVFUNC~\funcaddr_i` must be :ref:`valid <valid-externval-func>` with some :ref:`external type <syntax-externtype>` :math:`\ETFUNC~\functype'_i`.

* For each :ref:`table address <syntax-tableaddr>` :math:`\tableaddr_i` in :math:`\moduleinst.\MITABLES`, the :ref:`external value <syntax-externval>` :math:`\EVTABLE~\tableaddr_i` must be :ref:`valid <valid-externval-table>` with some :ref:`external type <syntax-externtype>` :math:`\ETTABLE~\tabletype_i`.

* For each :ref:`memory address <syntax-memaddr>` :math:`\memaddr_i` in :math:`\moduleinst.\MIMEMS`, the :ref:`external value <syntax-externval>` :math:`\EVMEM~\memaddr_i` must be :ref:`valid <valid-externval-mem>` with some :ref:`external type <syntax-externtype>` :math:`\ETMEM~\memtype_i`.

* For each :ref:`tag address <syntax-tagaddr>` :math:`\tagaddr_i` in :math:`\moduleinst.\MITAGS`, the :ref:`external value <syntax-externval>` :math:`\EVTAG~\tagaddr_i` must be :ref:`valid <valid-externval-tag>` with some :ref:`external type <syntax-externtype>` :math:`\ETTAG~\tagtype_i`.

* For each :ref:`global address <syntax-globaladdr>` :math:`\globaladdr_i` in :math:`\moduleinst.\MIGLOBALS`, the :ref:`external value <syntax-externval>` :math:`\EVGLOBAL~\globaladdr_i` must be :ref:`valid <valid-externval-global>` with some :ref:`external type <syntax-externtype>` :math:`\ETGLOBAL~\globaltype_i`.

* For each :ref:`element address <syntax-elemaddr>` :math:`\elemaddr_i` in :math:`\moduleinst.\MIELEMS`, the :ref:`element instance <syntax-eleminst>` :math:`S.\SELEMS[\elemaddr_i]` must be :ref:`valid <valid-eleminst>` with some :ref:`reference type <syntax-reftype>` :math:`\reftype_i`.

* For each :ref:`data address <syntax-dataaddr>` :math:`\dataaddr_i` in :math:`\moduleinst.\MIDATAS`, the :ref:`data instance <syntax-datainst>` :math:`S.\SDATAS[\dataaddr_i]` must be :ref:`valid <valid-datainst>`.

* Each :ref:`export instance <syntax-exportinst>` :math:`\exportinst_i` in :math:`\moduleinst.\MIEXPORTS` must be :ref:`valid <valid-exportinst>`.

* For each :ref:`export instance <syntax-exportinst>` :math:`\exportinst_i` in :math:`\moduleinst.\MIEXPORTS`, the :ref:`name <syntax-name>` :math:`\exportinst_i.\EINAME` must be different from any other name occurring in :math:`\moduleinst.\MIEXPORTS`.

* Let :math:`{\functype'}^\ast` be the concatenation of all :math:`\functype'_i` in order.

* Let :math:`\tabletype^\ast` be the concatenation of all :math:`\tabletype_i` in order.

* Let :math:`\memtype^\ast` be the concatenation of all :math:`\memtype_i` in order.

* Let :math:`\tagtype^\ast` be the concatenation of all :math:`\tagtype_i` in order.

* Let :math:`\globaltype^\ast` be the concatenation of all :math:`\globaltype_i` in order.

<<<<<<< HEAD
* | Then the module instance is valid with :ref:`context <context>`
  | :math:`\{\CTYPES~\functype^\ast, \CFUNCS~{\functype'}^\ast, \CTABLES~\tabletype^\ast, \CMEMS~\memtype^\ast, \CTAGS~\tagtype^\ast, \CGLOBALS~\globaltype^\ast\}`.
=======
* Let :math:`\reftype^\ast` be the concatenation of all :math:`\reftype_i` in order.

* Let :math:`n` be the length of :math:`\moduleinst.\MIDATAS`.

* Then the module instance is valid with :ref:`context <context>`
  :math:`\{\CTYPES~\functype^\ast,` :math:`\CFUNCS~{\functype'}^\ast,` :math:`\CTABLES~\tabletype^\ast,` :math:`\CMEMS~\memtype^\ast,` :math:`\CGLOBALS~\globaltype^\ast,` :math:`\CELEMS~\reftype^\ast,` :math:`\CDATAS~{\ok}^n\}`.
>>>>>>> 937fc7d6

.. math::
   ~\\[-1ex]
   \frac{
     \begin{array}{@{}c@{}}
     (\vdashfunctype \functype \ok)^\ast
     \\
     (S \vdashexternval \EVFUNC~\funcaddr : \ETFUNC~\functype')^\ast
     \qquad
     (S \vdashexternval \EVTABLE~\tableaddr : \ETTABLE~\tabletype)^\ast
     \\
     (S \vdashexternval \EVMEM~\memaddr : \ETMEM~\memtype)^\ast
     \qquad
     (S \vdashexternval \EVTAG~\tagaddr : \ETTAG~\tagtype)^\ast
     \\
     (S \vdashexternval \EVGLOBAL~\globaladdr : \ETGLOBAL~\globaltype)^\ast
     \\
     (S \vdasheleminst S.\SELEMS[\elemaddr] : \reftype)^\ast
     \qquad
     (S \vdashdatainst S.\SDATAS[\dataaddr] \ok)^n
     \\
     (S \vdashexportinst \exportinst \ok)^\ast
     \qquad
     (\exportinst.\EINAME)^\ast ~\mbox{disjoint}
     \end{array}
   }{
     S \vdashmoduleinst \{
       \begin{array}[t]{@{}l@{~}l@{}}
       \MITYPES & \functype^\ast, \\
       \MIFUNCS & \funcaddr^\ast, \\
       \MITABLES & \tableaddr^\ast, \\
       \MIMEMS & \memaddr^\ast, \\
       \MITAGS & \tagaddr^\ast, \\
       \MIGLOBALS & \globaladdr^\ast, \\
       \MIELEMS & \elemaddr^\ast, \\
       \MIDATAS & \dataaddr^n, \\
       \MIEXPORTS & \exportinst^\ast ~\} : \{
         \begin{array}[t]{@{}l@{~}l@{}}
         \CTYPES & \functype^\ast, \\
         \CFUNCS & {\functype'}^\ast, \\
         \CTABLES & \tabletype^\ast, \\
         \CMEMS & \memtype^\ast, \\
<<<<<<< HEAD
         \CTAGS & \tagtype^\ast \\
         \CGLOBALS & \globaltype^\ast ~\}
=======
         \CGLOBALS & \globaltype^\ast, \\
         \CELEMS & \reftype^\ast, \\
         \CDATAS & {\ok}^n ~\}
>>>>>>> 937fc7d6
         \end{array}
       \end{array}
   }


.. index:: configuration, administrative instruction, store, frame
.. _frame-context:
.. _valid-config:

Configuration Validity
~~~~~~~~~~~~~~~~~~~~~~

To relate the WebAssembly :ref:`type system <valid>` to its :ref:`execution semantics <exec>`, the :ref:`typing rules for instructions <valid-instr>` must be extended to :ref:`configurations <syntax-config>` :math:`S;T`,
which relates the :ref:`store <syntax-store>` to execution :ref:`threads <syntax-thread>`.

Configurations and threads are classified by their :ref:`result type <syntax-resulttype>`.
In addition to the store :math:`S`, threads are typed under a *return type* :math:`\resulttype^?`, which controls whether and with which type a |return| instruction is allowed.
This type is absent (:math:`\epsilon`) except for instruction sequences inside an administrative |FRAME| instruction.

Finally, :ref:`frames <syntax-frame>` are classified with *frame contexts*, which extend the :ref:`module contexts <module-context>` of a frame's associated :ref:`module instance <syntax-moduleinst>` with the :ref:`locals <syntax-local>` that the frame contains.


.. index:: result type, thread

:ref:`Configurations <syntax-config>` :math:`S;T`
.................................................

* The :ref:`store <syntax-store>` :math:`S` must be :ref:`valid <valid-store>`.

* Under no allowed return type,
  the :ref:`thread <syntax-thread>` :math:`T` must be :ref:`valid <valid-thread>` with some :ref:`result type <syntax-resulttype>` :math:`[t^\ast]`.

* Then the configuration is valid with the :ref:`result type <syntax-resulttype>` :math:`[t^\ast]`.

.. math::
   \frac{
     \vdashstore S \ok
     \qquad
     S; \epsilon \vdashthread T : [t^\ast]
   }{
     \vdashconfig S; T : [t^\ast]
   }


.. index:: thread, frame, instruction, result type, context
.. _valid-thread:

:ref:`Threads <syntax-thread>` :math:`F;\instr^\ast`
....................................................

* Let :math:`\resulttype^?` be the current allowed return type.

* The :ref:`frame <syntax-frame>` :math:`F` must be :ref:`valid <valid-frame>` with a :ref:`context <context>` :math:`C`.

* Let :math:`C'` be the same :ref:`context <context>` as :math:`C`, but with |CRETURN| set to :math:`\resulttype^?`.

* Under context :math:`C'`,
  the instruction sequence :math:`\instr^\ast` must be :ref:`valid <valid-instr-seq>` with some type :math:`[] \to [t^\ast]`.

* Then the thread is valid with the :ref:`result type <syntax-resulttype>` :math:`[t^\ast]`.

.. math::
   \frac{
     S \vdashframe F : C
     \qquad
     S; C,\CRETURN~\resulttype^? \vdashinstrseq \instr^\ast : [] \to [t^\ast]
   }{
     S; \resulttype^? \vdashthread F; \instr^\ast : [t^\ast]
   }


.. index:: frame, local, module instance, value, value type, context
.. _valid-frame:

:ref:`Frames <syntax-frame>` :math:`\{\ALOCALS~\val^\ast, \AMODULE~\moduleinst\}`
.................................................................................

* The :ref:`module instance <syntax-moduleinst>` :math:`\moduleinst` must be :ref:`valid <valid-moduleinst>` with some :ref:`module context <module-context>` :math:`C`.

* Each :ref:`value <syntax-val>` :math:`\val_i` in :math:`\val^\ast` must be :ref:`valid <valid-val>` with some :ref:`value type <syntax-valtype>` :math:`t_i`.

* Let :math:`t^\ast` be the concatenation of all :math:`t_i` in order.

* Let :math:`C'` be the same :ref:`context <context>` as :math:`C`, but with the :ref:`value types <syntax-valtype>` :math:`t^\ast` prepended to the |CLOCALS| vector.

* Then the frame is valid with :ref:`frame context <frame-context>` :math:`C'`.

.. math::
   \frac{
     S \vdashmoduleinst \moduleinst : C
     \qquad
     (S \vdashval \val : t)^\ast
   }{
     S \vdashframe \{\ALOCALS~\val^\ast, \AMODULE~\moduleinst\} : (C, \CLOCALS~t^\ast)
   }


.. index:: administrative instruction, value type, context, store
.. _valid-instr-admin:

Administrative Instructions
~~~~~~~~~~~~~~~~~~~~~~~~~~~

Typing rules for :ref:`administrative instructions <syntax-instr-admin>` are specified as follows.
In addition to the :ref:`context <context>` :math:`C`, typing of these instructions is defined under a given :ref:`store <syntax-store>` :math:`S`.
To that end, all previous typing judgements :math:`C \vdash \X{prop}` are generalized to include the store, as in :math:`S; C \vdash \X{prop}`, by implicitly adding :math:`S` to all rules -- :math:`S` is never modified by the pre-existing rules, but it is accessed in the extra rules for :ref:`administrative instructions <valid-instr-admin>` given below.


.. index:: trap

:math:`\TRAP`
.............

* The instruction is valid with type :math:`[t_1^\ast] \to [t_2^\ast]`, for any sequences of :ref:`value types <syntax-valtype>` :math:`t_1^\ast` and :math:`t_2^\ast`.

.. math::
   \frac{
   }{
     S; C \vdashadmininstr \TRAP : [t_1^\ast] \to [t_2^\ast]
   }


.. index:: extern address

:math:`\REFEXTERNADDR~\externaddr`
..................................

* The instruction is valid with type :math:`[] \to [\EXTERNREF]`.

.. math::
   \frac{
   }{
     S; C \vdashadmininstr \REFEXTERNADDR~\externaddr : [] \to [\EXTERNREF]
   }


.. index:: function address, extern value, extern type, function type

:math:`\REFFUNCADDR~\funcaddr`
..............................

* The :ref:`external function value <syntax-externval>` :math:`\EVFUNC~\funcaddr` must be :ref:`valid <valid-externval-func>` with :ref:`external function type <syntax-externtype>` :math:`\ETFUNC~\functype`.

* Then the instruction is valid with type :math:`[] \to [\FUNCREF]`.

.. math::
   \frac{
     S \vdashexternval \EVFUNC~\funcaddr : \ETFUNC~\functype
   }{
     S; C \vdashadmininstr \REFFUNCADDR~\funcaddr : [] \to [\FUNCREF]
   }


.. index:: throw, throw context, tag address

:math:`\THROWadm~\tagaddr`
..........................

* The :ref:`external tag value <syntax-externval>` :math:`\EVTAG~\tagaddr` must be :ref:`valid <valid-externval-tag>` with :ref:`external tag type <syntax-externtype>` :math:`\ETTAG~[t^\ast]\to[]`.

* Then the instruction is valid with type :math:`[t_1^\ast t^\ast] \to [t_2^\ast]` for any sequences of :ref:`value types <syntax-valtype>` :math:`t_1^\ast` and :math:`t_2^\ast`.

.. math::
   \frac{
     S \vdashexternval \EVTAG~\tagaddr : \ETTAG~[t^\ast]\to[]
   }{
     S; C \vdashadmininstr \THROWadm~\tagaddr : [t_1^\ast t^\ast] \to [t_2^\ast]
   }


.. index:: catch, throw context

:math:`\CATCHadm\{\tagaddr^?~\instr_1^\ast\}^\ast~\instr_2^\ast~\END`
.....................................................................

* Let :math:`C'` be the same :ref:`context <context>` as :math:`C`, but with the :ref:`label type <syntax-labeltype>` :math:`[t_2^\ast]` prepended to the |CLABELS| vector.

* Under context :math:`C'`,
  the instruction sequence :math:`\instr_2^\ast` must be :ref:`valid <valid-instr-seq>` with type :math:`[] \to [t_2^\ast]`.

* Let :math:`C''` be the same :ref:`context <context>` as :math:`C`, but with the :ref:`label type <syntax-labeltype>` :math:`(\LCATCH~[t_2^\ast])` prepended to the |CLABELS| vector.

* Under context :math:`C''`,
  for every :math:`\tagaddr^?` and associated instruction sequence :math:`\instr_1^\ast`:

  * If :math:`\tagaddr^? = \epsilon`, then :math:`\instr_1^\ast` must be :ref:`valid <valid-instr-seq>` with type :math:`[] \to [t_2^\ast]`.

  * Else:

    * The :ref:`external tag value <syntax-externval>` :math:`\EVTAG~\tagaddr` must be :ref:`valid <valid-externval-tag>` with some :ref:`external tag type <syntax-externtype>` :math:`\ETTAG~[t_1^\ast] \to []`.

    * The instruction sequence :math:`\instr_1^\ast` must be :ref:`valid <valid-instr-seq>` with type :math:`[t_1^\ast] \to [t_2^\ast]`.

* Then the compound instruction is valid under context :math:`C'` with type :math:`[] \to [t_2^\ast]`.

.. math::
   \frac{
     \begin{array}{@{}c@{}}
     ((S \vdashexternval \EVTAG~\tagaddr : \ETTAG~[t_1^\ast]\to[])^? \\
     ~~S; C,\CLABELS\,(\LCATCH~[t_2^\ast]) \vdashinstrseq \instr_1^\ast : [(t_1^\ast)^?] \to [t_2^\ast])^\ast \\
     S; C,\CLABELS\,[t_2^\ast] \vdashinstrseq \instr_2^\ast : [] \to [t_2^\ast] \\
   \end{array}
   }{
     S; C,\CLABELS\,[t_2^\ast] \vdashadmininstr \CATCHadm\{\tagaddr^?~{\instr_1}^\ast\}^\ast~\instr_2^\ast~\END : [] \to [t_2^\ast]
   }


.. index:: delegate, throw context

:math:`\DELEGATEadm\{l\}~\instr^\ast~\END`
..........................................

* The label :math:`C.\CLABELS[l]` must be defined in the context.

* Let :math:`C'` be the same :ref:`context <context>` as :math:`C`, but with the label :math:`[t^\ast]` prepended to the |CLABELS| vector.

* Under context :math:`C'`,
  the instruction sequence :math:`\instr^\ast` must be :ref:`valid <valid-instr-seq>` with type :math:`[]\to[t^\ast]`.

* Then the compound instruction is valid under context :math:`C'` with type :math:`[] \to [t^\ast]`.

.. math::
   \frac{
     S; C,\CLABELS\,[t^\ast] \vdashinstrseq \instr^\ast : [] \to [t^\ast]
     \qquad
     C.\CLABELS[l] = [t_0^\ast]
   }{
     S; C,\CLABELS\,[t^\ast] \vdashadmininstr \DELEGATEadm\{l\}~\instr^\ast~\END : [] \to [t^\ast]
   }


.. index:: caught, throw context

:math:`\CAUGHTadm\{\tagaddr~\val^\ast\}~\instr^\ast~\END`
.........................................................

* The :ref:`external tag value <syntax-externval>` :math:`\EVTAG~\tagaddr` must be :ref:`valid <valid-externval-tag>` with some :ref:`external tag type <syntax-externtype>` :math:`\ETTAG~[t_0^\ast] \to []`.

* The :ref:`values <syntax-val>` :math:`\val^\ast` must be of type :math:`[t_0^\ast]`.

* Let :math:`C'` be the same :ref:`context <context>` as :math:`C`, but with the label :math:`(\LCATCH~[t^\ast])` prepended to the |CLABELS| vector.

* Under context :math:`C'`,
  the instruction sequence :math:`\instr^\ast` must be :ref:`valid <valid-instr-seq>` with type :math:`[] \to [t^\ast]`.

* Let :math:`C''` be the same :ref:`context <context>` as :math:`C`, but with the label :math:`[t^\ast]` prepended to the |CLABELS| vector.

* Then the compound instruction is valid under context :math:`C''` with type :math:`[] \to [t^\ast]`.


.. math::
   \frac{
     S \vdashexternval \EVTAG~\tagaddr : \ETTAG~[t_0^\ast]\to[]
     \qquad
     (val : t_0)^\ast
     \qquad
     S; C,\CLABELS\,(\LCATCH~[t^\ast]) \vdashinstrseq \instr^\ast : [] \to [t^\ast]
   }{
     S; C,\CLABELS\,[t^\ast] \vdashadmininstr \CAUGHTadm\{\tagaddr~\val^\ast\}~\instr^\ast~\END : [] \to [t^\ast]
   }


.. index:: function address, extern value, extern type, function type

:math:`\INVOKE~\funcaddr`
.........................

* The :ref:`external function value <syntax-externval>` :math:`\EVFUNC~\funcaddr` must be :ref:`valid <valid-externval-func>` with :ref:`external function type <syntax-externtype>` :math:`\ETFUNC ([t_1^\ast] \to [t_2^\ast])`.

* Then the instruction is valid with type :math:`[t_1^\ast] \to [t_2^\ast]`.

.. math::
   \frac{
     S \vdashexternval \EVFUNC~\funcaddr : \ETFUNC~[t_1^\ast] \to [t_2^\ast]
   }{
     S; C \vdashadmininstr \INVOKE~\funcaddr : [t_1^\ast] \to [t_2^\ast]
   }


.. index:: label, instruction, result type

:math:`\LABEL_n\{\instr_0^\ast\}~\instr^\ast~\END`
..................................................

* The instruction sequence :math:`\instr_0^\ast` must be :ref:`valid <valid-instr-seq>` with some type :math:`[t_1^n] \to [t_2^*]`.

* Let :math:`C'` be the same :ref:`context <context>` as :math:`C`, but with the :ref:`result type <syntax-resulttype>` :math:`[t_1^n]` prepended to the |CLABELS| vector.

* Under context :math:`C'`,
  the instruction sequence :math:`\instr^\ast` must be :ref:`valid <valid-instr-seq>` with type :math:`[] \to [t_2^*]`.

* Then the compound instruction is valid with type :math:`[] \to [t_2^*]`.

.. math::
   \frac{
     S; C \vdashinstrseq \instr_0^\ast : [t_1^n] \to [t_2^*]
     \qquad
     S; C,\CLABELS\,[t_1^n] \vdashinstrseq \instr^\ast : [] \to [t_2^*]
   }{
     S; C \vdashadmininstr \LABEL_n\{\instr_0^\ast\}~\instr^\ast~\END : [] \to [t_2^*]
   }


.. index:: frame, instruction, result type

:math:`\FRAME_n\{F\}~\instr^\ast~\END`
...........................................

* Under the return type :math:`[t^n]`,
  the :ref:`thread <syntax-frame>` :math:`F; \instr^\ast` must be :ref:`valid <valid-frame>` with :ref:`result type <syntax-resulttype>` :math:`[t^n]`.

* Then the compound instruction is valid with type :math:`[] \to [t^n]`.

.. math::
   \frac{
     S; [t^n] \vdashinstrseq F; \instr^\ast : [t^n]
   }{
     S; C \vdashadmininstr \FRAME_n\{F\}~\instr^\ast~\END : [] \to [t^n]
   }


.. index:: ! store extension, store
.. _extend:

Store Extension
~~~~~~~~~~~~~~~

Programs can mutate the :ref:`store <syntax-store>` and its contained instances.
Any such modification must respect certain invariants, such as not removing allocated instances or changing immutable definitions.
While these invariants are inherent to the execution semantics of WebAssembly :ref:`instructions <exec-instr>` and :ref:`modules <exec-instantiation>`,
:ref:`host functions <syntax-hostfunc>` do not automatically adhere to them. Consequently, the required invariants must be stated as explicit constraints on the :ref:`invocation <exec-invoke-host>` of host functions.
Soundness only holds when the :ref:`embedder <embedder>` ensures these constraints.

The necessary constraints are codified by the notion of store *extension*:
a store state :math:`S'` extends state :math:`S`, written :math:`S \extendsto S'`, when the following rules hold.

.. note::
   Extension does not imply that the new store is valid, which is defined separately :ref:`above <valid-store>`.


.. index:: store, function instance, table instance, memory instance, global instance
.. _extend-store:

:ref:`Store <syntax-store>` :math:`S`
.....................................

* The length of :math:`S.\SFUNCS` must not shrink.

* The length of :math:`S.\STABLES` must not shrink.

* The length of :math:`S.\SMEMS` must not shrink.

* The length of :math:`S.\STAGS` must not shrink.

* The length of :math:`S.\SGLOBALS` must not shrink.

* The length of :math:`S.\SELEMS` must not shrink.

* The length of :math:`S.\SDATAS` must not shrink.

* For each :ref:`function instance <syntax-funcinst>` :math:`\funcinst_i` in the original :math:`S.\SFUNCS`, the new function instance must be an :ref:`extension <extend-funcinst>` of the old.

* For each :ref:`table instance <syntax-tableinst>` :math:`\tableinst_i` in the original :math:`S.\STABLES`, the new table instance must be an :ref:`extension <extend-tableinst>` of the old.

* For each :ref:`memory instance <syntax-meminst>` :math:`\meminst_i` in the original :math:`S.\SMEMS`, the new memory instance must be an :ref:`extension <extend-meminst>` of the old.

* For each :ref:`tag instance <syntax-taginst>` :math:`\taginst_i` in the original :math:`S.\STAGS`, the new tag instance must be an :ref:`extension <extend-taginst>` of the old.

* For each :ref:`global instance <syntax-globalinst>` :math:`\globalinst_i` in the original :math:`S.\SGLOBALS`, the new global instance must be an :ref:`extension <extend-globalinst>` of the old.

* For each :ref:`element instance <syntax-eleminst>` :math:`\eleminst_i` in the original :math:`S.\SELEMS`, the new global instance must be an :ref:`extension <extend-eleminst>` of the old.

* For each :ref:`data instance <syntax-datainst>` :math:`\datainst_i` in the original :math:`S.\SDATAS`, the new global instance must be an :ref:`extension <extend-datainst>` of the old.

.. math::
   \frac{
     \begin{array}{@{}ccc@{}}
     S_1.\SFUNCS = \funcinst_1^\ast &
     S_2.\SFUNCS = {\funcinst'_1}^\ast~\funcinst_2^\ast &
     (\vdashfuncinstextends \funcinst_1 \extendsto \funcinst'_1)^\ast \\
     S_1.\STABLES = \tableinst_1^\ast &
     S_2.\STABLES = {\tableinst'_1}^\ast~\tableinst_2^\ast &
     (\vdashtableinstextends \tableinst_1 \extendsto \tableinst'_1)^\ast \\
     S_1.\SMEMS = \meminst_1^\ast &
     S_2.\SMEMS = {\meminst'_1}^\ast~\meminst_2^\ast &
     (\vdashmeminstextends \meminst_1 \extendsto \meminst'_1)^\ast \\
     S_1.\STAGS = \taginst_1^\ast &
     S_2.\STAGS = {\taginst'_1}^\ast~\taginst_2^\ast &
     (\vdashtaginstextends \taginst_1 \extendsto \taginst'_1)^\ast \\
     S_1.\SGLOBALS = \globalinst_1^\ast &
     S_2.\SGLOBALS = {\globalinst'_1}^\ast~\globalinst_2^\ast &
     (\vdashglobalinstextends \globalinst_1 \extendsto \globalinst'_1)^\ast \\
     S_1.\SELEMS = \eleminst_1^\ast &
     S_2.\SELEMS = {\eleminst'_1}^\ast~\eleminst_2^\ast &
     (\vdasheleminstextends \eleminst_1 \extendsto \eleminst'_1)^\ast \\
     S_1.\SDATAS = \datainst_1^\ast &
     S_2.\SDATAS = {\datainst'_1}^\ast~\datainst_2^\ast &
     (\vdashdatainstextends \datainst_1 \extendsto \datainst'_1)^\ast \\
     \end{array}
   }{
     \vdashstoreextends S_1 \extendsto S_2
   }


.. index:: function instance
.. _extend-funcinst:

:ref:`Function Instance <syntax-funcinst>` :math:`\funcinst`
............................................................

* A function instance must remain unchanged.

.. math::
   \frac{
   }{
     \vdashfuncinstextends \funcinst \extendsto \funcinst
   }


.. index:: table instance
.. _extend-tableinst:

:ref:`Table Instance <syntax-tableinst>` :math:`\tableinst`
...........................................................

* The :ref:`table type <syntax-tabletype>` :math:`\tableinst.\TITYPE` must remain unchanged.

* The length of :math:`\tableinst.\TIELEM` must not shrink.

.. math::
   \frac{
     n_1 \leq n_2
   }{
     \vdashtableinstextends \{\TITYPE~\X{tt}, \TIELEM~(\X{fa}_1^?)^{n_1}\} \extendsto \{\TITYPE~\X{tt}, \TIELEM~(\X{fa}_2^?)^{n_2}\}
   }


.. index:: memory instance
.. _extend-meminst:

:ref:`Memory Instance <syntax-meminst>` :math:`\meminst`
........................................................

* The :ref:`memory type <syntax-memtype>` :math:`\meminst.\MITYPE` must remain unchanged.

* The length of :math:`\meminst.\MIDATA` must not shrink.

.. math::
   \frac{
     n_1 \leq n_2
   }{
     \vdashmeminstextends \{\MITYPE~\X{mt}, \MIDATA~b_1^{n_1}\} \extendsto \{\MITYPE~\X{mt}, \MIDATA~b_2^{n_2}\}
   }


.. index:: tag instance
.. _extend-taginst:

:ref:`Tag Instance <syntax-taginst>` :math:`\taginst`
.....................................................

* A tag instance must remain unchanged.

.. math::
   \frac{
   }{
     \vdashtaginstextends \taginst \extendsto \taginst
   }


.. index:: global instance, value, mutability
.. _extend-globalinst:

:ref:`Global Instance <syntax-globalinst>` :math:`\globalinst`
..............................................................

* The :ref:`global type <syntax-globaltype>` :math:`\globalinst.\GITYPE` must remain unchanged.

* Let :math:`\mut~t` be the structure of :math:`\globalinst.\GITYPE`.

* If :math:`\mut` is |MCONST|, then the :ref:`value <syntax-val>` :math:`\globalinst.\GIVALUE` must remain unchanged.

.. math::
   \frac{
     \mut = \MVAR \vee \val_1 = \val_2
   }{
     \vdashglobalinstextends \{\GITYPE~(\mut~t), \GIVALUE~\val_1\} \extendsto \{\GITYPE~(\mut~t), \GIVALUE~\val_2\}
   }

.. index:: element instance
.. _extend-eleminst:

:ref:`Element Instance <syntax-eleminst>` :math:`\eleminst`
...........................................................

* The vector :math:`\eleminst.\EIELEM` must either remain unchanged or shrink to length :math:`0`.

.. math::
   \frac{
     \X{fa}_1^\ast = \X{fa}_2^\ast \vee \X{fa}_2^\ast = \epsilon
   }{
     \vdasheleminstextends \{\EIELEM~\X{fa}_1^\ast\} \extendsto \{\EIELEM~\X{fa}_2^\ast\}
   }


.. index:: data instance
.. _extend-datainst:

:ref:`Data Instance <syntax-datainst>` :math:`\datainst`
........................................................

* The vector :math:`\datainst.\DIDATA` must either remain unchanged or shrink to length :math:`0`.

.. math::
   \frac{
     b_1^\ast = b_2^\ast \vee b_2^\ast = \epsilon
   }{
     \vdashdatainstextends \{\DIDATA~b_1^\ast\} \extendsto \{\DIDATA~b_2^\ast\}
   }



.. index:: ! preservation, ! progress, soundness, configuration, thread, terminal configuration, instantiation, invocation, validity, module
.. _soundness-statement:

Theorems
~~~~~~~~

Given the definition of :ref:`valid configurations <valid-config>`,
the standard soundness theorems hold. [#cite-cpp2018]_ [#cite-fm2021]_

**Theorem (Preservation).**
If a :ref:`configuration <syntax-config>` :math:`S;T` is :ref:`valid <valid-config>` with :ref:`result type <syntax-resulttype>` :math:`[t^\ast]` (i.e., :math:`\vdashconfig S;T : [t^\ast]`),
and steps to :math:`S';T'` (i.e., :math:`S;T \stepto S';T'`),
then :math:`S';T'` is a valid configuration with the same result type (i.e., :math:`\vdashconfig S';T' : [t^\ast]`).
Furthermore, :math:`S'` is an :ref:`extension <extend-store>` of :math:`S` (i.e., :math:`\vdashstoreextends S \extendsto S'`).

A *terminal* :ref:`thread <syntax-thread>` is one whose sequence of :ref:`instructions <syntax-instr>` is a :ref:`result <syntax-result>`.
A terminal configuration is a configuration whose thread is terminal.

**Theorem (Progress).**
If a :ref:`configuration <syntax-config>` :math:`S;T` is :ref:`valid <valid-config>` (i.e., :math:`\vdashconfig S;T : [t^\ast]` for some :ref:`result type <syntax-resulttype>` :math:`[t^\ast]`),
then either it is terminal,
or it can step to some configuration :math:`S';T'` (i.e., :math:`S;T \stepto S';T'`).

From Preservation and Progress the soundness of the WebAssembly type system follows directly.

**Corollary (Soundness).**
If a :ref:`configuration <syntax-config>` :math:`S;T` is :ref:`valid <valid-config>` (i.e., :math:`\vdashconfig S;T : [t^\ast]` for some :ref:`result type <syntax-resulttype>` :math:`[t^\ast]`),
then it either diverges or takes a finite number of steps to reach a terminal configuration :math:`S';T'` (i.e., :math:`S;T \stepto^\ast S';T'`) that is valid with the same result type (i.e., :math:`\vdashconfig S';T' : [t^\ast]`)
and where :math:`S'` is an :ref:`extension <extend-store>` of :math:`S` (i.e., :math:`\vdashstoreextends S \extendsto S'`).

In other words, every thread in a valid configuration either runs forever, traps, throws an exception, or terminates with a result that has the expected type.
Consequently, given a :ref:`valid store <valid-store>`, no computation defined by :ref:`instantiation <exec-instantiation>` or :ref:`invocation <exec-invocation>` of a valid module can "crash" or otherwise (mis)behave in ways not covered by the :ref:`execution <exec>` semantics given in this specification.


.. [#cite-pldi2017]
   The formalization and theorems are derived from the following article:
   Andreas Haas, Andreas Rossberg, Derek Schuff, Ben Titzer, Dan Gohman, Luke Wagner, Alon Zakai, JF Bastien, Michael Holman. |PLDI2017|_. Proceedings of the 38th ACM SIGPLAN Conference on Programming Language Design and Implementation (PLDI 2017). ACM 2017.

.. [#cite-cpp2018]
   A machine-verified version of the formalization and soundness proof of the PLDI 2017 paper is described in the following article:
   Conrad Watt. |CPP2018|_. Proceedings of the 7th ACM SIGPLAN Conference on Certified Programs and Proofs (CPP 2018). ACM 2018.

.. [#cite-fm2021]
   Machine-verified formalizations and soundness proofs of the semantics from the official specification are described in the following article:
   Conrad Watt, Xiaojia Rao, Jean Pichon-Pharabod, Martin Bodin, Philippa Gardner. |FM2021|_. Proceedings of the 24th International Symposium on Formal Methods (FM 2021). Springer 2021.<|MERGE_RESOLUTION|>--- conflicted
+++ resolved
@@ -318,12 +318,9 @@
    \frac{
      (S \vdash \reff : t)^\ast
    }{
-<<<<<<< HEAD
-     S \vdasheleminst \{ \EIELEMTYPE~t, \EIELEM~\reff^\ast \} \ok
-=======
-     S \vdasheleminst \{ \EITYPE~t, \EIELEM~\reff^\ast \} : t
->>>>>>> 937fc7d6
-   }
+     S \vdasheleminst \{ \EITYPE~t, \EIELEM~\reff^\ast \} \ok
+   }
+
 
 .. index:: data instance, byte
 .. _valid-datainst:
@@ -394,17 +391,12 @@
 
 * Let :math:`\globaltype^\ast` be the concatenation of all :math:`\globaltype_i` in order.
 
-<<<<<<< HEAD
-* | Then the module instance is valid with :ref:`context <context>`
+* Let :math:`\reftype^\ast` be the concatenation of all :math:`\reftype_i` in order.
+
+* Let :math:`n` be the length of :math:`\moduleinst.\MIDATAS`.
+
+* Then the module instance is valid with :ref:`context <context>`
   | :math:`\{\CTYPES~\functype^\ast, \CFUNCS~{\functype'}^\ast, \CTABLES~\tabletype^\ast, \CMEMS~\memtype^\ast, \CTAGS~\tagtype^\ast, \CGLOBALS~\globaltype^\ast\}`.
-=======
-* Let :math:`\reftype^\ast` be the concatenation of all :math:`\reftype_i` in order.
-
-* Let :math:`n` be the length of :math:`\moduleinst.\MIDATAS`.
-
-* Then the module instance is valid with :ref:`context <context>`
-  :math:`\{\CTYPES~\functype^\ast,` :math:`\CFUNCS~{\functype'}^\ast,` :math:`\CTABLES~\tabletype^\ast,` :math:`\CMEMS~\memtype^\ast,` :math:`\CGLOBALS~\globaltype^\ast,` :math:`\CELEMS~\reftype^\ast,` :math:`\CDATAS~{\ok}^n\}`.
->>>>>>> 937fc7d6
 
 .. math::
    ~\\[-1ex]
@@ -447,14 +439,9 @@
          \CFUNCS & {\functype'}^\ast, \\
          \CTABLES & \tabletype^\ast, \\
          \CMEMS & \memtype^\ast, \\
-<<<<<<< HEAD
-         \CTAGS & \tagtype^\ast \\
-         \CGLOBALS & \globaltype^\ast ~\}
-=======
          \CGLOBALS & \globaltype^\ast, \\
          \CELEMS & \reftype^\ast, \\
          \CDATAS & {\ok}^n ~\}
->>>>>>> 937fc7d6
          \end{array}
        \end{array}
    }
@@ -944,6 +931,7 @@
      \vdashglobalinstextends \{\GITYPE~(\mut~t), \GIVALUE~\val_1\} \extendsto \{\GITYPE~(\mut~t), \GIVALUE~\val_2\}
    }
 
+
 .. index:: element instance
 .. _extend-eleminst:
 
