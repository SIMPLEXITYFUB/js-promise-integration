--- conflicted
+++ resolved
@@ -24,7 +24,7 @@
 Syntactic Limits
 ~~~~~~~~~~~~~~~~
 
-.. index:: abstract syntax, module, type, function, table, memory, tag, global, element, data, import, export, parameter, result, local, structured control instruction, instruction, name, Unicode, character
+.. index:: abstract syntax, module, type, function, table, memory, global, tag, element, data, import, export, parameter, result, local, structured control instruction, instruction, name, Unicode, character
 .. _impl-syntax:
 
 Structure
@@ -36,8 +36,8 @@
 * the number of :ref:`functions <syntax-func>` in a :ref:`module <syntax-module>`, including imports
 * the number of :ref:`tables <syntax-table>` in a :ref:`module <syntax-module>`, including imports
 * the number of :ref:`memories <syntax-mem>` in a :ref:`module <syntax-module>`, including imports
+* the number of :ref:`globals <syntax-global>` in a :ref:`module <syntax-module>`, including imports
 * the number of :ref:`tags <syntax-tag>` in a :ref:`module <syntax-module>`, including imports
-* the number of :ref:`globals <syntax-global>` in a :ref:`module <syntax-module>`, including imports
 * the number of :ref:`element segments <syntax-elem>` in a :ref:`module <syntax-module>`
 * the number of :ref:`data segments <syntax-data>` in a :ref:`module <syntax-module>`
 * the number of :ref:`imports <syntax-import>` to a :ref:`module <syntax-module>`
@@ -49,7 +49,6 @@
 * the number of results in a :ref:`function type <syntax-functype>`
 * the number of parameters in a :ref:`block type <syntax-blocktype>`
 * the number of results in a :ref:`block type <syntax-blocktype>`
-* the number of parameters in a :ref:`tag type <syntax-tagtype>`
 * the number of :ref:`locals <syntax-local>` in a :ref:`function <syntax-func>`
 * the number of :ref:`instructions <syntax-instr>` in a :ref:`function <syntax-func>` body
 * the number of :ref:`instructions <syntax-instr>` in  a :ref:`structured control instruction <syntax-instr-control>`
@@ -132,14 +131,11 @@
 * the number of allocated :ref:`function instances <syntax-funcinst>`
 * the number of allocated :ref:`table instances <syntax-tableinst>`
 * the number of allocated :ref:`memory instances <syntax-meminst>`
+* the number of allocated :ref:`global instances <syntax-globalinst>`
 * the number of allocated :ref:`tag instances <syntax-taginst>`
-* the number of allocated :ref:`global instances <syntax-globalinst>`
-<<<<<<< HEAD
 * the number of allocated :ref:`structure instances <syntax-structinst>`
 * the number of allocated :ref:`array instances <syntax-arrayinst>`
-=======
 * the number of allocated :ref:`exception instances <syntax-exninst>`
->>>>>>> 25632dd9
 * the size of a :ref:`table instance <syntax-tableinst>`
 * the size of a :ref:`memory instance <syntax-meminst>`
 * the size of an :ref:`array instance <syntax-arrayinst>`
