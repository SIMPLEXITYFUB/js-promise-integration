--- conflicted
+++ resolved
@@ -582,14 +582,11 @@
 
     f. :ref:`Execute <exec-elem.drop>` the instruction :math:`\ELEMDROP~i`.
 
-<<<<<<< HEAD
-=======
-15. For each :ref:`element segment <syntax-elem>` :math:`\elem_i` in :math:`\module.\MELEMS` whose :ref:`mode <syntax-elemmode>` is of the form :math:`\EDECLARATIVE`, do:
+16. For each :ref:`element segment <syntax-elem>` :math:`\elem_i` in :math:`\module.\MELEMS` whose :ref:`mode <syntax-elemmode>` is of the form :math:`\EDECLARATIVE`, do:
 
     a. :ref:`Execute <exec-elem.drop>` the instruction :math:`\ELEMDROP~i`.
 
->>>>>>> 62aa16e9
-16. For each :ref:`data segment <syntax-data>` :math:`\data_i` in :math:`\module.\MDATAS` whose :ref:`mode <syntax-datamode>` is of the form :math:`\DACTIVE~\{ \DMEM~\memidx_i, \DOFFSET~\X{dinstr}^\ast_i~\END \}`, do:
+17. For each :ref:`data segment <syntax-data>` :math:`\data_i` in :math:`\module.\MDATAS` whose :ref:`mode <syntax-datamode>` is of the form :math:`\DACTIVE~\{ \DMEM~\memidx_i, \DOFFSET~\X{dinstr}^\ast_i~\END \}`, do:
 
     a. Assert: :math:`\memidx_i` is :math:`0`.
 
@@ -605,15 +602,15 @@
 
     g. :ref:`Execute <exec-data.drop>` the instruction :math:`\DATADROP~i`.
 
-17. If the :ref:`start function <syntax-start>` :math:`\module.\MSTART` is not empty, then:
+18. If the :ref:`start function <syntax-start>` :math:`\module.\MSTART` is not empty, then:
 
     a. Let :math:`\start` be the :ref:`start function <syntax-start>` :math:`\module.\MSTART`.
 
     b. :ref:`Execute <exec-call>` the instruction :math:`\CALL~\start.\SFUNC`.
 
-18. Assert: due to :ref:`validation <valid-module>`, the frame :math:`F` is now on the top of the stack.
-
-19. Pop the frame :math:`F` from the stack.
+19. Assert: due to :ref:`validation <valid-module>`, the frame :math:`F` is now on the top of the stack.
+
+20. Pop the frame :math:`F` from the stack.
 
 
 .. math::
@@ -650,15 +647,9 @@
 
 .. math::
    \begin{array}{@{}l}
-<<<<<<< HEAD
    \F{runelem}_i(\{\ETYPE~\X{et}, \EINIT~\reff^n, \EMODE~\EPASSIVE\}) \quad=\\ \qquad \epsilon \\
-   \F{runelem}_i(\{\ETYPE~\X{et}, \EINIT~\reff^n, \EMODE~\EACTIVE \{\ETABLE~0, \EOFFSET~\instr^\ast~\END\}\}) \quad=\\ \qquad
-     \instr^\ast~(\I32.\CONST~0)~(\I32.\CONST~n)~(\TABLEINIT~i)~(\ELEMDROP~i) \\
-=======
-   \F{runelem}_i(\{\ETYPE~\X{et}, \EINIT~\reff^n, \EMODE~\EPASSIVE\}) \quad=\quad \epsilon \\
    \F{runelem}_i(\{\ETYPE~\X{et}, \EINIT~\reff^n, \EMODE~\EACTIVE \{\ETABLE~x, \EOFFSET~\instr^\ast~\END\}\}) \quad=\\ \qquad
      \instr^\ast~(\I32.\CONST~0)~(\I32.\CONST~n)~(\TABLEINIT~x~i)~(\ELEMDROP~i) \\
->>>>>>> 62aa16e9
    \F{runelem}_i(\{\ETYPE~\X{et}, \EINIT~\reff^n, \EMODE~\EDECLARATIVE\}) \quad=\\ \qquad
      (\ELEMDROP~i) \\[1ex]
    \F{rundata}_i(\{\DINIT~b^n, \DMODE~\DPASSIVE\}) \quad=\\ \qquad \epsilon \\
