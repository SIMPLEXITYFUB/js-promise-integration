.. index:: instruction, function type, store, validation
.. _exec-instr:

Instructions
------------

WebAssembly computation is performed by executing individual :ref:`instructions <syntax-instr>`.


.. index:: numeric instruction, determinism, trap, NaN, value, value type
   pair: execution; instruction
   single: abstract syntax; instruction
.. _exec-instr-numeric:

Numeric Instructions
~~~~~~~~~~~~~~~~~~~~

Numeric instructions are defined in terms of the generic :ref:`numeric operators <exec-numeric>`.
The mapping of numeric instructions to their underlying operators is expressed by the following definition:

.. math::
   \begin{array}{lll@{\qquad}l}
   \X{op}_{\K{i}N}(n_1,\dots,n_k) &=& \F{i}\X{op}_N(n_1,\dots,n_k) \\
   \X{op}_{\K{f}N}(z_1,\dots,z_k) &=& \F{f}\X{op}_N(z_1,\dots,z_k) \\
   \end{array}

And for :ref:`conversion operators <exec-cvtop>`:

.. math::
   \begin{array}{lll@{\qquad}l}
   \X{cvtop}^{\sx^?}_{t_1,t_2}(c) &=& \X{cvtop}^{\sx^?}_{|t_1|,|t_2|}(c) \\
   \end{array}

Where the underlying operators are partial, the corresponding instruction will :ref:`trap <trap>` when the result is not defined.
Where the underlying operators are non-deterministic, because they may return one of multiple possible :ref:`NaN <syntax-nan>` values, so are the corresponding instructions.

.. note::
   For example, the result of instruction :math:`\I32.\ADD` applied to operands :math:`i_1, i_2`
   invokes :math:`\ADD_{\I32}(i_1, i_2)`,
   which maps to the generic :math:`\iadd_{32}(i_1, i_2)` via the above definition.
   Similarly, :math:`\I64.\TRUNC\K{\_}\F32\K{\_s}` applied to :math:`z`
   invokes :math:`\TRUNC^{\K{s}}_{\F32,\I64}(z)`,
   which maps to the generic :math:`\truncs_{32,64}(z)`.


.. _exec-const:

:math:`t\K{.}\CONST~c`
......................

1. Push the value :math:`t.\CONST~c` to the stack.

.. note::
   No formal reduction rule is required for this instruction, since |CONST| instructions already are :ref:`values <syntax-val>`.


.. _exec-unop:

:math:`t\K{.}\unop`
...................

1. Assert: due to :ref:`validation <valid-unop>`, a value of :ref:`value type <syntax-valtype>` :math:`t` is on the top of the stack.

2. Pop the value :math:`t.\CONST~c_1` from the stack.

3. If :math:`\unop_t(c_1)` is defined, then:

   a. Let :math:`c` be a possible result of computing :math:`\unop_t(c_1)`.

   b. Push the value :math:`t.\CONST~c` to the stack.

4. Else:

   a. Trap.

.. math::
   \begin{array}{lcl@{\qquad}l}
   (t\K{.}\CONST~c_1)~t\K{.}\unop &\stepto& (t\K{.}\CONST~c)
     & (\iff c \in \unop_t(c_1)) \\
   (t\K{.}\CONST~c_1)~t\K{.}\unop &\stepto& \TRAP
     & (\iff \unop_{t}(c_1) = \{\})
   \end{array}


.. _exec-binop:

:math:`t\K{.}\binop`
....................

1. Assert: due to :ref:`validation <valid-binop>`, two values of :ref:`value type <syntax-valtype>` :math:`t` are on the top of the stack.

2. Pop the value :math:`t.\CONST~c_2` from the stack.

3. Pop the value :math:`t.\CONST~c_1` from the stack.

4. If :math:`\binop_t(c_1, c_2)` is defined, then:

   a. Let :math:`c` be a possible result of computing :math:`\binop_t(c_1, c_2)`.

   b. Push the value :math:`t.\CONST~c` to the stack.

5. Else:

   a. Trap.

.. math::
   \begin{array}{lcl@{\qquad}l}
   (t\K{.}\CONST~c_1)~(t\K{.}\CONST~c_2)~t\K{.}\binop &\stepto& (t\K{.}\CONST~c)
     & (\iff c \in \binop_t(c_1,c_2)) \\
   (t\K{.}\CONST~c_1)~(t\K{.}\CONST~c_2)~t\K{.}\binop &\stepto& \TRAP
     & (\iff \binop_{t}(c_1,c2) = \{\})
   \end{array}


.. _exec-testop:

:math:`t\K{.}\testop`
.....................

1. Assert: due to :ref:`validation <valid-testop>`, a value of :ref:`value type <syntax-valtype>` :math:`t` is on the top of the stack.

2. Pop the value :math:`t.\CONST~c_1` from the stack.

3. Let :math:`c` be the result of computing :math:`\testop_t(c_1)`.

4. Push the value :math:`\I32.\CONST~c` to the stack.

.. math::
   \begin{array}{lcl@{\qquad}l}
   (t\K{.}\CONST~c_1)~t\K{.}\testop &\stepto& (\I32\K{.}\CONST~c)
     & (\iff c = \testop_t(c_1)) \\
   \end{array}


.. _exec-relop:

:math:`t\K{.}\relop`
....................

1. Assert: due to :ref:`validation <valid-relop>`, two values of :ref:`value type <syntax-valtype>` :math:`t` are on the top of the stack.

2. Pop the value :math:`t.\CONST~c_2` from the stack.

3. Pop the value :math:`t.\CONST~c_1` from the stack.

4. Let :math:`c` be the result of computing :math:`\relop_t(c_1, c_2)`.

5. Push the value :math:`\I32.\CONST~c` to the stack.

.. math::
   \begin{array}{lcl@{\qquad}l}
   (t\K{.}\CONST~c_1)~(t\K{.}\CONST~c_2)~t\K{.}\relop &\stepto& (\I32\K{.}\CONST~c)
     & (\iff c = \relop_t(c_1,c_2)) \\
   \end{array}


.. _exec-cvtop:

:math:`t_2\K{.}\cvtop\K{\_}t_1\K{\_}\sx^?`
..........................................

1. Assert: due to :ref:`validation <valid-cvtop>`, a value of :ref:`value type <syntax-valtype>` :math:`t_1` is on the top of the stack.

2. Pop the value :math:`t_1.\CONST~c_1` from the stack.

3. If :math:`\cvtop^{\sx^?}_{t_1,t_2}(c_1)` is defined:

   a. Let :math:`c_2` be a possible result of computing :math:`\cvtop^{\sx^?}_{t_1,t_2}(c_1)`.

   b. Push the value :math:`t_2.\CONST~c_2` to the stack.

4. Else:

   a. Trap.

.. math::
   \begin{array}{lcl@{\qquad}l}
   (t_1\K{.}\CONST~c_1)~t_2\K{.}\cvtop\K{\_}t_1\K{\_}\sx^? &\stepto& (t_2\K{.}\CONST~c_2)
     & (\iff c_2 \in \cvtop^{\sx^?}_{t_1,t_2}(c_1)) \\
   (t_1\K{.}\CONST~c_1)~t_2\K{.}\cvtop\K{\_}t_1\K{\_}\sx^? &\stepto& \TRAP
     & (\iff \cvtop^{\sx^?}_{t_1,t_2}(c_1) = \{\})
   \end{array}


.. index:: reference instructions, reference
   pair: execution; instruction
   single: abstract syntax; instruction
.. _exec-instr-ref:

Reference Instructions
~~~~~~~~~~~~~~~~~~~~~~

.. _exec-ref.null:

:math:`\REFNULL~t`
..................

1. Push the value :math:`\REFNULL~t` to the stack.

.. note::
   No formal reduction rule is required for this instruction, since the |REFNULL| instruction is already a :ref:`value <syntax-val>`.


.. _exec-ref.is_null:

:math:`\REFISNULL`
..................

1. Assert: due to :ref:`validation <valid-ref.is_null>`, a :ref:`reference value <syntax-ref>` is on the top of the stack.

2. Pop the value :math:`\val` from the stack.

3. If :math:`\val` is :math:`\REFNULL~t`, then:

   a. Push the value :math:`\I32.\CONST~1` to the stack.

4. Else:

   a. Push the value :math:`\I32.\CONST~0` to the stack.

.. math::
   \begin{array}{lcl@{\qquad}l}
   \val~\REFISNULL &\stepto& \I32.\CONST~1
     & (\iff \val = \REFNULL~t) \\
   \val~\REFISNULL &\stepto& \I32.\CONST~0
     & (\otherwise) \\
   \end{array}


.. _exec-ref.func:

:math:`\REFFUNC~x`
..................

1. Let :math:`F` be the :ref:`current <exec-notation-textual>` :ref:`frame <syntax-frame>`.

2. Assert: due to :ref:`validation <valid-ref.func>`, :math:`F.\AMODULE.\MIFUNCS[x]` exists.

3. Let :math:`a` be the :ref:`function address <syntax-funcaddr>` :math:`F.\AMODULE.\MIFUNCS[x]`.

4. Push the value :math:`\REFFUNCADDR~a` to the stack.

.. math::
   \begin{array}{lcl@{\qquad}l}
   F; \REFFUNC~x &\stepto& F; \REFFUNCADDR~a
     & (\iff a = F.\AMODULE.\MIFUNCS[x]) \\
   \end{array}


.. index:: parametric instructions, value
   pair: execution; instruction
   single: abstract syntax; instruction
.. _exec-instr-parametric:

Parametric Instructions
~~~~~~~~~~~~~~~~~~~~~~~

.. _exec-drop:

:math:`\DROP`
.............

1. Assert: due to :ref:`validation <valid-drop>`, a value is on the top of the stack.

2. Pop the value :math:`\val` from the stack.

.. math::
   \begin{array}{lcl@{\qquad}l}
   \val~~\DROP &\stepto& \epsilon
   \end{array}


.. _exec-select:

:math:`\SELECT~(t^\ast)^?`
..........................

1. Assert: due to :ref:`validation <valid-select>`, a value of :ref:`value type <syntax-valtype>` |I32| is on the top of the stack.

2. Pop the value :math:`\I32.\CONST~c` from the stack.

3. Assert: due to :ref:`validation <valid-select>`, two more values (of the same :ref:`value type <syntax-valtype>`) are on the top of the stack.

4. Pop the value :math:`\val_2` from the stack.

5. Pop the value :math:`\val_1` from the stack.

6. If :math:`c` is not :math:`0`, then:

   a. Push the value :math:`\val_1` back to the stack.

7. Else:

   a. Push the value :math:`\val_2` back to the stack.

.. math::
   \begin{array}{lcl@{\qquad}l}
   \val_1~\val_2~(\I32\K{.}\CONST~c)~\SELECT~t^? &\stepto& \val_1
     & (\iff c \neq 0) \\
   \val_1~\val_2~(\I32\K{.}\CONST~c)~\SELECT~t^? &\stepto& \val_2
     & (\iff c = 0) \\
   \end{array}

.. note::
   In future versions of WebAssembly, |SELECT| may allow more than one value per choice.


.. index:: variable instructions, local index, global index, address, global address, global instance, store, frame, value
   pair: execution; instruction
   single: abstract syntax; instruction
.. _exec-instr-variable:

Variable Instructions
~~~~~~~~~~~~~~~~~~~~~

.. _exec-local.get:

:math:`\LOCALGET~x`
...................

1. Let :math:`F` be the :ref:`current <exec-notation-textual>` :ref:`frame <syntax-frame>`.

2. Assert: due to :ref:`validation <valid-local.get>`, :math:`F.\ALOCALS[x]` exists.

3. Let :math:`\val` be the value :math:`F.\ALOCALS[x]`.

4. Push the value :math:`\val` to the stack.

.. math::
   \begin{array}{lcl@{\qquad}l}
   F; (\LOCALGET~x) &\stepto& F; \val
     & (\iff F.\ALOCALS[x] = \val) \\
   \end{array}


.. _exec-local.set:

:math:`\LOCALSET~x`
...................

1. Let :math:`F` be the :ref:`current <exec-notation-textual>` :ref:`frame <syntax-frame>`.

2. Assert: due to :ref:`validation <valid-local.set>`, :math:`F.\ALOCALS[x]` exists.

3. Assert: due to :ref:`validation <valid-local.set>`, a value is on the top of the stack.

4. Pop the value :math:`\val` from the stack.

5. Replace :math:`F.\ALOCALS[x]` with the value :math:`\val`.

.. math::
   \begin{array}{lcl@{\qquad}l}
   F; \val~(\LOCALSET~x) &\stepto& F'; \epsilon
     & (\iff F' = F \with \ALOCALS[x] = \val) \\
   \end{array}


.. _exec-local.tee:

:math:`\LOCALTEE~x`
...................

1. Assert: due to :ref:`validation <valid-local.tee>`, a value is on the top of the stack.

2. Pop the value :math:`\val` from the stack.

3. Push the value :math:`\val` to the stack.

4. Push the value :math:`\val` to the stack.

5. :ref:`Execute <exec-local.set>` the instruction :math:`(\LOCALSET~x)`.

.. math::
   \begin{array}{lcl@{\qquad}l}
   \val~(\LOCALTEE~x) &\stepto& \val~\val~(\LOCALSET~x)
   \end{array}


.. _exec-global.get:

:math:`\GLOBALGET~x`
....................

1. Let :math:`F` be the :ref:`current <exec-notation-textual>` :ref:`frame <syntax-frame>`.

2. Assert: due to :ref:`validation <valid-global.get>`, :math:`F.\AMODULE.\MIGLOBALS[x]` exists.

3. Let :math:`a` be the :ref:`global address <syntax-globaladdr>` :math:`F.\AMODULE.\MIGLOBALS[x]`.

4. Assert: due to :ref:`validation <valid-global.get>`, :math:`S.\SGLOBALS[a]` exists.

5. Let :math:`\X{glob}` be the :ref:`global instance <syntax-globalinst>` :math:`S.\SGLOBALS[a]`.

6. Let :math:`\val` be the value :math:`\X{glob}.\GIVALUE`.

7. Push the value :math:`\val` to the stack.

.. math::
   \begin{array}{l}
   \begin{array}{lcl@{\qquad}l}
   S; F; (\GLOBALGET~x) &\stepto& S; F; \val
   \end{array}
   \\ \qquad
     (\iff S.\SGLOBALS[F.\AMODULE.\MIGLOBALS[x]].\GIVALUE = \val) \\
   \end{array}


.. _exec-global.set:

:math:`\GLOBALSET~x`
....................

1. Let :math:`F` be the :ref:`current <exec-notation-textual>` :ref:`frame <syntax-frame>`.

2. Assert: due to :ref:`validation <valid-global.set>`, :math:`F.\AMODULE.\MIGLOBALS[x]` exists.

3. Let :math:`a` be the :ref:`global address <syntax-globaladdr>` :math:`F.\AMODULE.\MIGLOBALS[x]`.

4. Assert: due to :ref:`validation <valid-global.set>`, :math:`S.\SGLOBALS[a]` exists.

5. Let :math:`\X{glob}` be the :ref:`global instance <syntax-globalinst>` :math:`S.\SGLOBALS[a]`.

6. Assert: due to :ref:`validation <valid-global.set>`, a value is on the top of the stack.

7. Pop the value :math:`\val` from the stack.

8. Replace :math:`\X{glob}.\GIVALUE` with the value :math:`\val`.

.. math::
   \begin{array}{l}
   \begin{array}{lcl@{\qquad}l}
   S; F; \val~(\GLOBALSET~x) &\stepto& S'; F; \epsilon
   \end{array}
   \\ \qquad
   (\iff S' = S \with \SGLOBALS[F.\AMODULE.\MIGLOBALS[x]].\GIVALUE = \val) \\
   \end{array}

.. note::
   :ref:`Validation <valid-global.set>` ensures that the global is, in fact, marked as mutable.


.. index:: table instruction, table index, store, frame, address, table address, table instance, element address, element instance, value, integer, limits, reference, reference type
   pair: execution; instruction
   single: abstract syntax; instruction
.. _exec-instr-table:

Table Instructions
~~~~~~~~~~~~~~~~~~

.. _exec-table.get:

:math:`\TABLEGET~x`
...................

1. Let :math:`F` be the :ref:`current <exec-notation-textual>` :ref:`frame <syntax-frame>`.

2. Assert: due to :ref:`validation <valid-table.get>`, :math:`F.\AMODULE.\MITABLES[x]` exists.

3. Let :math:`a` be the :ref:`table address <syntax-tableaddr>` :math:`F.\AMODULE.\MITABLES[x]`.

4. Assert: due to :ref:`validation <valid-table.get>`, :math:`S.\STABLES[a]` exists.

5. Let :math:`\X{tab}` be the :ref:`table instance <syntax-tableinst>` :math:`S.\STABLES[a]`.

6. Assert: due to :ref:`validation <valid-table.get>`, a value of :ref:`value type <syntax-valtype>` |I32| is on the top of the stack.

7. Pop the value :math:`\I32.\CONST~i` from the stack.

8. If :math:`i` is not smaller than the length of :math:`\X{tab}.\TIELEM`, then:

   a. Trap.

9. Let :math:`\val` be the value :math:`\X{tab}.\TIELEM[i]`.

10. Push the value :math:`\val` to the stack.

.. math::
   ~\\[-1ex]
   \begin{array}{l}
   \begin{array}{lcl@{\qquad}l}
   S; F; (\I32.\CONST~i)~(\TABLEGET~x) &\stepto& S; F; \val
   \end{array}
   \\ \qquad
     (\iff S.\STABLES[F.\AMODULE.\MITABLES[x]].\TIELEM[i] = \val) \\
   \begin{array}{lcl@{\qquad}l}
   S; F; (\I32.\CONST~i)~(\TABLEGET~x) &\stepto& S; F; \TRAP
   \end{array}
   \\ \qquad
     (\otherwise) \\
   \end{array}


.. _exec-table.set:

:math:`\TABLESET`
.................

1. Let :math:`F` be the :ref:`current <exec-notation-textual>` :ref:`frame <syntax-frame>`.

2. Assert: due to :ref:`validation <valid-table.set>`, :math:`F.\AMODULE.\MITABLES[x]` exists.

3. Let :math:`a` be the :ref:`table address <syntax-tableaddr>` :math:`F.\AMODULE.\MITABLES[x]`.

4. Assert: due to :ref:`validation <valid-table.set>`, :math:`S.\STABLES[a]` exists.

5. Let :math:`\X{tab}` be the :ref:`table instance <syntax-tableinst>` :math:`S.\STABLES[a]`.

6. Assert: due to :ref:`validation <valid-table.set>`, a :ref:`reference value <syntax-ref>` is on the top of the stack.

7. Pop the value :math:`\val` from the stack.

8. Assert: due to :ref:`validation <valid-table.set>`, a value of :ref:`value type <syntax-valtype>` |I32| is on the top of the stack.

9. Pop the value :math:`\I32.\CONST~i` from the stack.

10. If :math:`i` is not smaller than the length of :math:`\X{tab}.\TIELEM`, then:

    a. Trap.

11. Replace the element :math:`\X{tab}.\TIELEM[i]` with :math:`\val`.

.. math::
   ~\\[-1ex]
   \begin{array}{l}
   \begin{array}{lcl@{\qquad}l}
   S; F; (\I32.\CONST~i)~\val~(\TABLESET~x) &\stepto& S'; F; \epsilon
   \end{array}
   \\ \qquad
     (\iff S' = S \with \STABLES[F.\AMODULE.\MITABLES[x]].\TIELEM[i] = \val) \\
   \begin{array}{lcl@{\qquad}l}
   S; F; (\I32.\CONST~i)~\val~(\TABLESET~x) &\stepto& S; F; \TRAP
   \end{array}
   \\ \qquad
     (\otherwise) \\
   \end{array}


.. _exec-table.size:

:math:`\TABLESIZE~x`
....................

1. Let :math:`F` be the :ref:`current <exec-notation-textual>` :ref:`frame <syntax-frame>`.

2. Assert: due to :ref:`validation <valid-table.size>`, :math:`F.\AMODULE.\MITABLES[x]` exists.

3. Let :math:`a` be the :ref:`table address <syntax-tableaddr>` :math:`F.\AMODULE.\MITABLES[x]`.

4. Assert: due to :ref:`validation <valid-table.size>`, :math:`S.\STABLES[a]` exists.

5. Let :math:`\X{tab}` be the :ref:`table instance <syntax-tableinst>` :math:`S.\STABLES[a]`.

6. Let :math:`\X{sz}` be the length of :math:`\X{tab}.\TIELEM`.

7. Push the value :math:`\I32.\CONST~\X{sz}` to the stack.

.. math::
   \begin{array}{l}
   \begin{array}{lcl@{\qquad}l}
   S; F; \TABLESIZE~x &\stepto& S; F; (\I32.\CONST~\X{sz})
   \end{array}
   \\ \qquad
     (\iff |S.\STABLES[F.\AMODULE.\MITABLES[x]].\TIELEM| = \X{sz}) \\
   \end{array}


.. _exec-table.grow:

:math:`\TABLEGROW~x`
....................

1. Let :math:`F` be the :ref:`current <exec-notation-textual>` :ref:`frame <syntax-frame>`.

2. Assert: due to :ref:`validation <valid-table.grow>`, :math:`F.\AMODULE.\MITABLES[x]` exists.

3. Let :math:`a` be the :ref:`table address <syntax-tableaddr>` :math:`F.\AMODULE.\MITABLES[x]`.

4. Assert: due to :ref:`validation <valid-table.grow>`, :math:`S.\STABLES[a]` exists.

5. Let :math:`\X{tab}` be the :ref:`table instance <syntax-tableinst>` :math:`S.\STABLES[a]`.

6. Let :math:`\X{sz}` be the length of :math:`S.\STABLES[a]`.

7. Assert: due to :ref:`validation <valid-table.grow>`, a value of :ref:`value type <syntax-valtype>` |I32| is on the top of the stack.

8. Pop the value :math:`\I32.\CONST~n` from the stack.

9. Assert: due to :ref:`validation <valid-table.fill>`, a :ref:`reference value <syntax-ref>` is on the top of the stack.

10. Pop the value :math:`\val` from the stack.

11. Either, try :ref:`growing <grow-table>` :math:`\X{table}` by :math:`n` entries with initialization value :math:`\val`:

   a. If it succeeds, push the value :math:`\I32.\CONST~\X{sz}` to the stack.

   b. Else, push the value :math:`\I32.\CONST~(-1)` to the stack.

12. Or, push the value :math:`\I32.\CONST~(-1)` to the stack.

.. math::
   ~\\[-1ex]
   \begin{array}{l}
   \begin{array}{lcl@{\qquad}l}
   S; F; \val~(\I32.\CONST~n)~\TABLEGROW~x &\stepto& S'; F; (\I32.\CONST~\X{sz})
   \end{array}
   \\ \qquad
     \begin{array}[t]{@{}r@{~}l@{}}
     (\iff & F.\AMODULE.\MITABLES[x] = a \\
     \wedge & \X{sz} = |S.\STABLES[a].\TIELEM| \\
     \wedge & S' = S \with \STABLES[a] = \growtable(S.\STABLES[a], n, \val)) \\[1ex]
     \end{array}
   \\[1ex]
   \begin{array}{lcl@{\qquad}l}
   S; F; (\I32.\CONST~n)~\TABLEGROW~x &\stepto& S; F; (\I32.\CONST~{-1})
   \end{array}
   \end{array}

.. note::
   The |TABLEGROW| instruction is non-deterministic.
   It may either succeed, returning the old table size :math:`\X{sz}`,
   or fail, returning :math:`{-1}`.
   Failure *must* occur if the referenced table instance has a maximum size defined that would be exceeded.
   However, failure *can* occur in other cases as well.
   In practice, the choice depends on the :ref:`resources <impl-exec>` available to the :ref:`embedder <embedder>`.


.. _exec-table.fill:

:math:`\TABLEFILL~x`
....................

1. Let :math:`F` be the :ref:`current <exec-notation-textual>` :ref:`frame <syntax-frame>`.

2. Assert: due to :ref:`validation <valid-table.fill>`, :math:`F.\AMODULE.\MITABLES[x]` exists.

3. Let :math:`\X{ta}` be the :ref:`table address <syntax-tableaddr>` :math:`F.\AMODULE.\MITABLES[x]`.

4. Assert: due to :ref:`validation <valid-table.fill>`, :math:`S.\STABLES[\X{ta}]` exists.

5. Let :math:`\X{tab}` be the :ref:`table instance <syntax-tableinst>` :math:`S.\STABLES[\X{ta}]`.

6. Assert: due to :ref:`validation <valid-table.fill>`, a value of :ref:`value type <syntax-valtype>` |I32| is on the top of the stack.

7. Pop the value :math:`\I32.\CONST~n` from the stack.

8. Assert: due to :ref:`validation <valid-table.fill>`, a :ref:`reference value <syntax-ref>` is on the top of the stack.

9. Pop the value :math:`\val` from the stack.

10. Assert: due to :ref:`validation <valid-table.fill>`, a value of :ref:`value type <syntax-valtype>` |I32| is on the top of the stack.

11. Pop the value :math:`\I32.\CONST~i` from the stack.

12. If :math:`i + n` is larger than the length of :math:`\X{tab}.\TIELEM`, then:

    a. Trap.

12. If :math:`n` is :math:`0`, then:

    a. Return.

13. Push the value :math:`\I32.\CONST~i` to the stack.

14. Push the value :math:`\val` to the stack.

15. Execute the instruction :math:`\TABLESET~x`.

16. Push the value :math:`\I32.\CONST~(i+1)` to the stack.

17. Push the value :math:`\val` to the stack.

18. Push the value :math:`\I32.\CONST~(n-1)` to the stack.

19. Execute the instruction :math:`\TABLEFILL~x`.

.. math::
   \begin{array}{l}
   S; F; (\I32.\CONST~i)~\val~(\I32.\CONST~n)~(\TABLEFILL~x)
     \quad\stepto\quad S; F; \TRAP
     \\ \qquad
     \begin{array}[t]{@{}r@{~}l@{}}
     (\iff & i + n > |S.\STABLES[F.\AMODULE.\MITABLES[x]].\TIELEM|) \\[1ex]
     \end{array}
   \\[1ex]
   S; F; (\I32.\CONST~i)~\val~(\I32.\CONST~0)~(\TABLEFILL~x)
     \quad\stepto\quad S; F; \epsilon
     \\ \qquad
     (\otherwise)
   \\[1ex]
   S; F; (\I32.\CONST~i)~\val~(\I32.\CONST~n+1)~(\TABLEFILL~x)
     \quad\stepto
     \\ \qquad S; F;
       \begin{array}[t]{@{}l@{}}
       (\I32.\CONST~i)~\val~(\TABLESET~x) \\
       (\I32.\CONST~i+1)~\val~(\I32.\CONST~n)~(\TABLEFILL~x) \\
       \end{array}
     \\ \qquad
     (\otherwise) \\
   \end{array}


.. _exec-table.copy:

:math:`\TABLECOPY~x~y`
......................

1. Let :math:`F` be the :ref:`current <exec-notation-textual>` :ref:`frame <syntax-frame>`.

2. Assert: due to :ref:`validation <valid-table.copy>`, :math:`F.\AMODULE.\MITABLES[x]` exists.

3. Let :math:`\X{ta}_x` be the :ref:`table address <syntax-tableaddr>` :math:`F.\AMODULE.\MITABLES[x]`.

4. Assert: due to :ref:`validation <valid-table.copy>`, :math:`S.\STABLES[\X{ta}_x]` exists.

5. Let :math:`\X{tab}_x` be the :ref:`table instance <syntax-tableinst>` :math:`S.\STABLES[\X{ta}_x]`.

6. Assert: due to :ref:`validation <valid-table.copy>`, :math:`F.\AMODULE.\MITABLES[y]` exists.

7. Let :math:`\X{ta}_y` be the :ref:`table address <syntax-tableaddr>` :math:`F.\AMODULE.\MITABLES[y]`.

8. Assert: due to :ref:`validation <valid-table.copy>`, :math:`S.\STABLES[\X{ta}_y]` exists.

9. Let :math:`\X{tab}_y` be the :ref:`table instance <syntax-tableinst>` :math:`S.\STABLES[\X{ta}_y]`.

10. Assert: due to :ref:`validation <valid-table.copy>`, a value of :ref:`value type <syntax-valtype>` |I32| is on the top of the stack.

11. Pop the value :math:`\I32.\CONST~n` from the stack.

12. Assert: due to :ref:`validation <valid-table.copy>`, a value of :ref:`value type <syntax-valtype>` |I32| is on the top of the stack.

13. Pop the value :math:`\I32.\CONST~s` from the stack.

14. Assert: due to :ref:`validation <valid-table.copy>`, a value of :ref:`value type <syntax-valtype>` |I32| is on the top of the stack.

15. Pop the value :math:`\I32.\CONST~d` from the stack.

16. If :math:`s + n` is larger than the length of :math:`\X{tab}_y.\TIELEM` or :math:`d + n` is larger than the length of :math:`\X{tab}_x.\TIELEM`, then:

    a. Trap.

17. If :math:`n = 0`, then:

   a. Return.

18. If :math:`d \leq s`, then:

   a. Push the value :math:`\I32.\CONST~d` to the stack.

   b. Push the value :math:`\I32.\CONST~s` to the stack.

   c. Execute the instruction :math:`\TABLEGET~y`.

   d. Execute the instruction :math:`\TABLESET~x`.

   e. Assert: due to the earlier check against the table size, :math:`d+1 < 2^{32}`.

   f. Push the value :math:`\I32.\CONST~(d+1)` to the stack.

   g. Assert: due to the earlier check against the table size, :math:`s+1 < 2^{32}`.

   h. Push the value :math:`\I32.\CONST~(s+1)` to the stack.

19. Else:

   a. Assert: due to the earlier check against the table size, :math:`d+n-1 < 2^{32}`.

   b. Push the value :math:`\I32.\CONST~(d+n-1)` to the stack.

   c. Assert: due to the earlier check against the table size, :math:`s+n-1 < 2^{32}`.

   d. Push the value :math:`\I32.\CONST~(s+n-1)` to the stack.

   c. Execute the instruction :math:`\TABLEGET~y`.

   f. Execute the instruction :math:`\TABLESET~x`.

   g. Push the value :math:`\I32.\CONST~d` to the stack.

   h. Push the value :math:`\I32.\CONST~s` to the stack.

20. Push the value :math:`\I32.\CONST~(n-1)` to the stack.

21. Execute the instruction :math:`\TABLECOPY~x~y`.

.. math::
   ~\\[-1ex]
   \begin{array}{l}
   S; F; (\I32.\CONST~d)~(\I32.\CONST~s)~(\I32.\CONST~n)~(\TABLECOPY~x~y)
     \quad\stepto\quad S; F; \TRAP
     \\ \qquad
     \begin{array}[t]{@{}r@{~}l@{}}
     (\iff & s + n > |S.\STABLES[F.\AMODULE.\MITABLES[y]].\TIELEM| \\
      \vee & d + n > |S.\STABLES[F.\AMODULE.\MITABLES[x]].\TIELEM|) \\[1ex]
     \end{array}
   \\[1ex]
   S; F; (\I32.\CONST~d)~(\I32.\CONST~s)~(\I32.\CONST~0)~(\TABLECOPY~x~y)
     \quad\stepto\quad S; F; \epsilon
     \\ \qquad
     (\otherwise)
   \\[1ex]
   S; F; (\I32.\CONST~d)~(\I32.\CONST~s)~(\I32.\CONST~n+1)~(\TABLECOPY~x~y)
     \quad\stepto
     \\ \qquad S; F;
       \begin{array}[t]{@{}l@{}}
       (\I32.\CONST~d)~(\I32.\CONST~s)~(\TABLEGET~y)~(\TABLESET~x) \\
       (\I32.\CONST~d+1)~(\I32.\CONST~s+1)~(\I32.\CONST~n)~(\TABLECOPY~x~y) \\
       \end{array}
     \\ \qquad
     (\otherwise, \iff d \leq s)
   \\[1ex]
   S; F; (\I32.\CONST~d)~(\I32.\CONST~s)~(\I32.\CONST~n+1)~(\TABLECOPY~x~y)
     \quad\stepto
     \\ \qquad S; F;
       \begin{array}[t]{@{}l@{}}
       (\I32.\CONST~d+n-1)~(\I32.\CONST~s+n-1)~(\TABLEGET~y)~(\TABLESET~x) \\
       (\I32.\CONST~d)~(\I32.\CONST~s)~(\I32.\CONST~n)~(\TABLECOPY~x~y) \\
       \end{array}
     \\ \qquad
     (\otherwise, \iff d > s) \\
   \end{array}


.. _exec-table.init:

:math:`\TABLEINIT~x~y`
......................

1. Let :math:`F` be the :ref:`current <exec-notation-textual>` :ref:`frame <syntax-frame>`.

2. Assert: due to :ref:`validation <valid-table.init>`, :math:`F.\AMODULE.\MITABLES[x]` exists.

3. Let :math:`\X{ta}` be the :ref:`table address <syntax-tableaddr>` :math:`F.\AMODULE.\MITABLES[x]`.

4. Assert: due to :ref:`validation <valid-table.init>`, :math:`S.\STABLES[\X{ta}]` exists.

5. Let :math:`\X{tab}` be the :ref:`table instance <syntax-tableinst>` :math:`S.\STABLES[\X{ta}]`.

6. Assert: due to :ref:`validation <valid-table.init>`, :math:`F.\AMODULE.\MIELEMS[y]` exists.

7. Let :math:`\X{ea}` be the :ref:`element address <syntax-elemaddr>` :math:`F.\AMODULE.\MIELEMS[y]`.

8. Assert: due to :ref:`validation <valid-table.init>`, :math:`S.\SELEMS[\X{ea}]` exists.

9. Let :math:`\X{elem}` be the :ref:`element instance <syntax-eleminst>` :math:`S.\SELEMS[\X{ea}]`.

10. Assert: due to :ref:`validation <valid-table.init>`, a value of :ref:`value type <syntax-valtype>` |I32| is on the top of the stack.

11. Pop the value :math:`\I32.\CONST~n` from the stack.

12. Assert: due to :ref:`validation <valid-table.init>`, a value of :ref:`value type <syntax-valtype>` |I32| is on the top of the stack.

13. Pop the value :math:`\I32.\CONST~s` from the stack.

14. Assert: due to :ref:`validation <valid-table.init>`, a value of :ref:`value type <syntax-valtype>` |I32| is on the top of the stack.

15. Pop the value :math:`\I32.\CONST~d` from the stack.

16. If :math:`s + n` is larger than the length of :math:`\X{elem}.\EIELEM` or :math:`d + n` is larger than the length of :math:`\X{tab}.\TIELEM`, then:

    a. Trap.

17. If :math:`n = 0`, then:

    a. Return.

18. Let :math:`\val` be the :ref:`reference value <syntax-ref>` :math:`\X{elem}.\EIELEM[s]`.

19. Push the value :math:`\I32.\CONST~d` to the stack.

20. Push the value :math:`\val` to the stack.

21. Execute the instruction :math:`\TABLESET~x`.

22. Assert: due to the earlier check against the table size, :math:`d+1 < 2^{32}`.

23. Push the value :math:`\I32.\CONST~(d+1)` to the stack.

24. Assert: due to the earlier check against the segment size, :math:`s+1 < 2^{32}`.

25. Push the value :math:`\I32.\CONST~(s+1)` to the stack.

26. Push the value :math:`\I32.\CONST~(n-1)` to the stack.

27. Execute the instruction :math:`\TABLEINIT~x~y`.

.. math::
   ~\\[-1ex]
   \begin{array}{l}
   S; F; (\I32.\CONST~d)~(\I32.\CONST~s)~(\I32.\CONST~n)~(\TABLEINIT~x~y)
     \quad\stepto\quad S; F; \TRAP
     \\ \qquad
     \begin{array}[t]{@{}r@{~}l@{}}
     (\iff & s + n > |S.\SELEMS[F.\AMODULE.\MIELEMS[y]].\EIELEM| \\
      \vee & d + n > |S.\STABLES[F.\AMODULE.\MITABLES[x]].\TIELEM|) \\[1ex]
     \end{array}
   \\[1ex]
   S; F; (\I32.\CONST~d)~(\I32.\CONST~s)~(\I32.\CONST~0)~(\TABLEINIT~x~y)
     \quad\stepto\quad S; F; \epsilon
     \\ \qquad
     (\otherwise)
   \\[1ex]
   S; F; (\I32.\CONST~d)~(\I32.\CONST~s)~(\I32.\CONST~n+1)~(\TABLEINIT~x~y)
     \quad\stepto
     \\ \qquad S; F;
       \begin{array}[t]{@{}l@{}}
       (\I32.\CONST~d)~\val~(\TABLESET~x) \\
       (\I32.\CONST~d+1)~(\I32.\CONST~s+1)~(\I32.\CONST~n)~(\TABLEINIT~x~y) \\
       \end{array}
     \\ \qquad
     (\otherwise, \iff \val = S.\SELEMS[F.\AMODULE.\MIELEMS[x]].\EIELEM[s]) \\
   \end{array}


.. _exec-elem.drop:

:math:`\ELEMDROP~x`
...................

1. Let :math:`F` be the :ref:`current <exec-notation-textual>` :ref:`frame <syntax-frame>`.

2. Assert: due to :ref:`validation <valid-elem.drop>`, :math:`F.\AMODULE.\MIELEMS[x]` exists.

3. Let :math:`a` be the :ref:`element address <syntax-elemaddr>` :math:`F.\AMODULE.\MIELEMS[x]`.

4. Assert: due to :ref:`validation <valid-elem.drop>`, :math:`S.\SELEMS[a]` exists.

5. Replace :math:`S.\SELEMS[a]` with the :ref:`element instance <syntax-eleminst>` :math:`\{\EIELEM~\epsilon\}`.

.. math::
   ~\\[-1ex]
   \begin{array}{l}
   \begin{array}{lcl@{\qquad}l}
   S; F; (\ELEMDROP~x) &\stepto& S'; F; \epsilon
   \end{array}
   \\ \qquad
     (\iff S' = S \with \SELEMS[F.\AMODULE.\MIELEMS[x]] = \{ \EIELEM~\epsilon \}) \\
   \end{array}


.. index:: memory instruction, memory index, store, frame, address, memory address, memory instance, value, integer, limits, value type, bit width
   pair: execution; instruction
   single: abstract syntax; instruction
.. _exec-memarg:
.. _exec-instr-memory:

Memory Instructions
~~~~~~~~~~~~~~~~~~~

.. note::
   The alignment :math:`\memarg.\ALIGN` in load and store instructions does not affect the semantics.
   It is an indication that the offset :math:`\X{ea}` at which the memory is accessed is intended to satisfy the property :math:`\X{ea} \mod 2^{\memarg.\ALIGN} = 0`.
   A WebAssembly implementation can use this hint to optimize for the intended use.
   Unaligned access violating that property is still allowed and must succeed regardless of the annotation.
   However, it may be substantially slower on some hardware.


.. _exec-load:
.. _exec-loadn:

:math:`t\K{.}\LOAD~x~\memarg` and :math:`t\K{.}\LOAD{N}\K{\_}\sx~x~\memarg`
...........................................................................

1. Let :math:`F` be the :ref:`current <exec-notation-textual>` :ref:`frame <syntax-frame>`.

2. Assert: due to :ref:`validation <valid-loadn>`, :math:`F.\AMODULE.\MIMEMS[x]` exists.

3. Let :math:`a` be the :ref:`memory address <syntax-memaddr>` :math:`F.\AMODULE.\MIMEMS[x]`.

4. Assert: due to :ref:`validation <valid-loadn>`, :math:`S.\SMEMS[a]` exists.

5. Let :math:`\X{mem}` be the :ref:`memory instance <syntax-meminst>` :math:`S.\SMEMS[a]`.

6. Assert: due to :ref:`validation <valid-loadn>`, a value of :ref:`value type <syntax-valtype>` |I32| is on the top of the stack.

7. Pop the value :math:`\I32.\CONST~i` from the stack.

8. Let :math:`\X{ea}` be the integer :math:`i + \memarg.\OFFSET`.

9. If :math:`N` is not part of the instruction, then:

   a. Let :math:`N` be the :ref:`bit width <syntax-valtype>` :math:`|t|` of :ref:`value type <syntax-valtype>` :math:`t`.

10. If :math:`\X{ea} + N/8` is larger than the length of :math:`\X{mem}.\MIDATA`, then:

    a. Trap.

11. Let :math:`b^\ast` be the byte sequence :math:`\X{mem}.\MIDATA[\X{ea} \slice N/8]`.

12. If :math:`N` and :math:`\sx` are part of the instruction, then:

    a. Let :math:`n` be the integer for which :math:`\bytes_{\iN}(n) = b^\ast`.

    b. Let :math:`c` be the result of computing :math:`\extend^{\sx}_{N,|t|}(n)`.

13. Else:

    a. Let :math:`c` be the constant for which :math:`\bytes_t(c) = b^\ast`.

14. Push the value :math:`t.\CONST~c` to the stack.

.. math::
   ~\\[-1ex]
   \begin{array}{l}
   \begin{array}{lcl@{\qquad}l}
   S; F; (\I32.\CONST~i)~(t.\LOAD~x~\memarg) &\stepto& S; F; (t.\CONST~c)
   \end{array}
   \\ \qquad
     \begin{array}[t]{@{}r@{~}l@{}}
     (\iff & \X{ea} = i + \memarg.\OFFSET \\
<<<<<<< HEAD
     \wedge & \X{ea} + |t|/8 \leq |S.\SMEMS[F.\AMODULE.\MIMEMS[x]].\MIDATA| \\
     \wedge & \bytes_t(c) = S.\SMEMS[F.\AMODULE.\MIMEMS[x]].\MIDATA[\X{ea} \slice |t|/8])
=======
     \wedge & \X{ea} + |t|/8 \leq |S.\SMEMS[F.\AMODULE.\MIMEMS[0]].\MIDATA| \\
     \wedge & \bytes_t(c) = S.\SMEMS[F.\AMODULE.\MIMEMS[0]].\MIDATA[\X{ea} \slice |t|/8]) \\[1ex]
>>>>>>> 03c07704
     \end{array}
   \\[1ex]
   \begin{array}{lcl@{\qquad}l}
   S; F; (\I32.\CONST~i)~(t.\LOAD{N}\K{\_}\sx~x~\memarg) &\stepto&
     S; F; (t.\CONST~\extend^{\sx}_{N,|t|}(n))
   \end{array}
   \\ \qquad
     \begin{array}[t]{@{}r@{~}l@{}}
     (\iff & \X{ea} = i + \memarg.\OFFSET \\
<<<<<<< HEAD
     \wedge & \X{ea} + N/8 \leq |S.\SMEMS[F.\AMODULE.\MIMEMS[x]].\MIDATA| \\
     \wedge & \bytes_{\iN}(n) = S.\SMEMS[F.\AMODULE.\MIMEMS[x]].\MIDATA[\X{ea} \slice N/8])
=======
     \wedge & \X{ea} + N/8 \leq |S.\SMEMS[F.\AMODULE.\MIMEMS[0]].\MIDATA| \\
     \wedge & \bytes_{\iN}(n) = S.\SMEMS[F.\AMODULE.\MIMEMS[0]].\MIDATA[\X{ea} \slice N/8]) \\[1ex]
>>>>>>> 03c07704
     \end{array}
   \\[1ex]
   \begin{array}{lcl@{\qquad}l}
   S; F; (\I32.\CONST~k)~(t.\LOAD({N}\K{\_}\sx)^?~x~\memarg) &\stepto& S; F; \TRAP
   \end{array}
   \\ \qquad
     (\otherwise) \\
   \end{array}


.. _exec-store:
.. _exec-storen:

:math:`t\K{.}\STORE~x~\memarg` and :math:`t\K{.}\STORE{N}~x~\memarg`
....................................................................

1. Let :math:`F` be the :ref:`current <exec-notation-textual>` :ref:`frame <syntax-frame>`.

2. Assert: due to :ref:`validation <valid-storen>`, :math:`F.\AMODULE.\MIMEMS[x]` exists.

3. Let :math:`a` be the :ref:`memory address <syntax-memaddr>` :math:`F.\AMODULE.\MIMEMS[x]`.

4. Assert: due to :ref:`validation <valid-storen>`, :math:`S.\SMEMS[a]` exists.

5. Let :math:`\X{mem}` be the :ref:`memory instance <syntax-meminst>` :math:`S.\SMEMS[a]`.

6. Assert: due to :ref:`validation <valid-storen>`, a value of :ref:`value type <syntax-valtype>` :math:`t` is on the top of the stack.

7. Pop the value :math:`t.\CONST~c` from the stack.

8. Assert: due to :ref:`validation <valid-storen>`, a value of :ref:`value type <syntax-valtype>` |I32| is on the top of the stack.

9. Pop the value :math:`\I32.\CONST~i` from the stack.

10. Let :math:`\X{ea}` be the integer :math:`i + \memarg.\OFFSET`.

11. If :math:`N` is not part of the instruction, then:

    a. Let :math:`N` be the :ref:`bit width <syntax-valtype>` :math:`|t|` of :ref:`value type <syntax-valtype>` :math:`t`.

12. If :math:`\X{ea} + N/8` is larger than the length of :math:`\X{mem}.\MIDATA`, then:

    a. Trap.

13. If :math:`N` is part of the instruction, then:

    a. Let :math:`n` be the result of computing :math:`\wrap_{|t|,N}(c)`.

    b. Let :math:`b^\ast` be the byte sequence :math:`\bytes_{\iN}(n)`.

14. Else:

    a. Let :math:`b^\ast` be the byte sequence :math:`\bytes_t(c)`.

15. Replace the bytes :math:`\X{mem}.\MIDATA[\X{ea} \slice N/8]` with :math:`b^\ast`.

.. math::
   ~\\[-1ex]
   \begin{array}{l}
   \begin{array}{lcl@{\qquad}l}
   S; F; (\I32.\CONST~i)~(t.\CONST~c)~(t.\STORE~x~\memarg) &\stepto& S'; F; \epsilon
   \end{array}
   \\ \qquad
     \begin{array}[t]{@{}r@{~}l@{}}
     (\iff & \X{ea} = i + \memarg.\OFFSET \\
<<<<<<< HEAD
     \wedge & \X{ea} + |t|/8 \leq |S.\SMEMS[F.\AMODULE.\MIMEMS[x]].\MIDATA| \\
     \wedge & S' = S \with \SMEMS[F.\AMODULE.\MIMEMS[0]].\MIDATA[\X{ea} \slice |t|/8] = \bytes_t(c))
=======
     \wedge & \X{ea} + |t|/8 \leq |S.\SMEMS[F.\AMODULE.\MIMEMS[0]].\MIDATA| \\
     \wedge & S' = S \with \SMEMS[F.\AMODULE.\MIMEMS[0]].\MIDATA[\X{ea} \slice |t|/8] = \bytes_t(c)) \\[1ex]
>>>>>>> 03c07704
     \end{array}
   \\[1ex]
   \begin{array}{lcl@{\qquad}l}
   S; F; (\I32.\CONST~i)~(t.\CONST~c)~(t.\STORE{N}~x~\memarg) &\stepto& S'; F; \epsilon
   \end{array}
   \\ \qquad
     \begin{array}[t]{@{}r@{~}l@{}}
     (\iff & \X{ea} = i + \memarg.\OFFSET \\
<<<<<<< HEAD
     \wedge & \X{ea} + N/8 \leq |S.\SMEMS[F.\AMODULE.\MIMEMS[x]].\MIDATA| \\
     \wedge & S' = S \with \SMEMS[F.\AMODULE.\MIMEMS[x]].\MIDATA[\X{ea} \slice N/8] = \bytes_{\iN}(\wrap_{|t|,N}(c))
=======
     \wedge & \X{ea} + N/8 \leq |S.\SMEMS[F.\AMODULE.\MIMEMS[0]].\MIDATA| \\
     \wedge & S' = S \with \SMEMS[F.\AMODULE.\MIMEMS[0]].\MIDATA[\X{ea} \slice N/8] = \bytes_{\iN}(\wrap_{|t|,N}(c)) \\[1ex]
>>>>>>> 03c07704
     \end{array}
   \\[1ex]
   \begin{array}{lcl@{\qquad}l}
   S; F; (\I32.\CONST~k)~(t.\CONST~c)~(t.\STORE{N}^?~x~\memarg) &\stepto& S; F; \TRAP
   \end{array}
   \\ \qquad
     (\otherwise) \\
   \end{array}


.. _exec-memory.size:

:math:`\MEMORYSIZE~x`
.....................

1. Let :math:`F` be the :ref:`current <exec-notation-textual>` :ref:`frame <syntax-frame>`.

2. Assert: due to :ref:`validation <valid-memory.size>`, :math:`F.\AMODULE.\MIMEMS[x]` exists.

3. Let :math:`a` be the :ref:`memory address <syntax-memaddr>` :math:`F.\AMODULE.\MIMEMS[x]`.

4. Assert: due to :ref:`validation <valid-memory.size>`, :math:`S.\SMEMS[a]` exists.

5. Let :math:`\X{mem}` be the :ref:`memory instance <syntax-meminst>` :math:`S.\SMEMS[a]`.

6. Let :math:`\X{sz}` be the length of :math:`\X{mem}.\MIDATA` divided by the :ref:`page size <page-size>`.

7. Push the value :math:`\I32.\CONST~\X{sz}` to the stack.

.. math::
   \begin{array}{l}
   \begin{array}{lcl@{\qquad}l}
   S; F; (\MEMORYSIZE~x) &\stepto& S; F; (\I32.\CONST~\X{sz})
   \end{array}
   \\ \qquad
     (\iff |S.\SMEMS[F.\AMODULE.\MIMEMS[x]].\MIDATA| = \X{sz}\cdot64\,\F{Ki}) \\
   \end{array}


.. _exec-memory.grow:

:math:`\MEMORYGROW~x`
.....................

1. Let :math:`F` be the :ref:`current <exec-notation-textual>` :ref:`frame <syntax-frame>`.

2. Assert: due to :ref:`validation <valid-memory.grow>`, :math:`F.\AMODULE.\MIMEMS[x]` exists.

3. Let :math:`a` be the :ref:`memory address <syntax-memaddr>` :math:`F.\AMODULE.\MIMEMS[x]`.

4. Assert: due to :ref:`validation <valid-memory.grow>`, :math:`S.\SMEMS[a]` exists.

5. Let :math:`\X{mem}` be the :ref:`memory instance <syntax-meminst>` :math:`S.\SMEMS[a]`.

6. Let :math:`\X{sz}` be the length of :math:`S.\SMEMS[a]` divided by the :ref:`page size <page-size>`.

7. Assert: due to :ref:`validation <valid-memory.grow>`, a value of :ref:`value type <syntax-valtype>` |I32| is on the top of the stack.

8. Pop the value :math:`\I32.\CONST~n` from the stack.

9. Let :math:`\X{err}` be the |i32| value :math:`2^{32}-1`, for which :math:`\signed_{32}(\X{err})` is :math:`-1`.

10. Either, try :ref:`growing <grow-mem>` :math:`\X{mem}` by :math:`n` :ref:`pages <page-size>`:

   a. If it succeeds, push the value :math:`\I32.\CONST~\X{sz}` to the stack.

   b. Else, push the value :math:`\I32.\CONST~\X{err}` to the stack.

11. Or, push the value :math:`\I32.\CONST~\X{err}` to the stack.

.. math::
   ~\\[-1ex]
   \begin{array}{l}
   \begin{array}{lcl@{\qquad}l}
   S; F; (\I32.\CONST~n)~(\MEMORYGROW~x) &\stepto& S'; F; (\I32.\CONST~\X{sz})
   \end{array}
   \\ \qquad
     \begin{array}[t]{@{}r@{~}l@{}}
     (\iff & F.\AMODULE.\MIMEMS[x] = a \\
     \wedge & \X{sz} = |S.\SMEMS[a].\MIDATA|/64\,\F{Ki} \\
     \wedge & S' = S \with \SMEMS[a] = \growmem(S.\SMEMS[a], n)) \\[1ex]
     \end{array}
   \\[1ex]
   \begin{array}{lcl@{\qquad}l}
   S; F; (\I32.\CONST~n)~(\MEMORYGROW~x) &\stepto& S; F; (\I32.\CONST~\signed_{32}^{-1}(-1))
   \end{array}
   \end{array}

.. note::
   The |MEMORYGROW| instruction is non-deterministic.
   It may either succeed, returning the old memory size :math:`\X{sz}`,
   or fail, returning :math:`{-1}`.
   Failure *must* occur if the referenced memory instance has a maximum size defined that would be exceeded.
   However, failure *can* occur in other cases as well.
   In practice, the choice depends on the :ref:`resources <impl-exec>` available to the :ref:`embedder <embedder>`.


.. _exec-memory.fill:

:math:`\MEMORYFILL`
...................

1. Let :math:`F` be the :ref:`current <exec-notation-textual>` :ref:`frame <syntax-frame>`.

2. Assert: due to :ref:`validation <valid-memory.fill>`, :math:`F.\AMODULE.\MIMEMS[0]` exists.

3. Let :math:`\X{ma}` be the :ref:`memory address <syntax-memaddr>` :math:`F.\AMODULE.\MIMEMS[0]`.

4. Assert: due to :ref:`validation <valid-memory.fill>`, :math:`S.\SMEMS[\X{ma}]` exists.

5. Let :math:`\X{mem}` be the :ref:`memory instance <syntax-meminst>` :math:`S.\SMEMS[\X{ma}]`.

6. Assert: due to :ref:`validation <valid-memory.fill>`, a value of :ref:`value type <syntax-valtype>` |I32| is on the top of the stack.

7. Pop the value :math:`\I32.\CONST~n` from the stack.

8. Assert: due to :ref:`validation <valid-memory.fill>`, a value of :ref:`value type <syntax-valtype>` |I32| is on the top of the stack.

9. Pop the value :math:`\val` from the stack.

10. Assert: due to :ref:`validation <valid-memory.fill>`, a value of :ref:`value type <syntax-valtype>` |I32| is on the top of the stack.

11. Pop the value :math:`\I32.\CONST~d` from the stack.

12. If :math:`d + n` is larger than the length of :math:`\X{mem}.\MIDATA`, then:

    a. Trap.

13. If :math:`n = 0`, then:

    a. Return.

14. Push the value :math:`\I32.\CONST~d` to the stack.

15. Push the value :math:`\val` to the stack.

16. Execute the instruction :math:`\I32\K{.}\STORE\K{8}~\{ \OFFSET~0, \ALIGN~0 \}`.

17. Assert: due to the earlier check against the memory size, :math:`d+1 < 2^{32}`.

18. Push the value :math:`\I32.\CONST~(d+1)` to the stack.

19. Push the value :math:`\val` to the stack.

20. Push the value :math:`\I32.\CONST~(n-1)` to the stack.

21. Execute the instruction :math:`\MEMORYFILL`.

.. math::
   ~\\[-1ex]
   \begin{array}{l}
   S; F; (\I32.\CONST~d)~\val~(\I32.\CONST~n)~\MEMORYFILL
     \quad\stepto\quad S; F; \TRAP
     \\ \qquad
     (\iff d + n > |S.\SMEMS[F.\AMODULE.\MIMEMS[x]].\MIDATA|)
   \\[1ex]
   S; F; (\I32.\CONST~d)~\val~(\I32.\CONST~0)~\MEMORYFILL
     \quad\stepto\quad S; F; \epsilon
     \\ \qquad
     (\otherwise)
   \\[1ex]
   S; F; (\I32.\CONST~d)~\val~(\I32.\CONST~n+1)~\MEMORYFILL
     \quad\stepto
     \\ \qquad S; F;
       \begin{array}[t]{@{}l@{}}
       (\I32.\CONST~d)~\val~(\I32\K{.}\STORE\K{8}~\{ \OFFSET~0, \ALIGN~0 \}) \\
       (\I32.\CONST~d+1)~\val~(\I32.\CONST~n)~\MEMORYFILL \\
       \end{array}
     \\ \qquad
     (\otherwise) \\
   \end{array}


.. _exec-memory.copy:

:math:`\MEMORYCOPY`
...................

1. Let :math:`F` be the :ref:`current <exec-notation-textual>` :ref:`frame <syntax-frame>`.

2. Assert: due to :ref:`validation <valid-memory.copy>`, :math:`F.\AMODULE.\MIMEMS[0]` exists.

3. Let :math:`\X{ma}` be the :ref:`memory address <syntax-memaddr>` :math:`F.\AMODULE.\MIMEMS[0]`.

4. Assert: due to :ref:`validation <valid-memory.copy>`, :math:`S.\SMEMS[\X{ma}]` exists.

5. Let :math:`\X{mem}` be the :ref:`memory instance <syntax-meminst>` :math:`S.\SMEMS[\X{ma}]`.

6. Assert: due to :ref:`validation <valid-memory.copy>`, a value of :ref:`value type <syntax-valtype>` |I32| is on the top of the stack.

7. Pop the value :math:`\I32.\CONST~n` from the stack.

8. Assert: due to :ref:`validation <valid-memory.copy>`, a value of :ref:`value type <syntax-valtype>` |I32| is on the top of the stack.

9. Pop the value :math:`\I32.\CONST~s` from the stack.

10. Assert: due to :ref:`validation <valid-memory.copy>`, a value of :ref:`value type <syntax-valtype>` |I32| is on the top of the stack.

11. Pop the value :math:`\I32.\CONST~d` from the stack.

12. If :math:`s + n` is larger than the length of :math:`\X{mem}.\MIDATA` or :math:`d + n` is larger than the length of :math:`\X{mem}.\MIDATA`, then:

    a. Trap.

13. If :math:`n = 0`, then:

   a. Return.

14. If :math:`d \leq s`, then:

   a. Push the value :math:`\I32.\CONST~d` to the stack.

   b. Push the value :math:`\I32.\CONST~s` to the stack.

   c. Execute the instruction :math:`\I32\K{.}\LOAD\K{8\_u}~\{ \OFFSET~0, \ALIGN~0 \}`.

   d. Execute the instruction :math:`\I32\K{.}\STORE\K{8}~\{ \OFFSET~0, \ALIGN~0 \}`.

   e. Assert: due to the earlier check against the memory size, :math:`d+1 < 2^{32}`.

   f. Push the value :math:`\I32.\CONST~(d+1)` to the stack.

   g. Assert: due to the earlier check against the memory size, :math:`s+1 < 2^{32}`.

   h. Push the value :math:`\I32.\CONST~(s+1)` to the stack.

15. Else:

   a. Assert: due to the earlier check against the memory size, :math:`d+n-1 < 2^{32}`.

   b. Push the value :math:`\I32.\CONST~(d+n-1)` to the stack.

   c. Assert: due to the earlier check against the memory size, :math:`s+n-1 < 2^{32}`.

   d. Push the value :math:`\I32.\CONST~(s+n-1)` to the stack.

   e. Execute the instruction :math:`\I32\K{.}\LOAD\K{8\_u}~\{ \OFFSET~0, \ALIGN~0 \}`.

   f. Execute the instruction :math:`\I32\K{.}\STORE\K{8}~\{ \OFFSET~0, \ALIGN~0 \}`.

   g. Push the value :math:`\I32.\CONST~d` to the stack.

   h. Push the value :math:`\I32.\CONST~s` to the stack.

16. Push the value :math:`\I32.\CONST~(n-1)` to the stack.

17. Execute the instruction :math:`\MEMORYCOPY`.

.. math::
   ~\\[-1ex]
   \begin{array}{l}
   S; F; (\I32.\CONST~d)~(\I32.\CONST~s)~(\I32.\CONST~n)~\MEMORYCOPY
     \quad\stepto\quad S; F; \TRAP
     \\ \qquad
     \begin{array}[t]{@{}r@{~}l@{}}
     (\iff & s + n > |S.\SMEMS[F.\AMODULE.\MIMEMS[0]].\MIDATA| \\
      \vee & d + n > |S.\SMEMS[F.\AMODULE.\MIMEMS[0]].\MIDATA|) \\[1ex]
     \end{array}
   \\[1ex]
   S; F; (\I32.\CONST~d)~(\I32.\CONST~s)~(\I32.\CONST~0)~\MEMORYCOPY
     \quad\stepto\quad S; F; \epsilon
     \\ \qquad
     (\otherwise)
   \\[1ex]
   S; F; (\I32.\CONST~d)~(\I32.\CONST~s)~(\I32.\CONST~n+1)~\MEMORYCOPY
     \quad\stepto
     \\ \qquad S; F;
       \begin{array}[t]{@{}l@{}}
       (\I32.\CONST~d) \\
       (\I32.\CONST~s)~(\I32\K{.}\LOAD\K{8\_u}~\{ \OFFSET~0, \ALIGN~0 \}) \\
       (\I32\K{.}\STORE\K{8}~\{ \OFFSET~0, \ALIGN~0 \}) \\
       (\I32.\CONST~d+1)~(\I32.\CONST~s+1)~(\I32.\CONST~n)~\MEMORYCOPY \\
       \end{array}
     \\ \qquad
     (\otherwise, \iff d \leq s)
   \\[1ex]
   S; F; (\I32.\CONST~d)~(\I32.\CONST~s)~(\I32.\CONST~n+1)~\MEMORYCOPY
     \quad\stepto
     \\ \qquad S; F;
       \begin{array}[t]{@{}l@{}}
       (\I32.\CONST~d+n-1) \\
       (\I32.\CONST~s+n-1)~(\I32\K{.}\LOAD\K{8\_u}~\{ \OFFSET~0, \ALIGN~0 \}) \\
       (\I32\K{.}\STORE\K{8}~\{ \OFFSET~0, \ALIGN~0 \}) \\
       (\I32.\CONST~d)~(\I32.\CONST~s)~(\I32.\CONST~n)~\MEMORYCOPY \\
       \end{array}
     \\ \qquad
     (\otherwise, \iff d > s) \\
   \end{array}


.. _exec-memory.init:

:math:`\MEMORYINIT~x`
.....................

1. Let :math:`F` be the :ref:`current <exec-notation-textual>` :ref:`frame <syntax-frame>`.

2. Assert: due to :ref:`validation <valid-memory.init>`, :math:`F.\AMODULE.\MIMEMS[0]` exists.

3. Let :math:`\X{ma}` be the :ref:`memory address <syntax-memaddr>` :math:`F.\AMODULE.\MIMEMS[0]`.

4. Assert: due to :ref:`validation <valid-memory.init>`, :math:`S.\SMEMS[\X{ma}]` exists.

5. Let :math:`\X{mem}` be the :ref:`memory instance <syntax-meminst>` :math:`S.\SMEMS[\X{ma}]`.

6. Assert: due to :ref:`validation <valid-memory.init>`, :math:`F.\AMODULE.\MIDATAS[x]` exists.

7. Let :math:`\X{da}` be the :ref:`data address <syntax-dataaddr>` :math:`F.\AMODULE.\MIDATAS[x]`.

8. Assert: due to :ref:`validation <valid-memory.init>`, :math:`S.\SDATAS[\X{da}]` exists.

9. Let :math:`\X{data}` be the  :ref:`data instance <syntax-datainst>` :math:`S.\SDATAS[\X{da}]`.

10. Assert: due to :ref:`validation <valid-memory.init>`, a value of :ref:`value type <syntax-valtype>` |I32| is on the top of the stack.

11. Pop the value :math:`\I32.\CONST~cnt` from the stack.

12. Assert: due to :ref:`validation <valid-memory.init>`, a value of :ref:`value type <syntax-valtype>` |I32| is on the top of the stack.

13. Pop the value :math:`\I32.\CONST~src` from the stack.

14. Assert: due to :ref:`validation <valid-memory.init>`, a value of :ref:`value type <syntax-valtype>` |I32| is on the top of the stack.

15. Pop the value :math:`\I32.\CONST~dst` from the stack.

16. If :math:`s + n` is larger than the length of :math:`\X{data}.\DIDATA` or :math:`d + n` is larger than the length of :math:`\X{mem}.\MIDATA`, then:

    a. Trap.

17. If :math:`n = 0`, then:

    a. Return.

18. Let :math:`b` be the byte :math:`\X{data}.\DIDATA[s]`.

19. Push the value :math:`\I32.\CONST~d` to the stack.

20. Push the value :math:`\I32.\CONST~b` to the stack.

21. Execute the instruction :math:`\I32\K{.}\STORE\K{8}~\{ \OFFSET~0, \ALIGN~0 \}`.

22. Assert: due to the earlier check against the memory size, :math:`d+1 < 2^{32}`.

23. Push the value :math:`\I32.\CONST~(d+1)` to the stack.

24. Assert: due to the earlier check against the memory size, :math:`s+1 < 2^{32}`.

25. Push the value :math:`\I32.\CONST~(s+1)` to the stack.

26. Push the value :math:`\I32.\CONST~(n-1)` to the stack.

27. Execute the instruction :math:`\MEMORYINIT~x`.

.. math::
   ~\\[-1ex]
   \begin{array}{l}
   S; F; (\I32.\CONST~d)~(\I32.\CONST~s)~(\I32.\CONST~n)~(\MEMORYINIT~x)
     \quad\stepto\quad S; F; \TRAP
     \\ \qquad
     \begin{array}[t]{@{}r@{~}l@{}}
     (\iff & s + n > |S.\SDATAS[F.\AMODULE.\MIDATAS[x]].\DIDATA| \\
      \vee & d + n > |S.\SMEMS[F.\AMODULE.\MIMEMS[x]].\MIDATA|) \\[1ex]
     \end{array}
   \\[1ex]
   S; F; (\I32.\CONST~d)~(\I32.\CONST~s)~(\I32.\CONST~0)~(\MEMORYINIT~x)
     \quad\stepto\quad S; F; \epsilon
     \\ \qquad
     (\otherwise)
   \\[1ex]
   S; F; (\I32.\CONST~d)~(\I32.\CONST~s)~(\I32.\CONST~n+1)~(\MEMORYINIT~x)
     \quad\stepto
       \\ \qquad S; F;
       \begin{array}[t]{@{}l@{}}
       (\I32.\CONST~d)~(\I32.\CONST~b)~(\I32\K{.}\STORE\K{8}~\{ \OFFSET~0, \ALIGN~0 \}) \\
       (\I32.\CONST~d+1)~(\I32.\CONST~s+1)~(\I32.\CONST~n)~(\MEMORYINIT~x) \\
       \end{array}
     \\ \qquad
     (\otherwise, \iff b = S.\SDATAS[F.\AMODULE.\MIDATAS[x]].\DIDATA[s]) \\
   \end{array}


.. _exec-data.drop:

:math:`\DATADROP~x`
...................

1. Let :math:`F` be the :ref:`current <exec-notation-textual>` :ref:`frame <syntax-frame>`.

2. Assert: due to :ref:`validation <valid-data.drop>`, :math:`F.\AMODULE.\MIDATAS[x]` exists.

3. Let :math:`a` be the :ref:`data address <syntax-dataaddr>` :math:`F.\AMODULE.\MIDATAS[x]`.

4. Assert: due to :ref:`validation <valid-data.drop>`, :math:`S.\SDATAS[a]` exists.

5. Replace :math:`S.\SDATAS[a]` with the :ref:`data instance <syntax-datainst>` :math:`\{\DIDATA~\epsilon\}`.

.. math::
   ~\\[-1ex]
   \begin{array}{l}
   \begin{array}{lcl@{\qquad}l}
   S; F; (\DATADROP~x) &\stepto& S'; F; \epsilon
   \end{array}
   \\ \qquad
     (\iff S' = S \with \SDATAS[F.\AMODULE.\MIDATAS[x]] = \{ \DIDATA~\epsilon \}) \\
   \end{array}


.. index:: control instructions, structured control, label, block, branch, result type, label index, function index, type index, vector, address, table address, table instance, store, frame
   pair: execution; instruction
   single: abstract syntax; instruction
.. _exec-label:
.. _exec-instr-control:

Control Instructions
~~~~~~~~~~~~~~~~~~~~

.. _exec-nop:

:math:`\NOP`
............

1. Do nothing.

.. math::
   \begin{array}{lcl@{\qquad}l}
   \NOP &\stepto& \epsilon
   \end{array}


.. _exec-unreachable:

:math:`\UNREACHABLE`
....................

1. Trap.

.. math::
   \begin{array}{lcl@{\qquad}l}
   \UNREACHABLE &\stepto& \TRAP
   \end{array}


.. _exec-block:

:math:`\BLOCK~\blocktype~\instr^\ast~\END`
..........................................

1. Assert: due to :ref:`validation <valid-blocktype>`, :math:`\expand_F(\blocktype)` is defined.

2. Let :math:`[t_1^m] \to [t_2^n]` be the :ref:`function type <syntax-functype>` :math:`\expand_F(\blocktype)`.

3. Let :math:`L` be the label whose arity is :math:`n` and whose continuation is the end of the block.

4. Assert: due to :ref:`validation <valid-block>`, there are at least :math:`m` values on the top of the stack.

5. Pop the values :math:`\val^m` from the stack.

6. :ref:`Enter <exec-instr-seq-enter>` the block :math:`\val^m~\instr^\ast` with label :math:`L`.

.. math::
   ~\\[-1ex]
   \begin{array}{lcl}
   F; \val^m~\BLOCK~\X{bt}~\instr^\ast~\END &\stepto&
     F; \LABEL_n\{\epsilon\}~\val^m~\instr^\ast~\END
     \\&&\quad (\iff \expand_F(\X{bt}) = [t_1^m] \to [t_2^n])
   \end{array}


.. _exec-loop:

:math:`\LOOP~\blocktype~\instr^\ast~\END`
.........................................

1. Assert: due to :ref:`validation <valid-blocktype>`, :math:`\expand_F(\blocktype)` is defined.

2. Let :math:`[t_1^m] \to [t_2^n]` be the :ref:`function type <syntax-functype>` :math:`\expand_F(\blocktype)`.

3. Let :math:`L` be the label whose arity is :math:`m` and whose continuation is the start of the loop.

4. Assert: due to :ref:`validation <valid-loop>`, there are at least :math:`m` values on the top of the stack.

5. Pop the values :math:`\val^m` from the stack.

6. :ref:`Enter <exec-instr-seq-enter>` the block :math:`\val^m~\instr^\ast` with label :math:`L`.

.. math::
   ~\\[-1ex]
   \begin{array}{lcl}
   F; \val^m~\LOOP~\X{bt}~\instr^\ast~\END &\stepto&
     F; \LABEL_m\{\LOOP~\X{bt}~\instr^\ast~\END\}~\val^m~\instr^\ast~\END
     \\&&\quad (\iff \expand_F(\X{bt}) = [t_1^m] \to [t_2^n])
   \end{array}


.. _exec-if:

:math:`\IF~\blocktype~\instr_1^\ast~\ELSE~\instr_2^\ast~\END`
.............................................................

1. Assert: due to :ref:`validation <valid-blocktype>`, :math:`\expand_F(\blocktype)` is defined.

2. Let :math:`[t_1^m] \to [t_2^n]` be the :ref:`function type <syntax-functype>` :math:`\expand_F(\blocktype)`.

3. Let :math:`L` be the label whose arity is :math:`n` and whose continuation is the end of the |IF| instruction.

4. Assert: due to :ref:`validation <valid-if>`, a value of :ref:`value type <syntax-valtype>` |I32| is on the top of the stack.

5. Pop the value :math:`\I32.\CONST~c` from the stack.

6. Assert: due to :ref:`validation <valid-if>`, there are at least :math:`m` values on the top of the stack.

7. Pop the values :math:`\val^m` from the stack.

8. If :math:`c` is non-zero, then:

   a. :ref:`Enter <exec-instr-seq-enter>` the block :math:`\val^m~\instr_1^\ast` with label :math:`L`.

9. Else:

   a. :ref:`Enter <exec-instr-seq-enter>` the block :math:`\val^m~\instr_2^\ast` with label :math:`L`.

.. math::
   ~\\[-1ex]
   \begin{array}{lcl}
   F; \val^m~(\I32.\CONST~c)~\IF~\X{bt}~\instr_1^\ast~\ELSE~\instr_2^\ast~\END &\stepto&
     F; \LABEL_n\{\epsilon\}~\val^m~\instr_1^\ast~\END
     \\&&\quad (\iff c \neq 0 \wedge \expand_F(\X{bt}) = [t_1^m] \to [t_2^n]) \\
   F; \val^m~(\I32.\CONST~c)~\IF~\X{bt}~\instr_1^\ast~\ELSE~\instr_2^\ast~\END &\stepto&
     F; \LABEL_n\{\epsilon\}~\val^m~\instr_2^\ast~\END
     \\&&\quad (\iff c = 0 \wedge \expand_F(\X{bt}) = [t_1^m] \to [t_2^n]) \\
   \end{array}


.. _exec-br:

:math:`\BR~l`
.............

1. Assert: due to :ref:`validation <valid-br>`, the stack contains at least :math:`l+1` labels.

2. Let :math:`L` be the :math:`l`-th label appearing on the stack, starting from the top and counting from zero.

3. Let :math:`n` be the arity of :math:`L`.

4. Assert: due to :ref:`validation <valid-br>`, there are at least :math:`n` values on the top of the stack.

5. Pop the values :math:`\val^n` from the stack.

6. Repeat :math:`l+1` times:

   a. While the top of the stack is a value, do:

      i. Pop the value from the stack.

   b. Assert: due to :ref:`validation <valid-br>`, the top of the stack now is a label.

   c. Pop the label from the stack.

7. Push the values :math:`\val^n` to the stack.

8. Jump to the continuation of :math:`L`.

.. math::
   ~\\[-1ex]
   \begin{array}{lcl@{\qquad}l}
   \LABEL_n\{\instr^\ast\}~\XB^l[\val^n~(\BR~l)]~\END &\stepto& \val^n~\instr^\ast
   \end{array}


.. _exec-br_if:

:math:`\BRIF~l`
...............

1. Assert: due to :ref:`validation <valid-br_if>`, a value of :ref:`value type <syntax-valtype>` |I32| is on the top of the stack.

2. Pop the value :math:`\I32.\CONST~c` from the stack.

3. If :math:`c` is non-zero, then:

   a. :ref:`Execute <exec-br>` the instruction :math:`(\BR~l)`.

4. Else:

   a. Do nothing.

.. math::
   ~\\[-1ex]
   \begin{array}{lcl@{\qquad}l}
   (\I32.\CONST~c)~(\BRIF~l) &\stepto& (\BR~l)
     & (\iff c \neq 0) \\
   (\I32.\CONST~c)~(\BRIF~l) &\stepto& \epsilon
     & (\iff c = 0) \\
   \end{array}


.. _exec-br_table:

:math:`\BRTABLE~l^\ast~l_N`
...........................

1. Assert: due to :ref:`validation <valid-if>`, a value of :ref:`value type <syntax-valtype>` |I32| is on the top of the stack.

2. Pop the value :math:`\I32.\CONST~i` from the stack.

3. If :math:`i` is smaller than the length of :math:`l^\ast`, then:

   a. Let :math:`l_i` be the label :math:`l^\ast[i]`.

   b. :ref:`Execute <exec-br>` the instruction :math:`(\BR~l_i)`.

4. Else:

   a. :ref:`Execute <exec-br>` the instruction :math:`(\BR~l_N)`.

.. math::
   ~\\[-1ex]
   \begin{array}{lcl@{\qquad}l}
   (\I32.\CONST~i)~(\BRTABLE~l^\ast~l_N) &\stepto& (\BR~l_i)
     & (\iff l^\ast[i] = l_i) \\
   (\I32.\CONST~i)~(\BRTABLE~l^\ast~l_N) &\stepto& (\BR~l_N)
     & (\iff |l^\ast| \leq i) \\
   \end{array}


.. _exec-return:

:math:`\RETURN`
...............

1. Let :math:`F` be the :ref:`current <exec-notation-textual>` :ref:`frame <syntax-frame>`.

2. Let :math:`n` be the arity of :math:`F`.

3. Assert: due to :ref:`validation <valid-return>`, there are at least :math:`n` values on the top of the stack.

4. Pop the results :math:`\val^n` from the stack.

5. Assert: due to :ref:`validation <valid-return>`, the stack contains at least one :ref:`frame <syntax-frame>`.

6. While the top of the stack is not a frame, do:

   a. Pop the top element from the stack.

7. Assert: the top of the stack is the frame :math:`F`.

8. Pop the frame from the stack.

9. Push :math:`\val^n` to the stack.

10. Jump to the instruction after the original call that pushed the frame.

.. math::
   ~\\[-1ex]
   \begin{array}{lcl@{\qquad}l}
   \FRAME_n\{F\}~\XB^k[\val^n~\RETURN]~\END &\stepto& \val^n
   \end{array}


.. _exec-call:

:math:`\CALL~x`
...............

1. Let :math:`F` be the :ref:`current <exec-notation-textual>` :ref:`frame <syntax-frame>`.

2. Assert: due to :ref:`validation <valid-call>`, :math:`F.\AMODULE.\MIFUNCS[x]` exists.

3. Let :math:`a` be the :ref:`function address <syntax-funcaddr>` :math:`F.\AMODULE.\MIFUNCS[x]`.

4. :ref:`Invoke <exec-invoke>` the function instance at address :math:`a`.

.. math::
   \begin{array}{lcl@{\qquad}l}
   F; (\CALL~x) &\stepto& F; (\INVOKE~a)
     & (\iff F.\AMODULE.\MIFUNCS[x] = a)
   \end{array}


.. _exec-call_indirect:

:math:`\CALLINDIRECT~x~y`
.........................

1. Let :math:`F` be the :ref:`current <exec-notation-textual>` :ref:`frame <syntax-frame>`.

2. Assert: due to :ref:`validation <valid-call_indirect>`, :math:`F.\AMODULE.\MITABLES[x]` exists.

3. Let :math:`\X{ta}` be the :ref:`table address <syntax-tableaddr>` :math:`F.\AMODULE.\MITABLES[x]`.

4. Assert: due to :ref:`validation <valid-call_indirect>`, :math:`S.\STABLES[\X{ta}]` exists.

5. Let :math:`\X{tab}` be the :ref:`table instance <syntax-tableinst>` :math:`S.\STABLES[\X{ta}]`.

6. Assert: due to :ref:`validation <valid-call_indirect>`, :math:`F.\AMODULE.\MITYPES[y]` exists.

7. Let :math:`\X{ft}_{\F{expect}}` be the :ref:`function type <syntax-functype>` :math:`F.\AMODULE.\MITYPES[y]`.

8. Assert: due to :ref:`validation <valid-call_indirect>`, a value with :ref:`value type <syntax-valtype>` |I32| is on the top of the stack.

9. Pop the value :math:`\I32.\CONST~i` from the stack.

10. If :math:`i` is not smaller than the length of :math:`\X{tab}.\TIELEM`, then:

    a. Trap.

11. Let :math:`r` be the :ref:`reference <syntax-ref>` :math:`\X{tab}.\TIELEM[i]`.

12. If :math:`r` is :math:`\REFNULL~t`, then:

    a. Trap.

13. Assert: due to :ref:`validation of table mutation <valid-table.set>`, :math:`r` is a :ref:`function reference <syntax-ref.func>`.

14. Let :math:`\REFFUNCADDR~a` be the :ref:`function reference <syntax-ref.func>` :math:`r`.

15. Assert: due to :ref:`validation of table mutation <valid-table.set>`, :math:`S.\SFUNCS[a]` exists.

16. Let :math:`\X{f}` be the :ref:`function instance <syntax-funcinst>` :math:`S.\SFUNCS[a]`.

17. Let :math:`\X{ft}_{\F{actual}}` be the :ref:`function type <syntax-functype>` :math:`\X{f}.\FITYPE`.

18. If :math:`\X{ft}_{\F{actual}}` and :math:`\X{ft}_{\F{expect}}` differ, then:

    a. Trap.

19. :ref:`Invoke <exec-invoke>` the function instance at address :math:`a`.

.. math::
   ~\\[-1ex]
   \begin{array}{l}
   \begin{array}{lcl@{\qquad}l}
   S; F; (\I32.\CONST~i)~(\CALLINDIRECT~x~y) &\stepto& S; F; (\INVOKE~a)
   \end{array}
   \\ \qquad
     \begin{array}[t]{@{}r@{~}l@{}}
     (\iff & S.\STABLES[F.\AMODULE.\MITABLES[x]].\TIELEM[i] = \REFFUNCADDR~a \\
     \wedge & S.\SFUNCS[a] = f \\
     \wedge & F.\AMODULE.\MITYPES[y] = f.\FITYPE)
     \end{array}
   \\[1ex]
   \begin{array}{lcl@{\qquad}l}
   S; F; (\I32.\CONST~i)~(\CALLINDIRECT~x~y) &\stepto& S; F; \TRAP
   \end{array}
   \\ \qquad
     (\otherwise)
   \end{array}


.. index:: instruction, instruction sequence, block
.. _exec-instr-seq:

Blocks
~~~~~~

The following auxiliary rules define the semantics of executing an :ref:`instruction sequence <syntax-instr-seq>`
that forms a :ref:`block <exec-instr-control>`.


.. _exec-instr-seq-enter:

Entering :math:`\instr^\ast` with label :math:`L`
.................................................

1. Push :math:`L` to the stack.

2. Jump to the start of the instruction sequence :math:`\instr^\ast`.

.. note::
   No formal reduction rule is needed for entering an instruction sequence,
   because the label :math:`L` is embedded in the :ref:`administrative instruction <syntax-instr-admin>` that structured control instructions reduce to directly.


.. _exec-instr-seq-exit:

Exiting :math:`\instr^\ast` with label :math:`L`
................................................

When the end of a block is reached without a jump or trap aborting it, then the following steps are performed.

1. Let :math:`m` be the number of values on the top of the stack.

2. Pop the values :math:`\val^m` from the stack.

3. Assert: due to :ref:`validation <valid-instr-seq>`, the label :math:`L` is now on the top of the stack.

4. Pop the label from the stack.

5. Push :math:`\val^m` back to the stack.

6. Jump to the position after the |END| of the :ref:`structured control instruction <syntax-instr-control>` associated with the label :math:`L`.

.. math::
   ~\\[-1ex]
   \begin{array}{lcl@{\qquad}l}
   \LABEL_n\{\instr^\ast\}~\val^m~\END &\stepto& \val^m
   \end{array}

.. note::
   This semantics also applies to the instruction sequence contained in a |LOOP| instruction.
   Therefore, execution of a loop falls off the end, unless a backwards branch is performed explicitly.


.. index:: ! call, function, function instance, label, frame

Function Calls
~~~~~~~~~~~~~~

The following auxiliary rules define the semantics of invoking a :ref:`function instance <syntax-funcinst>`
through one of the :ref:`call instructions <exec-instr-control>`
and returning from it.


.. _exec-invoke:

Invocation of :ref:`function address <syntax-funcaddr>` :math:`a`
.................................................................

1. Assert: due to :ref:`validation <valid-call>`, :math:`S.\SFUNCS[a]` exists.

2. Let :math:`f` be the :ref:`function instance <syntax-funcinst>`, :math:`S.\SFUNCS[a]`.

3. Let :math:`[t_1^n] \to [t_2^m]` be the :ref:`function type <syntax-functype>` :math:`f.\FITYPE`.

4. Let :math:`t^\ast` be the list of :ref:`value types <syntax-valtype>` :math:`f.\FICODE.\FLOCALS`.

5. Let :math:`\instr^\ast~\END` be the :ref:`expression <syntax-expr>` :math:`f.\FICODE.\FBODY`.

6. Assert: due to :ref:`validation <valid-call>`, :math:`n` values are on the top of the stack.

7. Pop the values :math:`\val^n` from the stack.

8. Let :math:`\val_0^\ast` be the list of zero values of types :math:`t^\ast`.

9. Let :math:`F` be the :ref:`frame <syntax-frame>` :math:`\{ \AMODULE~f.\FIMODULE, \ALOCALS~\val^n~(\default_t)^\ast \}`.

10. Push the activation of :math:`F` with arity :math:`m` to the stack.

11. Let :math:`L` be the :ref:`label <syntax-label>` whose arity is :math:`m` and whose continuation is the end of the function.

12. :ref:`Enter <exec-instr-seq-enter>` the instruction sequence :math:`\instr^\ast` with label :math:`L`.

.. math::
   ~\\[-1ex]
   \begin{array}{l}
   \begin{array}{lcl@{\qquad}l}
   S; \val^n~(\INVOKE~a) &\stepto& S; \FRAME_m\{F\}~\LABEL_m\{\}~\instr^\ast~\END~\END
   \end{array}
   \\ \qquad
     \begin{array}[t]{@{}r@{~}l@{}}
     (\iff & S.\SFUNCS[a] = f \\
     \wedge & f.\FITYPE = [t_1^n] \to [t_2^m] \\
     \wedge & f.\FICODE = \{ \FTYPE~x, \FLOCALS~t^k, \FBODY~\instr^\ast~\END \} \\
     \wedge & F = \{ \AMODULE~f.\FIMODULE, ~\ALOCALS~\val^n~(\default_t)^k \})
     \end{array} \\
   \end{array}


.. _exec-invoke-exit:

Returning from a function
.........................

When the end of a function is reached without a jump (i.e., |RETURN|) or trap aborting it, then the following steps are performed.

1. Let :math:`F` be the :ref:`current <exec-notation-textual>` :ref:`frame <syntax-frame>`.

2. Let :math:`n` be the arity of the activation of :math:`F`.

3. Assert: due to :ref:`validation <valid-instr-seq>`, there are :math:`n` values on the top of the stack.

4. Pop the results :math:`\val^n` from the stack.

5. Assert: due to :ref:`validation <valid-func>`, the frame :math:`F` is now on the top of the stack.

6. Pop the frame from the stack.

7. Push :math:`\val^n` back to the stack.

8. Jump to the instruction after the original call.

.. math::
   ~\\[-1ex]
   \begin{array}{lcl@{\qquad}l}
   \FRAME_n\{F\}~\val^n~\END &\stepto& \val^n
   \end{array}


.. index:: host function, store
.. _exec-invoke-host:

Host Functions
..............

Invoking a :ref:`host function <syntax-hostfunc>` has non-deterministic behavior.
It may either terminate with a :ref:`trap <trap>` or return regularly.
However, in the latter case, it must consume and produce the right number and types of WebAssembly :ref:`values <syntax-val>` on the stack,
according to its :ref:`function type <syntax-functype>`.

A host function may also modify the :ref:`store <syntax-store>`.
However, all store modifications must result in an :ref:`extension <extend-store>` of the original store, i.e., they must only modify mutable contents and must not have instances removed.
Furthermore, the resulting store must be :ref:`valid <valid-store>`, i.e., all data and code in it is well-typed.

.. math::
   ~\\[-1ex]
   \begin{array}{l}
   \begin{array}{lcl@{\qquad}l}
   S; \val^n~(\INVOKE~a) &\stepto& S'; \result
   \end{array}
   \\ \qquad
     \begin{array}[t]{@{}r@{~}l@{}}
     (\iff & S.\SFUNCS[a] = \{ \FITYPE~[t_1^n] \to [t_2^m], \FIHOSTCODE~\X{hf} \} \\
     \wedge & (S'; \result) \in \X{hf}(S; \val^n)) \\
     \end{array} \\
   \begin{array}{lcl@{\qquad}l}
   S; \val^n~(\INVOKE~a) &\stepto& S; \val^n~(\INVOKE~a)
   \end{array}
   \\ \qquad
     \begin{array}[t]{@{}r@{~}l@{}}
     (\iff & S.\SFUNCS[a] = \{ \FITYPE~[t_1^n] \to [t_2^m], \FIHOSTCODE~\X{hf} \} \\
     \wedge & \bot \in \X{hf}(S; \val^n)) \\
     \end{array} \\
   \end{array}

Here, :math:`\X{hf}(S; \val^n)` denotes the implementation-defined execution of host function :math:`\X{hf}` in current store :math:`S` with arguments :math:`\val^n`.
It yields a set of possible outcomes, where each element is either a pair of a modified store :math:`S'` and a :ref:`result <syntax-result>`
or the special value :math:`\bot` indicating divergence.
A host function is non-deterministic if there is at least one argument for which the set of outcomes is not singular.

For a WebAssembly implementation to be :ref:`sound <soundness>` in the presence of host functions,
every :ref:`host function instance <syntax-funcinst>` must be :ref:`valid <valid-hostfuncinst>`,
which means that it adheres to suitable pre- and post-conditions:
under a :ref:`valid store <valid-store>` :math:`S`, and given arguments :math:`\val^n` matching the ascribed parameter types :math:`t_1^n`,
executing the host function must yield a non-empty set of possible outcomes each of which is either divergence or consists of a valid store :math:`S'` that is an :ref:`extension <extend-store>` of :math:`S` and a result matching the ascribed return types :math:`t_2^m`.
All these notions are made precise in the :ref:`Appendix <soundness>`.

.. note::
   A host function can call back into WebAssembly by :ref:`invoking <exec-invocation>` a function :ref:`exported <syntax-export>` from a :ref:`module <syntax-module>`.
   However, the effects of any such call are subsumed by the non-deterministic behavior allowed for the host function.



.. index:: expression
   pair: execution; expression
   single: abstract syntax; expression
.. _exec-expr:

Expressions
~~~~~~~~~~~

An :ref:`expression <syntax-expr>` is *evaluated* relative to a :ref:`current <exec-notation-textual>` :ref:`frame <syntax-frame>` pointing to its containing :ref:`module instance <syntax-moduleinst>`.

1. Jump to the start of the instruction sequence :math:`\instr^\ast` of the expression.

2. Execute the instruction sequence.

3. Assert: due to :ref:`validation <valid-expr>`, the top of the stack contains a :ref:`value <syntax-val>`.

4. Pop the :ref:`value <syntax-val>` :math:`\val` from the stack.

The value :math:`\val` is the result of the evaluation.

.. math::
   S; F; \instr^\ast \stepto S'; F'; \instr'^\ast
   \qquad (\iff S; F; \instr^\ast~\END \stepto S'; F'; \instr'^\ast~\END)

.. note::
   Evaluation iterates this reduction rule until reaching a value.
   Expressions constituting :ref:`function <syntax-func>` bodies are executed during function :ref:`invocation <exec-invoke>`.<|MERGE_RESOLUTION|>--- conflicted
+++ resolved
@@ -1007,13 +1007,8 @@
    \\ \qquad
      \begin{array}[t]{@{}r@{~}l@{}}
      (\iff & \X{ea} = i + \memarg.\OFFSET \\
-<<<<<<< HEAD
      \wedge & \X{ea} + |t|/8 \leq |S.\SMEMS[F.\AMODULE.\MIMEMS[x]].\MIDATA| \\
-     \wedge & \bytes_t(c) = S.\SMEMS[F.\AMODULE.\MIMEMS[x]].\MIDATA[\X{ea} \slice |t|/8])
-=======
-     \wedge & \X{ea} + |t|/8 \leq |S.\SMEMS[F.\AMODULE.\MIMEMS[0]].\MIDATA| \\
-     \wedge & \bytes_t(c) = S.\SMEMS[F.\AMODULE.\MIMEMS[0]].\MIDATA[\X{ea} \slice |t|/8]) \\[1ex]
->>>>>>> 03c07704
+     \wedge & \bytes_t(c) = S.\SMEMS[F.\AMODULE.\MIMEMS[x]].\MIDATA[\X{ea} \slice |t|/8]) \\[1ex]
      \end{array}
    \\[1ex]
    \begin{array}{lcl@{\qquad}l}
@@ -1023,13 +1018,8 @@
    \\ \qquad
      \begin{array}[t]{@{}r@{~}l@{}}
      (\iff & \X{ea} = i + \memarg.\OFFSET \\
-<<<<<<< HEAD
      \wedge & \X{ea} + N/8 \leq |S.\SMEMS[F.\AMODULE.\MIMEMS[x]].\MIDATA| \\
-     \wedge & \bytes_{\iN}(n) = S.\SMEMS[F.\AMODULE.\MIMEMS[x]].\MIDATA[\X{ea} \slice N/8])
-=======
-     \wedge & \X{ea} + N/8 \leq |S.\SMEMS[F.\AMODULE.\MIMEMS[0]].\MIDATA| \\
-     \wedge & \bytes_{\iN}(n) = S.\SMEMS[F.\AMODULE.\MIMEMS[0]].\MIDATA[\X{ea} \slice N/8]) \\[1ex]
->>>>>>> 03c07704
+     \wedge & \bytes_{\iN}(n) = S.\SMEMS[F.\AMODULE.\MIMEMS[x]].\MIDATA[\X{ea} \slice N/8]) \\[1ex]
      \end{array}
    \\[1ex]
    \begin{array}{lcl@{\qquad}l}
@@ -1095,13 +1085,8 @@
    \\ \qquad
      \begin{array}[t]{@{}r@{~}l@{}}
      (\iff & \X{ea} = i + \memarg.\OFFSET \\
-<<<<<<< HEAD
      \wedge & \X{ea} + |t|/8 \leq |S.\SMEMS[F.\AMODULE.\MIMEMS[x]].\MIDATA| \\
-     \wedge & S' = S \with \SMEMS[F.\AMODULE.\MIMEMS[0]].\MIDATA[\X{ea} \slice |t|/8] = \bytes_t(c))
-=======
-     \wedge & \X{ea} + |t|/8 \leq |S.\SMEMS[F.\AMODULE.\MIMEMS[0]].\MIDATA| \\
-     \wedge & S' = S \with \SMEMS[F.\AMODULE.\MIMEMS[0]].\MIDATA[\X{ea} \slice |t|/8] = \bytes_t(c)) \\[1ex]
->>>>>>> 03c07704
+     \wedge & S' = S \with \SMEMS[F.\AMODULE.\MIMEMS[x]].\MIDATA[\X{ea} \slice |t|/8] = \bytes_t(c)) \\[1ex]
      \end{array}
    \\[1ex]
    \begin{array}{lcl@{\qquad}l}
@@ -1110,13 +1095,8 @@
    \\ \qquad
      \begin{array}[t]{@{}r@{~}l@{}}
      (\iff & \X{ea} = i + \memarg.\OFFSET \\
-<<<<<<< HEAD
      \wedge & \X{ea} + N/8 \leq |S.\SMEMS[F.\AMODULE.\MIMEMS[x]].\MIDATA| \\
-     \wedge & S' = S \with \SMEMS[F.\AMODULE.\MIMEMS[x]].\MIDATA[\X{ea} \slice N/8] = \bytes_{\iN}(\wrap_{|t|,N}(c))
-=======
-     \wedge & \X{ea} + N/8 \leq |S.\SMEMS[F.\AMODULE.\MIMEMS[0]].\MIDATA| \\
-     \wedge & S' = S \with \SMEMS[F.\AMODULE.\MIMEMS[0]].\MIDATA[\X{ea} \slice N/8] = \bytes_{\iN}(\wrap_{|t|,N}(c)) \\[1ex]
->>>>>>> 03c07704
+     \wedge & S' = S \with \SMEMS[F.\AMODULE.\MIMEMS[x]].\MIDATA[\X{ea} \slice N/8] = \bytes_{\iN}(\wrap_{|t|,N}(c)) \\[1ex]
      \end{array}
    \\[1ex]
    \begin{array}{lcl@{\qquad}l}
