(module binary "\00asm\01\00\00\00")
(module binary "\00asm" "\01\00\00\00")
(module $M1 binary "\00asm\01\00\00\00")
(module $M2 binary "\00asm" "\01\00\00\00")

(assert_malformed (module binary "") "unexpected end")
(assert_malformed (module binary "\01") "unexpected end")
(assert_malformed (module binary "\00as") "unexpected end")
(assert_malformed (module binary "asm\00") "magic header not detected")
(assert_malformed (module binary "msa\00") "magic header not detected")
(assert_malformed (module binary "msa\00\01\00\00\00") "magic header not detected")
(assert_malformed (module binary "msa\00\00\00\00\01") "magic header not detected")
(assert_malformed (module binary "asm\01\00\00\00\00") "magic header not detected")
(assert_malformed (module binary "wasm\01\00\00\00") "magic header not detected")
(assert_malformed (module binary "\7fasm\01\00\00\00") "magic header not detected")
(assert_malformed (module binary "\80asm\01\00\00\00") "magic header not detected")
(assert_malformed (module binary "\82asm\01\00\00\00") "magic header not detected")
(assert_malformed (module binary "\ffasm\01\00\00\00") "magic header not detected")

;; 8-byte endian-reversed.
(assert_malformed (module binary "\00\00\00\01msa\00") "magic header not detected")

;; Middle-endian byte orderings.
(assert_malformed (module binary "a\00ms\00\01\00\00") "magic header not detected")
(assert_malformed (module binary "sm\00a\00\00\01\00") "magic header not detected")

;; Upper-cased.
(assert_malformed (module binary "\00ASM\01\00\00\00") "magic header not detected")

;; EBCDIC-encoded magic.
(assert_malformed (module binary "\00\81\a2\94\01\00\00\00") "magic header not detected")

;; Leading UTF-8 BOM.
(assert_malformed (module binary "\ef\bb\bf\00asm\01\00\00\00") "magic header not detected")

;; Malformed binary version.
(assert_malformed (module binary "\00asm") "unexpected end")
(assert_malformed (module binary "\00asm\01") "unexpected end")
(assert_malformed (module binary "\00asm\01\00\00") "unexpected end")
(assert_malformed (module binary "\00asm\00\00\00\00") "unknown binary version")
(assert_malformed (module binary "\00asm\0d\00\00\00") "unknown binary version")
(assert_malformed (module binary "\00asm\0e\00\00\00") "unknown binary version")
(assert_malformed (module binary "\00asm\00\01\00\00") "unknown binary version")
(assert_malformed (module binary "\00asm\00\00\01\00") "unknown binary version")
(assert_malformed (module binary "\00asm\00\00\00\01") "unknown binary version")

<<<<<<< HEAD
;; Unsigned LEB128 can have non-minimal length
(module binary
  "\00asm" "\01\00\00\00"
  "\05\04\01"                          ;; Memory section with 1 entry
  "\00\82\00"                          ;; no max, minimum 2
)
(module binary
  "\00asm" "\01\00\00\00"
  "\05\07\01"                          ;; Memory section with 1 entry
  "\00\82\80\80\80\00"                 ;; no max, minimum 2
)

;; Signed LEB128 can have non-minimal length
(module binary
  "\00asm" "\01\00\00\00"
  "\06\07\01"                          ;; Global section with 1 entry
  "\7f\00"                             ;; i32, immutable
  "\41\80\00"                          ;; i32.const 0
  "\0b"                                ;; end
)
(module binary
  "\00asm" "\01\00\00\00"
  "\06\07\01"                          ;; Global section with 1 entry
  "\7f\00"                             ;; i32, immutable
  "\41\ff\7f"                          ;; i32.const -1
  "\0b"                                ;; end
)
(module binary
  "\00asm" "\01\00\00\00"
  "\06\0a\01"                          ;; Global section with 1 entry
  "\7f\00"                             ;; i32, immutable
  "\41\80\80\80\80\00"                 ;; i32.const 0
  "\0b"                                ;; end
)
(module binary
  "\00asm" "\01\00\00\00"
  "\06\0a\01"                          ;; Global section with 1 entry
  "\7f\00"                             ;; i32, immutable
  "\41\ff\ff\ff\ff\7f"                 ;; i32.const -1
  "\0b"                                ;; end
)

(module binary
  "\00asm" "\01\00\00\00"
  "\06\07\01"                          ;; Global section with 1 entry
  "\7e\00"                             ;; i64, immutable
  "\42\80\00"                          ;; i64.const 0 with unused bits set
  "\0b"                                ;; end
)
(module binary
  "\00asm" "\01\00\00\00"
  "\06\07\01"                          ;; Global section with 1 entry
  "\7e\00"                             ;; i64, immutable
  "\42\ff\7f"                          ;; i64.const -1 with unused bits unset
  "\0b"                                ;; end
)
(module binary
  "\00asm" "\01\00\00\00"
  "\06\0f\01"                          ;; Global section with 1 entry
  "\7e\00"                             ;; i64, immutable
  "\42\80\80\80\80\80\80\80\80\80\00"  ;; i64.const 0 with unused bits set
  "\0b"                                ;; end
)
(module binary
  "\00asm" "\01\00\00\00"
  "\06\0f\01"                          ;; Global section with 1 entry
  "\7e\00"                             ;; i64, immutable
  "\42\ff\ff\ff\ff\ff\ff\ff\ff\ff\7f"  ;; i64.const -1 with unused bits unset
  "\0b"                                ;; end
)

;; Data segment memory index can have non-minimal length
(module binary
  "\00asm" "\01\00\00\00"
  "\05\03\01"                          ;; Memory section with 1 entry
  "\00\00"                             ;; no max, minimum 0
  "\0b\07\01"                          ;; Data section with 1 entry
  "\80\00"                             ;; Memory index 0, encoded with 2 bytes
  "\41\00\0b\00"                       ;; (i32.const 0) with contents ""
)

;; Element segment table index can have non-minimal length
(module binary
  "\00asm" "\01\00\00\00"
  "\04\04\01"                          ;; Table section with 1 entry
  "\70\00\00"                          ;; no max, minimum 0, funcref
  "\09\09\01"                          ;; Element section with 1 entry
  "\02\80\00"                          ;; Table index 0, encoded with 2 bytes
  "\41\00\0b\00\00"                    ;; (i32.const 0) with no elements
)

;; Unsigned LEB128 must not be overlong
(assert_malformed
  (module binary
    "\00asm" "\01\00\00\00"
    "\05\08\01"                          ;; Memory section with 1 entry
    "\00\82\80\80\80\80\00"              ;; no max, minimum 2 with one byte too many
  )
  "integer representation too long"
)

;; Signed LEB128 must not be overlong
(assert_malformed
  (module binary
    "\00asm" "\01\00\00\00"
    "\06\0b\01"                          ;; Global section with 1 entry
    "\7f\00"                             ;; i32, immutable
    "\41\80\80\80\80\80\00"              ;; i32.const 0 with one byte too many
    "\0b"                                ;; end
  )
  "integer representation too long"
)
(assert_malformed
  (module binary
    "\00asm" "\01\00\00\00"
    "\06\0b\01"                          ;; Global section with 1 entry
    "\7f\00"                             ;; i32, immutable
    "\41\ff\ff\ff\ff\ff\7f"              ;; i32.const -1 with one byte too many
    "\0b"                                ;; end
  )
  "integer representation too long"
)

(assert_malformed
  (module binary
    "\00asm" "\01\00\00\00"
    "\06\10\01"                          ;; Global section with 1 entry
    "\7e\00"                             ;; i64, immutable
    "\42\80\80\80\80\80\80\80\80\80\80\00"  ;; i64.const 0 with one byte too many
    "\0b"                                ;; end
  )
  "integer representation too long"
)
(assert_malformed
  (module binary
    "\00asm" "\01\00\00\00"
    "\06\10\01"                          ;; Global section with 1 entry
    "\7e\00"                             ;; i64, immutable
    "\42\ff\ff\ff\ff\ff\ff\ff\ff\ff\ff\7f"  ;; i64.const -1 with one byte too many
    "\0b"                                ;; end
  )
  "integer representation too long"
)

;; Unsigned LEB128s zero-extend
(assert_malformed
  (module binary
    "\00asm" "\01\00\00\00"
    "\05\07\01"                          ;; Memory section with 1 entry
    "\00\82\80\80\80\70"                 ;; no max, minimum 2 with unused bits set
  )
  "integer too large"
)
(assert_malformed
  (module binary
    "\00asm" "\01\00\00\00"
    "\05\07\01"                          ;; Memory section with 1 entry
    "\00\82\80\80\80\40"                 ;; no max, minimum 2 with some unused bits set
  )
  "integer too large"
)

;; Signed LEB128s sign-extend
(assert_malformed
  (module binary
    "\00asm" "\01\00\00\00"
    "\06\0a\01"                          ;; Global section with 1 entry
    "\7f\00"                             ;; i32, immutable
    "\41\80\80\80\80\70"                 ;; i32.const 0 with unused bits set
    "\0b"                                ;; end
  )
  "integer too large"
)
(assert_malformed
  (module binary
    "\00asm" "\01\00\00\00"
    "\06\0a\01"                          ;; Global section with 1 entry
    "\7f\00"                             ;; i32, immutable
    "\41\ff\ff\ff\ff\0f"                 ;; i32.const -1 with unused bits unset
    "\0b"                                ;; end
  )
  "integer too large"
)
(assert_malformed
  (module binary
    "\00asm" "\01\00\00\00"
    "\06\0a\01"                          ;; Global section with 1 entry
    "\7f\00"                             ;; i32, immutable
    "\41\80\80\80\80\1f"                 ;; i32.const 0 with some unused bits set
    "\0b"                                ;; end
  )
  "integer too large"
)
(assert_malformed
  (module binary
    "\00asm" "\01\00\00\00"
    "\06\0a\01"                          ;; Global section with 1 entry
    "\7f\00"                             ;; i32, immutable
    "\41\ff\ff\ff\ff\4f"                 ;; i32.const -1 with some unused bits unset
    "\0b"                                ;; end
  )
  "integer too large"
)

(assert_malformed
  (module binary
    "\00asm" "\01\00\00\00"
    "\06\0f\01"                          ;; Global section with 1 entry
    "\7e\00"                             ;; i64, immutable
    "\42\80\80\80\80\80\80\80\80\80\7e"  ;; i64.const 0 with unused bits set
    "\0b"                                ;; end
  )
  "integer too large"
)
(assert_malformed
  (module binary
    "\00asm" "\01\00\00\00"
    "\06\0f\01"                          ;; Global section with 1 entry
    "\7e\00"                             ;; i64, immutable
    "\42\ff\ff\ff\ff\ff\ff\ff\ff\ff\01"  ;; i64.const -1 with unused bits unset
    "\0b"                                ;; end
  )
  "integer too large"
)
(assert_malformed
  (module binary
    "\00asm" "\01\00\00\00"
    "\06\0f\01"                          ;; Global section with 1 entry
    "\7e\00"                             ;; i64, immutable
    "\42\80\80\80\80\80\80\80\80\80\02"  ;; i64.const 0 with some unused bits set
    "\0b"                                ;; end
  )
  "integer too large"
)
(assert_malformed
  (module binary
    "\00asm" "\01\00\00\00"
    "\06\0f\01"                          ;; Global section with 1 entry
    "\7e\00"                             ;; i64, immutable
    "\42\ff\ff\ff\ff\ff\ff\ff\ff\ff\41"  ;; i64.const -1 with some unused bits unset
    "\0b"                                ;; end
  )
  "integer too large"
)
=======
>>>>>>> 5e3277c9

;; call_indirect reserved byte equal to zero.
(assert_malformed
  (module binary
    "\00asm" "\01\00\00\00"
    "\01\04\01\60\00\00"      ;; Type section
    "\03\02\01\00"            ;; Function section
    "\04\04\01\70\00\00"      ;; Table section
    "\0a\09\01"               ;; Code section

    ;; function 0
    "\07\00"
    "\41\00"                   ;; i32.const 0
    "\11\00"                   ;; call_indirect (type 0)
    "\01"                      ;; call_indirect reserved byte is not equal to zero!
    "\0b"                      ;; end
  )
  "zero flag expected"
)

;; call_indirect reserved byte should not be a "long" LEB128 zero.
(assert_malformed
  (module binary
    "\00asm" "\01\00\00\00"
    "\01\04\01\60\00\00"      ;; Type section
    "\03\02\01\00"            ;; Function section
    "\04\04\01\70\00\00"      ;; Table section
    "\0a\0a\01"               ;; Code section

    ;; function 0
    "\07\00"
    "\41\00"                   ;; i32.const 0
    "\11\00"                   ;; call_indirect (type 0)
    "\80\00"                   ;; call_indirect reserved byte
    "\0b"                      ;; end
  )
  "zero flag expected"
)

;; Same as above for 3, 4, and 5-byte zero encodings.
(assert_malformed
  (module binary
    "\00asm" "\01\00\00\00"
    "\01\04\01\60\00\00"      ;; Type section
    "\03\02\01\00"            ;; Function section
    "\04\04\01\70\00\00"      ;; Table section
    "\0a\0b\01"               ;; Code section

    ;; function 0
    "\08\00"
    "\41\00"                   ;; i32.const 0
    "\11\00"                   ;; call_indirect (type 0)
    "\80\80\00"                ;; call_indirect reserved byte
    "\0b"                      ;; end
  )
  "zero flag expected"
)

(assert_malformed
  (module binary
    "\00asm" "\01\00\00\00"
    "\01\04\01\60\00\00"      ;; Type section
    "\03\02\01\00"            ;; Function section
    "\04\04\01\70\00\00"      ;; Table section
    "\0a\0c\01"               ;; Code section

    ;; function 0
    "\09\00"
    "\41\00"                   ;; i32.const 0
    "\11\00"                   ;; call_indirect (type 0)
    "\80\80\80\00"             ;; call_indirect reserved byte
    "\0b"                      ;; end
  )
  "zero flag expected"
)

(assert_malformed
  (module binary
    "\00asm" "\01\00\00\00"
    "\01\04\01\60\00\00"      ;; Type section
    "\03\02\01\00"            ;; Function section
    "\04\04\01\70\00\00"      ;; Table section
    "\0a\0d\01"               ;; Code section

    ;; function 0
    "\0a\00"
    "\41\00"                   ;; i32.const 0
    "\11\00"                   ;; call_indirect (type 0)
    "\80\80\80\80\00"          ;; call_indirect reserved byte
    "\0b"                      ;; end
  )
  "zero flag expected"
)

;; memory.grow reserved byte equal to zero.
(assert_malformed
  (module binary
    "\00asm" "\01\00\00\00"
    "\01\04\01\60\00\00"       ;; Type section
    "\03\02\01\00"             ;; Function section
    "\05\03\01\00\00"          ;; Memory section
    "\0a\09\01"                ;; Code section

    ;; function 0
    "\07\00"
    "\41\00"                   ;; i32.const 0
    "\40"                      ;; memory.grow
    "\01"                      ;; memory.grow reserved byte is not equal to zero!
    "\1a"                      ;; drop
    "\0b"                      ;; end
  )
  "zero flag expected"
)

;; memory.grow reserved byte should not be a "long" LEB128 zero.
(assert_malformed
  (module binary
    "\00asm" "\01\00\00\00"
    "\01\04\01\60\00\00"       ;; Type section
    "\03\02\01\00"             ;; Function section
    "\05\03\01\00\00"          ;; Memory section
    "\0a\0a\01"                ;; Code section

    ;; function 0
    "\08\00"
    "\41\00"                   ;; i32.const 0
    "\40"                      ;; memory.grow
    "\80\00"                   ;; memory.grow reserved byte
    "\1a"                      ;; drop
    "\0b"                      ;; end
  )
  "zero flag expected"
)

;; Same as above for 3, 4, and 5-byte zero encodings.
(assert_malformed
  (module binary
    "\00asm" "\01\00\00\00"
    "\01\04\01\60\00\00"       ;; Type section
    "\03\02\01\00"             ;; Function section
    "\05\03\01\00\00"          ;; Memory section
    "\0a\0b\01"                ;; Code section

    ;; function 0
    "\09\00"
    "\41\00"                   ;; i32.const 0
    "\40"                      ;; memory.grow
    "\80\80\00"                ;; memory.grow reserved byte
    "\1a"                      ;; drop
    "\0b"                      ;; end
  )
  "zero flag expected"
)

(assert_malformed
  (module binary
    "\00asm" "\01\00\00\00"
    "\01\04\01\60\00\00"       ;; Type section
    "\03\02\01\00"             ;; Function section
    "\05\03\01\00\00"          ;; Memory section
    "\0a\0c\01"                ;; Code section

    ;; function 0
    "\0a\00"
    "\41\00"                   ;; i32.const 0
    "\40"                      ;; memory.grow
    "\80\80\80\00"             ;; memory.grow reserved byte
    "\1a"                      ;; drop
    "\0b"                      ;; end
  )
  "zero flag expected"
)

(assert_malformed
  (module binary
    "\00asm" "\01\00\00\00"
    "\01\04\01\60\00\00"       ;; Type section
    "\03\02\01\00"             ;; Function section
    "\05\03\01\00\00"          ;; Memory section
    "\0a\0d\01"                ;; Code section

    ;; function 0
    "\0b\00"
    "\41\00"                   ;; i32.const 0
    "\40"                      ;; memory.grow
    "\80\80\80\80\00"          ;; memory.grow reserved byte
    "\1a"                      ;; drop
    "\0b"                      ;; end
  )
  "zero flag expected"
)

;; memory.size reserved byte equal to zero.
(assert_malformed
  (module binary
    "\00asm" "\01\00\00\00"
    "\01\04\01\60\00\00"       ;; Type section
    "\03\02\01\00"             ;; Function section
    "\05\03\01\00\00"          ;; Memory section
    "\0a\07\01"                ;; Code section

    ;; function 0
    "\05\00"
    "\3f"                      ;; memory.size
    "\01"                      ;; memory.size reserved byte is not equal to zero!
    "\1a"                      ;; drop
    "\0b"                      ;; end
  )
  "zero flag expected"
)

;; memory.size reserved byte should not be a "long" LEB128 zero.
(assert_malformed
  (module binary
    "\00asm" "\01\00\00\00"
    "\01\04\01\60\00\00"       ;; Type section
    "\03\02\01\00"             ;; Function section
    "\05\03\01\00\00"          ;; Memory section
    "\0a\08\01"                ;; Code section

    ;; function 0
    "\06\00"
    "\3f"                      ;; memory.size
    "\80\00"                   ;; memory.size reserved byte
    "\1a"                      ;; drop
    "\0b"                      ;; end
  )
  "zero flag expected"
)

;; Same as above for 3, 4, and 5-byte zero encodings.
(assert_malformed
  (module binary
    "\00asm" "\01\00\00\00"
    "\01\04\01\60\00\00"       ;; Type section
    "\03\02\01\00"             ;; Function section
    "\05\03\01\00\00"          ;; Memory section
    "\0a\09\01"                ;; Code section

    ;; function 0
    "\07\00"
    "\3f"                      ;; memory.size
    "\80\80\00"                ;; memory.size reserved byte
    "\1a"                      ;; drop
    "\0b"                      ;; end
  )
  "zero flag expected"
)

(assert_malformed
  (module binary
    "\00asm" "\01\00\00\00"
    "\01\04\01\60\00\00"       ;; Type section
    "\03\02\01\00"             ;; Function section
    "\05\03\01\00\00"          ;; Memory section
    "\0a\0a\01"                ;; Code section

    ;; function 0
    "\08\00"
    "\3f"                      ;; memory.size
    "\80\80\80\00"             ;; memory.size reserved byte
    "\1a"                      ;; drop
    "\0b"                      ;; end
  )
  "zero flag expected"
)

(assert_malformed
  (module binary
    "\00asm" "\01\00\00\00"
    "\01\04\01\60\00\00"       ;; Type section
    "\03\02\01\00"             ;; Function section
    "\05\03\01\00\00"          ;; Memory section
    "\0a\0b\01"                ;; Code section

    ;; function 0
    "\09\00"
    "\3f"                      ;; memory.size
    "\80\80\80\80\00"          ;; memory.size reserved byte
    "\1a"                      ;; drop
    "\0b"                      ;; end
  )
  "zero flag expected"
)

;; No more than 2^32 locals.
(assert_malformed
  (module binary
    "\00asm" "\01\00\00\00"
    "\01\04\01\60\00\00"       ;; Type section
    "\03\02\01\00"             ;; Function section
    "\0a\0c\01"                ;; Code section

    ;; function 0
    "\0a\02"
    "\ff\ff\ff\ff\0f\7f"       ;; 0xFFFFFFFF i32
    "\02\7e"                   ;; 0x00000002 i64
    "\0b"                      ;; end
  )
  "too many locals"
)

;; Local count can be 0.
(module binary
  "\00asm" "\01\00\00\00"
  "\01\04\01\60\00\00"     ;; Type section
  "\03\02\01\00"           ;; Function section
  "\0a\0a\01"              ;; Code section

  ;; function 0
  "\08\03"
  "\00\7f"                 ;; 0 i32
  "\00\7e"                 ;; 0 i64
  "\02\7d"                 ;; 2 f32
  "\0b"                    ;; end
)

;; Function section has non-zero count, but code section is absent.
(assert_malformed
  (module binary
    "\00asm" "\01\00\00\00"
    "\01\04\01\60\00\00"  ;; Type section
    "\03\03\02\00\00"     ;; Function section with 2 functions
  )
  "function and code section have inconsistent lengths"
)

;; Code section has non-zero count, but function section is absent.
(assert_malformed
  (module binary
    "\00asm" "\01\00\00\00"
    "\0a\04\01\02\00\0b"  ;; Code section with 1 empty function
  )
  "function and code section have inconsistent lengths"
)

;; Function section count > code section count
(assert_malformed
  (module binary
    "\00asm" "\01\00\00\00"
    "\01\04\01\60\00\00"  ;; Type section
    "\03\03\02\00\00"     ;; Function section with 2 functions
    "\0a\04\01\02\00\0b"  ;; Code section with 1 empty function
  )
  "function and code section have inconsistent lengths"
)

;; Function section count < code section count
(assert_malformed
  (module binary
    "\00asm" "\01\00\00\00"
    "\01\04\01\60\00\00"           ;; Type section
    "\03\02\01\00"                 ;; Function section with 1 function
    "\0a\07\02\02\00\0b\02\00\0b"  ;; Code section with 2 empty functions
  )
  "function and code section have inconsistent lengths"
)

;; Function section has zero count, and code section is absent.
(module binary
  "\00asm" "\01\00\00\00"
  "\03\01\00"  ;; Function section with 0 functions
)

;; Code section has zero count, and function section is absent.
(module binary
  "\00asm" "\01\00\00\00"
  "\0a\01\00"  ;; Code section with 0 functions
)

<<<<<<< HEAD
;; Fewer passive segments than datacount
(assert_malformed
  (module binary
    "\00asm" "\01\00\00\00"
    "\0c\01\03"                   ;; Datacount section with value "3"
    "\0b\05\02"                   ;; Data section with two entries
    "\01\00"                      ;; Passive data section
    "\01\00")                     ;; Passive data section
  "data count and data section have inconsistent lengths")

;; More passive segments than datacount
(assert_malformed
  (module binary
    "\00asm" "\01\00\00\00"
    "\0c\01\01"                   ;; Datacount section with value "1"
    "\0b\05\02"                   ;; Data section with two entries
    "\01\00"                      ;; Passive data section
    "\01\00")                     ;; Passive data section
  "data count and data section have inconsistent lengths")

;; memory.init requires a datacount section
(assert_malformed
  (module binary
    "\00asm" "\01\00\00\00"

    "\01\04\01\60\00\00"       ;; Type section
    "\03\02\01\00"             ;; Function section
    "\05\03\01\00\00"          ;; Memory section
    "\0a\0e\01"                ;; Code section

    ;; function 0
    "\0c\00"
    "\41\00"                   ;; zero args
    "\41\00"
    "\41\00"
    "\fc\08\00\00"             ;; memory.init
    "\0b"

    "\0b\03\01\01\00"          ;; Data section
  )                            ;; end
  "data count section required")

;; data.drop requires a datacount section
(assert_malformed
  (module binary
    "\00asm" "\01\00\00\00"

    "\01\04\01\60\00\00"       ;; Type section
    "\03\02\01\00"             ;; Function section
    "\05\03\01\00\00"          ;; Memory section
    "\0a\07\01"                ;; Code section

    ;; function 0
    "\05\00"
    "\fc\09\00"                ;; data.drop
    "\0b"

    "\0b\03\01\01\00"          ;; Data section
  )                            ;; end
  "data count section required")

;; passive element segment containing opcode other than ref.func or ref.null
(assert_malformed
  (module binary
    "\00asm" "\01\00\00\00"

    "\01\04\01\60\00\00"       ;; Type section

    "\03\02\01\00"             ;; Function section

    "\04\04\01"                ;; Table section with 1 entry
    "\70\00\00"                ;; no max, minimum 0, funcref

    "\05\03\01\00\00"          ;; Memory section

    "\09\07\01"                ;; Element section with one segment
    "\05\70"                   ;; Passive, funcref
    "\01"                      ;; 1 element
    "\d3\00\0b"                ;; bad opcode, index 0, end

    "\0a\04\01"                ;; Code section

    ;; function 0
    "\02\00"
    "\0b")                     ;; end
  "invalid elem")

;; passive element segment containing type other than funcref
(assert_malformed
  (module binary
    "\00asm" "\01\00\00\00"

    "\01\04\01\60\00\00"       ;; Type section

    "\03\02\01\00"             ;; Function section

    "\04\04\01"                ;; Table section with 1 entry
    "\70\00\00"                ;; no max, minimum 0, funcref

    "\05\03\01\00\00"          ;; Memory section

    "\09\07\01"                ;; Element section with one segment
    "\05\7f"                   ;; Passive, i32
    "\01"                      ;; 1 element
    "\d2\00\0b"                ;; ref.func, index 0, end

    "\0a\04\01"                ;; Code section

    ;; function 0
    "\02\00"
    "\0b")                     ;; end
  "invalid element type")

;; passive element segment containing opcode ref.func
(module binary
  "\00asm" "\01\00\00\00"

  "\01\04\01\60\00\00"       ;; Type section

  "\03\02\01\00"             ;; Function section

  "\04\04\01"                ;; Table section with 1 entry
  "\70\00\00"                ;; no max, minimum 0, funcref

  "\05\03\01\00\00"          ;; Memory section

  "\09\07\01"                ;; Element section with one segment
  "\05\70"                   ;; Passive, funcref
  "\01"                      ;; 1 element
  "\d2\00\0b"                ;; ref.func, index 0, end

  "\0a\04\01"                ;; Code section

  ;; function 0
  "\02\00"
  "\0b")                     ;; end

;; passive element segment containing opcode ref.null
(module binary
  "\00asm" "\01\00\00\00"

  "\01\04\01\60\00\00"       ;; Type section

  "\03\02\01\00"             ;; Function section

  "\04\04\01"                ;; Table section with 1 entry
  "\70\00\00"                ;; no max, minimum 0, funcref

  "\05\03\01\00\00"          ;; Memory section

  "\09\06\01"                ;; Element section with one segment
  "\05\70"                   ;; Passive, funcref
  "\01"                      ;; 1 element
  "\d0\0b"                   ;; ref.null, end

  "\0a\04\01"                ;; Code section

  ;; function 0
  "\02\00"
  "\0b")                     ;; end
=======
;; Type count can be zero
(module binary
  "\00asm" "\01\00\00\00"
  "\01\01\00"                               ;; type count can be zero
)

;; 2 type declared, 1 given
(assert_malformed
  (module binary
    "\00asm" "\01\00\00\00"
    "\01\07\02"                             ;; type section with inconsistent count (2 declared, 1 given)
    "\60\00\00"                             ;; 1st type
    ;; "\60\00\00"                          ;; 2nd type (missed)
  )
  "unexpected end of section or function"
)

;; 1 type declared, 2 given
(assert_malformed
  (module binary
    "\00asm" "\01\00\00\00"
    "\01\07\01"                             ;; type section with inconsistent count (1 declared, 2 given)
    "\60\00\00"                             ;; 1st type
    "\60\00\00"                             ;; 2nd type (redundant)
  )
  "section size mismatch"
)

;; Import count can be zero
(module binary
    "\00asm" "\01\00\00\00"
    "\01\05\01"                             ;; type section
    "\60\01\7f\00"                          ;; type 0
    "\02\01\00"                             ;; import count can be zero
)

;; 2 import declared, 1 given
(assert_malformed
  (module binary
      "\00asm" "\01\00\00\00"
      "\01\05\01"                           ;; type section
      "\60\01\7f\00"                        ;; type 0
      "\02\16\02"                           ;; import section with inconsistent count (2 declared, 1 given)
      ;; 1st import
      "\08"                                 ;; string length
      "\73\70\65\63\74\65\73\74"            ;; spectest
      "\09"                                 ;; string length
      "\70\72\69\6e\74\5f\69\33\32"         ;; print_i32
      "\00\00"                              ;; import kind, import signature index
      ;; 2nd import
      ;; (missed)
  )
  "unexpected end of section or function"
)

;; 1 import declared, 2 given
(assert_malformed
  (module binary
      "\00asm" "\01\00\00\00"
      "\01\09\02"                           ;; type section
      "\60\01\7f\00"                        ;; type 0
      "\60\01\7d\00"                        ;; type 1
      "\02\2b\01"                           ;; import section with inconsistent count (1 declared, 2 given)
      ;; 1st import
      "\08"                                 ;; string length
      "\73\70\65\63\74\65\73\74"            ;; spectest
      "\09"                                 ;; string length
      "\70\72\69\6e\74\5f\69\33\32"         ;; print_i32
      "\00\00"                              ;; import kind, import signature index
      ;; 2nd import
      ;; (redundant)
      "\08"                                 ;; string length
      "\73\70\65\63\74\65\73\74"            ;; spectest
      "\09"                                 ;; string length
      "\70\72\69\6e\74\5f\66\33\32"         ;; print_f32
      "\00\01"                              ;; import kind, import signature index
  )
  "section size mismatch"
)

;; Table count can be zero
(module binary
    "\00asm" "\01\00\00\00"
    "\04\01\00"                             ;; table count can be zero
)

;; 1 table declared, 0 given
(assert_malformed
  (module binary
      "\00asm" "\01\00\00\00"
      "\04\01\01"                           ;; table section with inconsistent count (1 declared, 0 given)
      ;; "\70\01\00\00"                     ;; table entity
  )
  "unexpected end of section or function"
)

;; Memory count can be zero
(module binary
    "\00asm" "\01\00\00\00"
    "\05\01\00"                             ;; memory count can be zero
)

;; 1 memory declared, 0 given
(assert_malformed
  (module binary
      "\00asm" "\01\00\00\00"
      "\05\01\01"                           ;; memory section with inconsistent count (1 declared, 0 given)
      ;; "\00\00"                           ;; memory 0 (missed)
  )
  "unexpected end of section or function"
)

;; Global count can be zero
(module binary
  "\00asm" "\01\00\00\00"
  "\06\01\00"                               ;; global count can be zero
)

;; 2 global declared, 1 given
(assert_malformed
  (module binary
    "\00asm" "\01\00\00\00"
    "\06\06\02"                             ;; global section with inconsistent count (2 declared, 1 given)
    "\7f\00\41\00\0b"                       ;; global 0
    ;; "\7f\00\41\00\0b"                    ;; global 1 (missed)
  )
  "unexpected end of section or function"
)

;; 1 global declared, 2 given
(assert_malformed
  (module binary
    "\00asm" "\01\00\00\00"
    "\06\0b\01"                             ;; global section with inconsistent count (1 declared, 2 given)
    "\7f\00\41\00\0b"                       ;; global 0
    "\7f\00\41\00\0b"                       ;; global 1 (redundant)
  )
  "section size mismatch"
)

;; Export count can be 0
(module binary
  "\00asm" "\01\00\00\00"
  "\01\04\01"                               ;; type section
  "\60\00\00"                               ;; type 0
  "\03\03\02\00\00"                         ;; func section
  "\07\01\00"                               ;; export count can be zero
  "\0a\07\02"                               ;; code section
  "\02\00\0b"                               ;; function body 0
  "\02\00\0b"                               ;; function body 1
)

;; 2 export declared, 1 given
(assert_malformed
  (module binary
    "\00asm" "\01\00\00\00"
    "\01\04\01"                             ;; type section
    "\60\00\00"                             ;; type 0
    "\03\03\02\00\00"                       ;; func section
    "\07\06\02"                             ;; export section with inconsistent count (2 declared, 1 given)
    "\02"                                   ;; export 0
    "\66\31"                                ;; export name
    "\00\00"                                ;; export kind, export func index
    ;; "\02"                                ;; export 1 (missed)
    ;; "\66\32"                             ;; export name
    ;; "\00\01"                             ;; export kind, export func index
    "\0a\07\02"                             ;; code section
    "\02\00\0b"                             ;; function body 0
    "\02\00\0b"                             ;; function body 1
  )
  "unexpected end of section or function"
)

;; 1 export declared, 2 given
(assert_malformed
  (module binary
    "\00asm" "\01\00\00\00"
    "\01\04\01"                             ;; type section
    "\60\00\00"                             ;; type 0
    "\03\03\02\00\00"                       ;; func section
    "\07\0b\01"                             ;; export section with inconsistent count (1 declared, 2 given)
    "\02"                                   ;; export 0
    "\66\31"                                ;; export name
    "\00\00"                                ;; export kind, export func index
    "\02"                                   ;; export 1 (redundant)
    "\66\32"                                ;; export name
    "\00\01"                                ;; export kind, export func index
    "\0a\07\02"                             ;; code section
    "\02\00\0b"                             ;; function body 0
    "\02\00\0b"                             ;; function body 1
  )
  "section size mismatch"
)

;; elem segment count can be zero
(module binary
  "\00asm" "\01\00\00\00"
  "\01\04\01"                               ;; type section
  "\60\00\00"                               ;; type 0
  "\03\02\01\00"                            ;; func section
  "\04\04\01"                               ;; table section
  "\70\00\01"                               ;; table 0
  "\09\01\00"                               ;; elem segment count can be zero
  "\0a\04\01"                               ;; code section
  "\02\00\0b"                               ;; function body
)

;; 2 elem segment declared, 1 given
(assert_malformed
  (module binary
    "\00asm" "\01\00\00\00"
    "\01\04\01"                             ;; type section
    "\60\00\00"                             ;; type 0
    "\03\02\01\00"                          ;; func section
    "\04\04\01"                             ;; table section
    "\70\00\01"                             ;; table 0
    "\09\07\02"                             ;; elem with inconsistent segment count (2 declared, 1 given)
    "\00\41\00\0b\01\00"                    ;; elem 0
    ;; "\00\41\00\0b\01\00"                 ;; elem 1 (missed)
    "\0a\04\01"                             ;; code section
    "\02\00\0b"                             ;; function body
  )
  "invalid value type"
)

;; 1 elem segment declared, 2 given
(assert_malformed
  (module binary
    "\00asm" "\01\00\00\00"
    "\01\04\01"                             ;; type section
    "\60\00\00"                             ;; type 0
    "\03\02\01\00"                          ;; func section
    "\04\04\01"                             ;; table section
    "\70\00\01"                             ;; table 0
    "\09\0d\01"                             ;; elem with inconsistent segment count (1 declared, 2 given)
    "\00\41\00\0b\01\00"                    ;; elem 0
    "\00\41\00\0b\01\00"                    ;; elem 1 (redundant)
    "\0a\04\01"                             ;; code section
    "\02\00\0b"                             ;; function body
  )
  "section size mismatch"
)

;; data segment count can be zero
(module binary
  "\00asm" "\01\00\00\00"
  "\05\03\01"                               ;; memory section
  "\00\01"                                  ;; memory 0
  "\0b\01\00"                               ;; data segment count can be zero
)

;; 2 data segment declared, 1 given
(assert_malformed
  (module binary
    "\00asm" "\01\00\00\00"
    "\05\03\01"                             ;; memory section
    "\00\01"                                ;; memory 0
    "\0b\07\02"                             ;; data with inconsistent segment count (2 declared, 1 given)
    "\00\41\00\0b\01\61"                    ;; data 0
    ;; "\00\41\01\0b\01\62"                 ;; data 1 (missed)
  )
  "unexpected end of section or function"
)

;; 1 data segment declared, 2 given
(assert_malformed
  (module binary
    "\00asm" "\01\00\00\00"
    "\05\03\01"                             ;; memory section
    "\00\01"                                ;; memory 0
    "\0b\0d\01"                             ;; data with inconsistent segment count (1 declared, 2 given)
    "\00\41\00\0b\01\61"                    ;; data 0
    "\00\41\01\0b\01\62"                    ;; data 1 (redundant)
  )
  "section size mismatch"
)

;; data segment has 7 bytes declared, but 6 bytes given
(assert_malformed
  (module binary
    "\00asm" "\01\00\00\00"
    "\05\03\01"                             ;; memory section
    "\00\01"                                ;; memory 0
    "\0b\0c\01"                             ;; data section
    "\00\41\03\0b"                          ;; data segment 0
    "\07"                                   ;; data segment size with inconsistent lengths (7 declared, 6 given)
    "\61\62\63\64\65\66"                    ;; 6 bytes given
  )
  "unexpected end of section or function"
)

;; data segment has 5 bytes declared, but 6 bytes given
(assert_malformed
  (module binary
    "\00asm" "\01\00\00\00"
    "\05\03\01"                             ;; memory section
    "\00\01"                                ;; memory 0
    "\0b\0c\01"                             ;; data section
    "\00\41\00\0b"                          ;; data segment 0
    "\05"                                   ;; data segment size with inconsistent lengths (5 declared, 6 given)
    "\61\62\63\64\65\66"                    ;; 6 bytes given
  )
  "section size mismatch"
)

;; br_table target count can be zero
(module binary
  "\00asm" "\01\00\00\00"
  "\01\04\01"                               ;; type section
  "\60\00\00"                               ;; type 0
  "\03\02\01\00"                            ;; func section
  "\0a\11\01"                               ;; code section
  "\0f\00"                                  ;; func 0
  "\02\40"                                  ;; block 0
  "\41\01"                                  ;; condition of if 0
  "\04\40"                                  ;; if 0
  "\41\01"                                  ;; index of br_table element
  "\0e\00"                                  ;; br_table target count can be zero
  "\02"                                     ;; break depth for default
  "\0b\0b\0b"                               ;; end
)

;; 2 br_table target declared, 1 given
(assert_malformed
  (module binary
    "\00asm" "\01\00\00\00"
    "\01\04\01"                             ;; type section
    "\60\00\00"                             ;; type 0
    "\03\02\01\00"                          ;; func section
    "\0a\12\01"                             ;; code section
    "\10\00"                                ;; func 0
    "\02\40"                                ;; block 0
    "\41\01"                                ;; condition of if 0
    "\04\40"                                ;; if 0
    "\41\01"                                ;; index of br_table element
    "\0e\02"                                ;; br_table with inconsistent target count (2 declared, 1 given)
    "\00"                                   ;; break depth 0
    ;; "\01"                                ;; break depth 1 (missed)
    "\02"                                   ;; break depth for default
    "\0b\0b\0b"                             ;; end
  )
  "unexpected end of section or function"
)

;; 1 br_table target declared, 2 given
(assert_malformed
  (module binary
    "\00asm" "\01\00\00\00"
    "\01\04\01"                             ;; type section
    "\60\00\00"                             ;; type 0
    "\03\02\01\00"                          ;; func section
    "\0a\12\01"                             ;; code section
    "\11\00"                                ;; func 0
    "\02\40"                                ;; block 0
    "\41\01"                                ;; condition of if 0
    "\04\40"                                ;; if 0
    "\41\01"                                ;; index of br_table element
    "\0e\01"                                ;; br_table with inconsistent target count (1 declared, 2 given)
    "\00"                                   ;; break depth 0
    "\01"                                   ;; break depth 1
    "\02"                                   ;; break depth for default
    "\0b\0b\0b"                             ;; end
  )
  "invalid value type"
)
>>>>>>> 5e3277c9
<|MERGE_RESOLUTION|>--- conflicted
+++ resolved
@@ -44,7 +44,6 @@
 (assert_malformed (module binary "\00asm\00\00\01\00") "unknown binary version")
 (assert_malformed (module binary "\00asm\00\00\00\01") "unknown binary version")
 
-<<<<<<< HEAD
 ;; Unsigned LEB128 can have non-minimal length
 (module binary
   "\00asm" "\01\00\00\00"
@@ -289,8 +288,7 @@
   )
   "integer too large"
 )
-=======
->>>>>>> 5e3277c9
+
 
 ;; call_indirect reserved byte equal to zero.
 (assert_malformed
@@ -661,7 +659,6 @@
   "\0a\01\00"  ;; Code section with 0 functions
 )
 
-<<<<<<< HEAD
 ;; Fewer passive segments than datacount
 (assert_malformed
   (module binary
@@ -822,7 +819,8 @@
   ;; function 0
   "\02\00"
   "\0b")                     ;; end
-=======
+
+
 ;; Type count can be zero
 (module binary
   "\00asm" "\01\00\00\00"
@@ -1045,7 +1043,7 @@
     "\0a\04\01"                             ;; code section
     "\02\00\0b"                             ;; function body
   )
-  "invalid value type"
+  "invalid elements segment kind"
 )
 
 ;; 1 elem segment declared, 2 given
@@ -1187,5 +1185,4 @@
     "\0b\0b\0b"                             ;; end
   )
   "invalid value type"
-)
->>>>>>> 5e3277c9
+)