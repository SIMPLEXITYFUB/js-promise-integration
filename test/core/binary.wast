--- conflicted
+++ resolved
@@ -44,7 +44,13 @@
 (assert_malformed (module binary "\00asm\00\00\01\00") "unknown binary version")
 (assert_malformed (module binary "\00asm\00\00\00\01") "unknown binary version")
 
-<<<<<<< HEAD
+;; Invalid section id.
+(assert_malformed (module binary "\00asm" "\01\00\00\00" "\0d\00") "malformed section id")
+(assert_malformed (module binary "\00asm" "\01\00\00\00" "\7f\00") "malformed section id")
+(assert_malformed (module binary "\00asm" "\01\00\00\00" "\80\00\01\00") "malformed section id")
+(assert_malformed (module binary "\00asm" "\01\00\00\00" "\81\00\01\00") "malformed section id")
+(assert_malformed (module binary "\00asm" "\01\00\00\00" "\ff\00\01\00") "malformed section id")
+
 ;; Unsigned LEB128 can have non-minimal length
 (module binary
   "\00asm" "\01\00\00\00"
@@ -124,15 +130,6 @@
   "\00"                                ;; Memory index 0
   "\41\00\0b\00"                       ;; (i32.const 0) with contents ""
 )
-=======
-;; Invalid section id.
-(assert_malformed (module binary "\00asm" "\01\00\00\00" "\0c\00") "malformed section id")
-(assert_malformed (module binary "\00asm" "\01\00\00\00" "\7f\00") "malformed section id")
-(assert_malformed (module binary "\00asm" "\01\00\00\00" "\80\00\01\00") "malformed section id")
-(assert_malformed (module binary "\00asm" "\01\00\00\00" "\81\00\01\00") "malformed section id")
-(assert_malformed (module binary "\00asm" "\01\00\00\00" "\ff\00\01\00") "malformed section id")
-
->>>>>>> 6330e5b5
 
 (module binary
   "\00asm" "\01\00\00\00"
