(module binary "\00asm\01\00\00\00")
(module binary "\00asm" "\01\00\00\00")
(module $M1 binary "\00asm\01\00\00\00")
(module $M2 binary "\00asm" "\01\00\00\00")

(assert_malformed (module binary "") "unexpected end")
(assert_malformed (module binary "\01") "unexpected end")
(assert_malformed (module binary "\00as") "unexpected end")
(assert_malformed (module binary "asm\00") "magic header not detected")
(assert_malformed (module binary "msa\00") "magic header not detected")
(assert_malformed (module binary "msa\00\01\00\00\00") "magic header not detected")
(assert_malformed (module binary "msa\00\00\00\00\01") "magic header not detected")
(assert_malformed (module binary "asm\01\00\00\00\00") "magic header not detected")
(assert_malformed (module binary "wasm\01\00\00\00") "magic header not detected")
(assert_malformed (module binary "\7fasm\01\00\00\00") "magic header not detected")
(assert_malformed (module binary "\80asm\01\00\00\00") "magic header not detected")
(assert_malformed (module binary "\82asm\01\00\00\00") "magic header not detected")
(assert_malformed (module binary "\ffasm\01\00\00\00") "magic header not detected")

;; 8-byte endian-reversed.
(assert_malformed (module binary "\00\00\00\01msa\00") "magic header not detected")

;; Middle-endian byte orderings.
(assert_malformed (module binary "a\00ms\00\01\00\00") "magic header not detected")
(assert_malformed (module binary "sm\00a\00\00\01\00") "magic header not detected")

;; Upper-cased.
(assert_malformed (module binary "\00ASM\01\00\00\00") "magic header not detected")

;; EBCDIC-encoded magic.
(assert_malformed (module binary "\00\81\a2\94\01\00\00\00") "magic header not detected")

;; Leading UTF-8 BOM.
(assert_malformed (module binary "\ef\bb\bf\00asm\01\00\00\00") "magic header not detected")

;; Malformed binary version.
(assert_malformed (module binary "\00asm") "unexpected end")
(assert_malformed (module binary "\00asm\01") "unexpected end")
(assert_malformed (module binary "\00asm\01\00\00") "unexpected end")
(assert_malformed (module binary "\00asm\00\00\00\00") "unknown binary version")
(assert_malformed (module binary "\00asm\0d\00\00\00") "unknown binary version")
(assert_malformed (module binary "\00asm\0e\00\00\00") "unknown binary version")
(assert_malformed (module binary "\00asm\00\01\00\00") "unknown binary version")
(assert_malformed (module binary "\00asm\00\00\01\00") "unknown binary version")
(assert_malformed (module binary "\00asm\00\00\00\01") "unknown binary version")

<<<<<<< HEAD
;; Unsigned LEB128 can have non-minimal length
(module binary
  "\00asm" "\01\00\00\00"
  "\05\04\01"                          ;; Memory section with 1 entry
  "\00\82\00"                          ;; no max, minimum 2
)
(module binary
  "\00asm" "\01\00\00\00"
  "\05\07\01"                          ;; Memory section with 1 entry
  "\00\82\80\80\80\00"                 ;; no max, minimum 2
)

;; Signed LEB128 can have non-minimal length
(module binary
  "\00asm" "\01\00\00\00"
  "\06\07\01"                          ;; Global section with 1 entry
  "\7f\00"                             ;; i32, immutable
  "\41\80\00"                          ;; i32.const 0
  "\0b"                                ;; end
)
(module binary
  "\00asm" "\01\00\00\00"
  "\06\07\01"                          ;; Global section with 1 entry
  "\7f\00"                             ;; i32, immutable
  "\41\ff\7f"                          ;; i32.const -1
  "\0b"                                ;; end
)
(module binary
  "\00asm" "\01\00\00\00"
  "\06\0a\01"                          ;; Global section with 1 entry
  "\7f\00"                             ;; i32, immutable
  "\41\80\80\80\80\00"                 ;; i32.const 0
  "\0b"                                ;; end
)
(module binary
  "\00asm" "\01\00\00\00"
  "\06\0a\01"                          ;; Global section with 1 entry
  "\7f\00"                             ;; i32, immutable
  "\41\ff\ff\ff\ff\7f"                 ;; i32.const -1
  "\0b"                                ;; end
)

(module binary
  "\00asm" "\01\00\00\00"
  "\06\07\01"                          ;; Global section with 1 entry
  "\7e\00"                             ;; i64, immutable
  "\42\80\00"                          ;; i64.const 0 with unused bits set
  "\0b"                                ;; end
)
(module binary
  "\00asm" "\01\00\00\00"
  "\06\07\01"                          ;; Global section with 1 entry
  "\7e\00"                             ;; i64, immutable
  "\42\ff\7f"                          ;; i64.const -1 with unused bits unset
  "\0b"                                ;; end
)
(module binary
  "\00asm" "\01\00\00\00"
  "\06\0f\01"                          ;; Global section with 1 entry
  "\7e\00"                             ;; i64, immutable
  "\42\80\80\80\80\80\80\80\80\80\00"  ;; i64.const 0 with unused bits set
  "\0b"                                ;; end
)
(module binary
  "\00asm" "\01\00\00\00"
  "\06\0f\01"                          ;; Global section with 1 entry
  "\7e\00"                             ;; i64, immutable
  "\42\ff\ff\ff\ff\ff\ff\ff\ff\ff\7f"  ;; i64.const -1 with unused bits unset
  "\0b"                                ;; end
)

;; Data segment memory index can have non-minimal length
(module binary
  "\00asm" "\01\00\00\00"
  "\05\03\01"                          ;; Memory section with 1 entry
  "\00\00"                             ;; no max, minimum 0
  "\0b\07\01"                          ;; Data section with 1 entry
  "\80\00"                             ;; Memory index 0, encoded with 2 bytes
  "\41\00\0b\00"                       ;; (i32.const 0) with contents ""
)

;; Element segment table index can have non-minimal length
(module binary
  "\00asm" "\01\00\00\00"
  "\04\04\01"                          ;; Table section with 1 entry
  "\70\00\00"                          ;; no max, minimum 0, funcref
  "\09\09\01"                          ;; Element section with 1 entry
  "\02\80\00"                          ;; Table index 0, encoded with 2 bytes
  "\41\00\0b\00\00"                    ;; (i32.const 0) with no elements
)

;; Unsigned LEB128 must not be overlong
(assert_malformed
  (module binary
    "\00asm" "\01\00\00\00"
    "\05\08\01"                          ;; Memory section with 1 entry
    "\00\82\80\80\80\80\00"              ;; no max, minimum 2 with one byte too many
  )
  "integer representation too long"
)

;; Signed LEB128 must not be overlong
(assert_malformed
  (module binary
    "\00asm" "\01\00\00\00"
    "\06\0b\01"                          ;; Global section with 1 entry
    "\7f\00"                             ;; i32, immutable
    "\41\80\80\80\80\80\00"              ;; i32.const 0 with one byte too many
    "\0b"                                ;; end
  )
  "integer representation too long"
)
(assert_malformed
  (module binary
    "\00asm" "\01\00\00\00"
    "\06\0b\01"                          ;; Global section with 1 entry
    "\7f\00"                             ;; i32, immutable
    "\41\ff\ff\ff\ff\ff\7f"              ;; i32.const -1 with one byte too many
    "\0b"                                ;; end
  )
  "integer representation too long"
)

(assert_malformed
  (module binary
    "\00asm" "\01\00\00\00"
    "\06\10\01"                          ;; Global section with 1 entry
    "\7e\00"                             ;; i64, immutable
    "\42\80\80\80\80\80\80\80\80\80\80\00"  ;; i64.const 0 with one byte too many
    "\0b"                                ;; end
  )
  "integer representation too long"
)
(assert_malformed
  (module binary
    "\00asm" "\01\00\00\00"
    "\06\10\01"                          ;; Global section with 1 entry
    "\7e\00"                             ;; i64, immutable
    "\42\ff\ff\ff\ff\ff\ff\ff\ff\ff\ff\7f"  ;; i64.const -1 with one byte too many
    "\0b"                                ;; end
  )
  "integer representation too long"
)

;; Unsigned LEB128s zero-extend
(assert_malformed
  (module binary
    "\00asm" "\01\00\00\00"
    "\05\07\01"                          ;; Memory section with 1 entry
    "\00\82\80\80\80\70"                 ;; no max, minimum 2 with unused bits set
  )
  "integer too large"
)
(assert_malformed
  (module binary
    "\00asm" "\01\00\00\00"
    "\05\07\01"                          ;; Memory section with 1 entry
    "\00\82\80\80\80\40"                 ;; no max, minimum 2 with some unused bits set
  )
  "integer too large"
)

;; Signed LEB128s sign-extend
(assert_malformed
  (module binary
    "\00asm" "\01\00\00\00"
    "\06\0a\01"                          ;; Global section with 1 entry
    "\7f\00"                             ;; i32, immutable
    "\41\80\80\80\80\70"                 ;; i32.const 0 with unused bits set
    "\0b"                                ;; end
  )
  "integer too large"
)
(assert_malformed
  (module binary
    "\00asm" "\01\00\00\00"
    "\06\0a\01"                          ;; Global section with 1 entry
    "\7f\00"                             ;; i32, immutable
    "\41\ff\ff\ff\ff\0f"                 ;; i32.const -1 with unused bits unset
    "\0b"                                ;; end
  )
  "integer too large"
)
(assert_malformed
  (module binary
    "\00asm" "\01\00\00\00"
    "\06\0a\01"                          ;; Global section with 1 entry
    "\7f\00"                             ;; i32, immutable
    "\41\80\80\80\80\1f"                 ;; i32.const 0 with some unused bits set
    "\0b"                                ;; end
  )
  "integer too large"
)
(assert_malformed
  (module binary
    "\00asm" "\01\00\00\00"
    "\06\0a\01"                          ;; Global section with 1 entry
    "\7f\00"                             ;; i32, immutable
    "\41\ff\ff\ff\ff\4f"                 ;; i32.const -1 with some unused bits unset
    "\0b"                                ;; end
  )
  "integer too large"
)

(assert_malformed
  (module binary
    "\00asm" "\01\00\00\00"
    "\06\0f\01"                          ;; Global section with 1 entry
    "\7e\00"                             ;; i64, immutable
    "\42\80\80\80\80\80\80\80\80\80\7e"  ;; i64.const 0 with unused bits set
    "\0b"                                ;; end
  )
  "integer too large"
)
(assert_malformed
  (module binary
    "\00asm" "\01\00\00\00"
    "\06\0f\01"                          ;; Global section with 1 entry
    "\7e\00"                             ;; i64, immutable
    "\42\ff\ff\ff\ff\ff\ff\ff\ff\ff\01"  ;; i64.const -1 with unused bits unset
    "\0b"                                ;; end
  )
  "integer too large"
)
(assert_malformed
  (module binary
    "\00asm" "\01\00\00\00"
    "\06\0f\01"                          ;; Global section with 1 entry
    "\7e\00"                             ;; i64, immutable
    "\42\80\80\80\80\80\80\80\80\80\02"  ;; i64.const 0 with some unused bits set
    "\0b"                                ;; end
  )
  "integer too large"
)
(assert_malformed
  (module binary
    "\00asm" "\01\00\00\00"
    "\06\0f\01"                          ;; Global section with 1 entry
    "\7e\00"                             ;; i64, immutable
    "\42\ff\ff\ff\ff\ff\ff\ff\ff\ff\41"  ;; i64.const -1 with some unused bits unset
    "\0b"                                ;; end
  )
  "integer too large"
)
=======
;; Invalid section id.
(assert_malformed (module binary "\00asm" "\01\00\00\00" "\0c\00") "malformed section id")
(assert_malformed (module binary "\00asm" "\01\00\00\00" "\7f\00") "malformed section id")
(assert_malformed (module binary "\00asm" "\01\00\00\00" "\80\00\01\00") "malformed section id")
(assert_malformed (module binary "\00asm" "\01\00\00\00" "\81\00\01\00") "malformed section id")
(assert_malformed (module binary "\00asm" "\01\00\00\00" "\ff\00\01\00") "malformed section id")
>>>>>>> b1c679e1


;; call_indirect reserved byte equal to zero.
(assert_malformed
  (module binary
    "\00asm" "\01\00\00\00"
    "\01\04\01\60\00\00"      ;; Type section
    "\03\02\01\00"            ;; Function section
    "\04\04\01\70\00\00"      ;; Table section
    "\0a\09\01"               ;; Code section

    ;; function 0
    "\07\00"
    "\41\00"                   ;; i32.const 0
    "\11\00"                   ;; call_indirect (type 0)
    "\01"                      ;; call_indirect reserved byte is not equal to zero!
    "\0b"                      ;; end
  )
  "zero flag expected"
)

;; call_indirect reserved byte should not be a "long" LEB128 zero.
(assert_malformed
  (module binary
    "\00asm" "\01\00\00\00"
    "\01\04\01\60\00\00"      ;; Type section
    "\03\02\01\00"            ;; Function section
    "\04\04\01\70\00\00"      ;; Table section
    "\0a\0a\01"               ;; Code section

    ;; function 0
    "\07\00"
    "\41\00"                   ;; i32.const 0
    "\11\00"                   ;; call_indirect (type 0)
    "\80\00"                   ;; call_indirect reserved byte
    "\0b"                      ;; end
  )
  "zero flag expected"
)

;; Same as above for 3, 4, and 5-byte zero encodings.
(assert_malformed
  (module binary
    "\00asm" "\01\00\00\00"
    "\01\04\01\60\00\00"      ;; Type section
    "\03\02\01\00"            ;; Function section
    "\04\04\01\70\00\00"      ;; Table section
    "\0a\0b\01"               ;; Code section

    ;; function 0
    "\08\00"
    "\41\00"                   ;; i32.const 0
    "\11\00"                   ;; call_indirect (type 0)
    "\80\80\00"                ;; call_indirect reserved byte
    "\0b"                      ;; end
  )
  "zero flag expected"
)

(assert_malformed
  (module binary
    "\00asm" "\01\00\00\00"
    "\01\04\01\60\00\00"      ;; Type section
    "\03\02\01\00"            ;; Function section
    "\04\04\01\70\00\00"      ;; Table section
    "\0a\0c\01"               ;; Code section

    ;; function 0
    "\09\00"
    "\41\00"                   ;; i32.const 0
    "\11\00"                   ;; call_indirect (type 0)
    "\80\80\80\00"             ;; call_indirect reserved byte
    "\0b"                      ;; end
  )
  "zero flag expected"
)

(assert_malformed
  (module binary
    "\00asm" "\01\00\00\00"
    "\01\04\01\60\00\00"      ;; Type section
    "\03\02\01\00"            ;; Function section
    "\04\04\01\70\00\00"      ;; Table section
    "\0a\0d\01"               ;; Code section

    ;; function 0
    "\0a\00"
    "\41\00"                   ;; i32.const 0
    "\11\00"                   ;; call_indirect (type 0)
    "\80\80\80\80\00"          ;; call_indirect reserved byte
    "\0b"                      ;; end
  )
  "zero flag expected"
)

;; memory.grow reserved byte equal to zero.
(assert_malformed
  (module binary
    "\00asm" "\01\00\00\00"
    "\01\04\01\60\00\00"       ;; Type section
    "\03\02\01\00"             ;; Function section
    "\05\03\01\00\00"          ;; Memory section
    "\0a\09\01"                ;; Code section

    ;; function 0
    "\07\00"
    "\41\00"                   ;; i32.const 0
    "\40"                      ;; memory.grow
    "\01"                      ;; memory.grow reserved byte is not equal to zero!
    "\1a"                      ;; drop
    "\0b"                      ;; end
  )
  "zero flag expected"
)

;; memory.grow reserved byte should not be a "long" LEB128 zero.
(assert_malformed
  (module binary
    "\00asm" "\01\00\00\00"
    "\01\04\01\60\00\00"       ;; Type section
    "\03\02\01\00"             ;; Function section
    "\05\03\01\00\00"          ;; Memory section
    "\0a\0a\01"                ;; Code section

    ;; function 0
    "\08\00"
    "\41\00"                   ;; i32.const 0
    "\40"                      ;; memory.grow
    "\80\00"                   ;; memory.grow reserved byte
    "\1a"                      ;; drop
    "\0b"                      ;; end
  )
  "zero flag expected"
)

;; Same as above for 3, 4, and 5-byte zero encodings.
(assert_malformed
  (module binary
    "\00asm" "\01\00\00\00"
    "\01\04\01\60\00\00"       ;; Type section
    "\03\02\01\00"             ;; Function section
    "\05\03\01\00\00"          ;; Memory section
    "\0a\0b\01"                ;; Code section

    ;; function 0
    "\09\00"
    "\41\00"                   ;; i32.const 0
    "\40"                      ;; memory.grow
    "\80\80\00"                ;; memory.grow reserved byte
    "\1a"                      ;; drop
    "\0b"                      ;; end
  )
  "zero flag expected"
)

(assert_malformed
  (module binary
    "\00asm" "\01\00\00\00"
    "\01\04\01\60\00\00"       ;; Type section
    "\03\02\01\00"             ;; Function section
    "\05\03\01\00\00"          ;; Memory section
    "\0a\0c\01"                ;; Code section

    ;; function 0
    "\0a\00"
    "\41\00"                   ;; i32.const 0
    "\40"                      ;; memory.grow
    "\80\80\80\00"             ;; memory.grow reserved byte
    "\1a"                      ;; drop
    "\0b"                      ;; end
  )
  "zero flag expected"
)

(assert_malformed
  (module binary
    "\00asm" "\01\00\00\00"
    "\01\04\01\60\00\00"       ;; Type section
    "\03\02\01\00"             ;; Function section
    "\05\03\01\00\00"          ;; Memory section
    "\0a\0d\01"                ;; Code section

    ;; function 0
    "\0b\00"
    "\41\00"                   ;; i32.const 0
    "\40"                      ;; memory.grow
    "\80\80\80\80\00"          ;; memory.grow reserved byte
    "\1a"                      ;; drop
    "\0b"                      ;; end
  )
  "zero flag expected"
)

;; memory.size reserved byte equal to zero.
(assert_malformed
  (module binary
    "\00asm" "\01\00\00\00"
    "\01\04\01\60\00\00"       ;; Type section
    "\03\02\01\00"             ;; Function section
    "\05\03\01\00\00"          ;; Memory section
    "\0a\07\01"                ;; Code section

    ;; function 0
    "\05\00"
    "\3f"                      ;; memory.size
    "\01"                      ;; memory.size reserved byte is not equal to zero!
    "\1a"                      ;; drop
    "\0b"                      ;; end
  )
  "zero flag expected"
)

;; memory.size reserved byte should not be a "long" LEB128 zero.
(assert_malformed
  (module binary
    "\00asm" "\01\00\00\00"
    "\01\04\01\60\00\00"       ;; Type section
    "\03\02\01\00"             ;; Function section
    "\05\03\01\00\00"          ;; Memory section
    "\0a\08\01"                ;; Code section

    ;; function 0
    "\06\00"
    "\3f"                      ;; memory.size
    "\80\00"                   ;; memory.size reserved byte
    "\1a"                      ;; drop
    "\0b"                      ;; end
  )
  "zero flag expected"
)

;; Same as above for 3, 4, and 5-byte zero encodings.
(assert_malformed
  (module binary
    "\00asm" "\01\00\00\00"
    "\01\04\01\60\00\00"       ;; Type section
    "\03\02\01\00"             ;; Function section
    "\05\03\01\00\00"          ;; Memory section
    "\0a\09\01"                ;; Code section

    ;; function 0
    "\07\00"
    "\3f"                      ;; memory.size
    "\80\80\00"                ;; memory.size reserved byte
    "\1a"                      ;; drop
    "\0b"                      ;; end
  )
  "zero flag expected"
)

(assert_malformed
  (module binary
    "\00asm" "\01\00\00\00"
    "\01\04\01\60\00\00"       ;; Type section
    "\03\02\01\00"             ;; Function section
    "\05\03\01\00\00"          ;; Memory section
    "\0a\0a\01"                ;; Code section

    ;; function 0
    "\08\00"
    "\3f"                      ;; memory.size
    "\80\80\80\00"             ;; memory.size reserved byte
    "\1a"                      ;; drop
    "\0b"                      ;; end
  )
  "zero flag expected"
)

(assert_malformed
  (module binary
    "\00asm" "\01\00\00\00"
    "\01\04\01\60\00\00"       ;; Type section
    "\03\02\01\00"             ;; Function section
    "\05\03\01\00\00"          ;; Memory section
    "\0a\0b\01"                ;; Code section

    ;; function 0
    "\09\00"
    "\3f"                      ;; memory.size
    "\80\80\80\80\00"          ;; memory.size reserved byte
    "\1a"                      ;; drop
    "\0b"                      ;; end
  )
  "zero flag expected"
)

;; No more than 2^32 locals.
(assert_malformed
  (module binary
    "\00asm" "\01\00\00\00"
    "\01\04\01\60\00\00"       ;; Type section
    "\03\02\01\00"             ;; Function section
    "\0a\0c\01"                ;; Code section

    ;; function 0
    "\0a\02"
    "\ff\ff\ff\ff\0f\7f"       ;; 0xFFFFFFFF i32
    "\02\7e"                   ;; 0x00000002 i64
    "\0b"                      ;; end
  )
  "too many locals"
)

;; Local count can be 0.
(module binary
  "\00asm" "\01\00\00\00"
  "\01\04\01\60\00\00"     ;; Type section
  "\03\02\01\00"           ;; Function section
  "\0a\0a\01"              ;; Code section

  ;; function 0
  "\08\03"
  "\00\7f"                 ;; 0 i32
  "\00\7e"                 ;; 0 i64
  "\02\7d"                 ;; 2 f32
  "\0b"                    ;; end
)

;; Function section has non-zero count, but code section is absent.
(assert_malformed
  (module binary
    "\00asm" "\01\00\00\00"
    "\01\04\01\60\00\00"  ;; Type section
    "\03\03\02\00\00"     ;; Function section with 2 functions
  )
  "function and code section have inconsistent lengths"
)

;; Code section has non-zero count, but function section is absent.
(assert_malformed
  (module binary
    "\00asm" "\01\00\00\00"
    "\0a\04\01\02\00\0b"  ;; Code section with 1 empty function
  )
  "function and code section have inconsistent lengths"
)

;; Function section count > code section count
(assert_malformed
  (module binary
    "\00asm" "\01\00\00\00"
    "\01\04\01\60\00\00"  ;; Type section
    "\03\03\02\00\00"     ;; Function section with 2 functions
    "\0a\04\01\02\00\0b"  ;; Code section with 1 empty function
  )
  "function and code section have inconsistent lengths"
)

;; Function section count < code section count
(assert_malformed
  (module binary
    "\00asm" "\01\00\00\00"
    "\01\04\01\60\00\00"           ;; Type section
    "\03\02\01\00"                 ;; Function section with 1 function
    "\0a\07\02\02\00\0b\02\00\0b"  ;; Code section with 2 empty functions
  )
  "function and code section have inconsistent lengths"
)

;; Function section has zero count, and code section is absent.
(module binary
  "\00asm" "\01\00\00\00"
  "\03\01\00"  ;; Function section with 0 functions
)

;; Code section has zero count, and function section is absent.
(module binary
  "\00asm" "\01\00\00\00"
  "\0a\01\00"  ;; Code section with 0 functions
)

;; Fewer passive segments than datacount
(assert_malformed
  (module binary
    "\00asm" "\01\00\00\00"
    "\0c\01\03"                   ;; Datacount section with value "3"
    "\0b\05\02"                   ;; Data section with two entries
    "\01\00"                      ;; Passive data section
    "\01\00")                     ;; Passive data section
  "data count and data section have inconsistent lengths")

;; More passive segments than datacount
(assert_malformed
  (module binary
    "\00asm" "\01\00\00\00"
    "\0c\01\01"                   ;; Datacount section with value "1"
    "\0b\05\02"                   ;; Data section with two entries
    "\01\00"                      ;; Passive data section
    "\01\00")                     ;; Passive data section
  "data count and data section have inconsistent lengths")

;; memory.init requires a datacount section
(assert_malformed
  (module binary
    "\00asm" "\01\00\00\00"

    "\01\04\01\60\00\00"       ;; Type section
    "\03\02\01\00"             ;; Function section
    "\05\03\01\00\00"          ;; Memory section
    "\0a\0e\01"                ;; Code section

    ;; function 0
    "\0c\00"
    "\41\00"                   ;; zero args
    "\41\00"
    "\41\00"
    "\fc\08\00\00"             ;; memory.init
    "\0b"

    "\0b\03\01\01\00"          ;; Data section
  )                            ;; end
  "data count section required")

;; data.drop requires a datacount section
(assert_malformed
  (module binary
    "\00asm" "\01\00\00\00"

    "\01\04\01\60\00\00"       ;; Type section
    "\03\02\01\00"             ;; Function section
    "\05\03\01\00\00"          ;; Memory section
    "\0a\07\01"                ;; Code section

    ;; function 0
    "\05\00"
    "\fc\09\00"                ;; data.drop
    "\0b"

    "\0b\03\01\01\00"          ;; Data section
  )                            ;; end
  "data count section required")

;; passive element segment containing opcode other than ref.func or ref.null
(assert_malformed
  (module binary
    "\00asm" "\01\00\00\00"

    "\01\04\01\60\00\00"       ;; Type section

    "\03\02\01\00"             ;; Function section

    "\04\04\01"                ;; Table section with 1 entry
    "\70\00\00"                ;; no max, minimum 0, funcref

    "\05\03\01\00\00"          ;; Memory section

    "\09\07\01"                ;; Element section with one segment
    "\05\70"                   ;; Passive, funcref
    "\01"                      ;; 1 element
    "\d3\00\0b"                ;; bad opcode, index 0, end

    "\0a\04\01"                ;; Code section

    ;; function 0
    "\02\00"
    "\0b")                     ;; end
  "invalid elem")

;; passive element segment containing type other than funcref
(assert_malformed
  (module binary
    "\00asm" "\01\00\00\00"

    "\01\04\01\60\00\00"       ;; Type section

    "\03\02\01\00"             ;; Function section

    "\04\04\01"                ;; Table section with 1 entry
    "\70\00\00"                ;; no max, minimum 0, funcref

    "\05\03\01\00\00"          ;; Memory section

    "\09\07\01"                ;; Element section with one segment
    "\05\7f"                   ;; Passive, i32
    "\01"                      ;; 1 element
    "\d2\00\0b"                ;; ref.func, index 0, end

    "\0a\04\01"                ;; Code section

    ;; function 0
    "\02\00"
    "\0b")                     ;; end
  "malformed element type")

;; passive element segment containing opcode ref.func
(module binary
  "\00asm" "\01\00\00\00"

  "\01\04\01\60\00\00"       ;; Type section

  "\03\02\01\00"             ;; Function section

  "\04\04\01"                ;; Table section with 1 entry
  "\70\00\00"                ;; no max, minimum 0, funcref

  "\05\03\01\00\00"          ;; Memory section

  "\09\07\01"                ;; Element section with one segment
  "\05\70"                   ;; Passive, funcref
  "\01"                      ;; 1 element
  "\d2\00\0b"                ;; ref.func, index 0, end

  "\0a\04\01"                ;; Code section

  ;; function 0
  "\02\00"
  "\0b")                     ;; end

;; passive element segment containing opcode ref.null
(module binary
  "\00asm" "\01\00\00\00"

  "\01\04\01\60\00\00"       ;; Type section

  "\03\02\01\00"             ;; Function section

  "\04\04\01"                ;; Table section with 1 entry
  "\70\00\00"                ;; no max, minimum 0, funcref

  "\05\03\01\00\00"          ;; Memory section

  "\09\07\01"                ;; Element section with one segment
  "\05\70"                   ;; Passive, funcref
  "\01"                      ;; 1 element
  "\d0\70\0b"                ;; ref.null, end

  "\0a\04\01"                ;; Code section

  ;; function 0
  "\02\00"
  "\0b")                     ;; end


;; Type count can be zero
(module binary
  "\00asm" "\01\00\00\00"
  "\01\01\00"                               ;; type count can be zero
)

;; 2 type declared, 1 given
(assert_malformed
  (module binary
    "\00asm" "\01\00\00\00"
    "\01\07\02"                             ;; type section with inconsistent count (2 declared, 1 given)
    "\60\00\00"                             ;; 1st type
    ;; "\60\00\00"                          ;; 2nd type (missed)
  )
  "unexpected end of section or function"
)

;; 1 type declared, 2 given
(assert_malformed
  (module binary
    "\00asm" "\01\00\00\00"
    "\01\07\01"                             ;; type section with inconsistent count (1 declared, 2 given)
    "\60\00\00"                             ;; 1st type
    "\60\00\00"                             ;; 2nd type (redundant)
  )
  "section size mismatch"
)

;; Import count can be zero
(module binary
    "\00asm" "\01\00\00\00"
    "\01\05\01"                             ;; type section
    "\60\01\7f\00"                          ;; type 0
    "\02\01\00"                             ;; import count can be zero
)

;; Malformed import kind
(assert_malformed
  (module binary
      "\00asm" "\01\00\00\00"
      "\02\04\01"                           ;; import section with single entry
      "\00"                                 ;; string length 0
      "\00"                                 ;; string length 0
      "\04"                                 ;; malformed import kind
  )
  "malformed import kind"
)
(assert_malformed
  (module binary
      "\00asm" "\01\00\00\00"
      "\02\05\01"                           ;; import section with single entry
      "\00"                                 ;; string length 0
      "\00"                                 ;; string length 0
      "\04"                                 ;; malformed import kind
      "\00"                                 ;; dummy byte
  )
  "malformed import kind"
)
(assert_malformed
  (module binary
      "\00asm" "\01\00\00\00"
      "\02\04\01"                           ;; import section with single entry
      "\00"                                 ;; string length 0
      "\00"                                 ;; string length 0
      "\05"                                 ;; malformed import kind
  )
  "malformed import kind"
)
(assert_malformed
  (module binary
      "\00asm" "\01\00\00\00"
      "\02\05\01"                           ;; import section with single entry
      "\00"                                 ;; string length 0
      "\00"                                 ;; string length 0
      "\05"                                 ;; malformed import kind
      "\00"                                 ;; dummy byte
  )
  "malformed import kind"
)
(assert_malformed
  (module binary
      "\00asm" "\01\00\00\00"
      "\02\04\01"                           ;; import section with single entry
      "\00"                                 ;; string length 0
      "\00"                                 ;; string length 0
      "\80"                                 ;; malformed import kind
  )
  "malformed import kind"
)
(assert_malformed
  (module binary
      "\00asm" "\01\00\00\00"
      "\02\05\01"                           ;; import section with single entry
      "\00"                                 ;; string length 0
      "\00"                                 ;; string length 0
      "\80"                                 ;; malformed import kind
      "\00"                                 ;; dummy byte
  )
  "malformed import kind"
)

;; 2 import declared, 1 given
(assert_malformed
  (module binary
      "\00asm" "\01\00\00\00"
      "\01\05\01"                           ;; type section
      "\60\01\7f\00"                        ;; type 0
      "\02\16\02"                           ;; import section with inconsistent count (2 declared, 1 given)
      ;; 1st import
      "\08"                                 ;; string length
      "\73\70\65\63\74\65\73\74"            ;; spectest
      "\09"                                 ;; string length
      "\70\72\69\6e\74\5f\69\33\32"         ;; print_i32
      "\00\00"                              ;; import kind, import signature index
      ;; 2nd import
      ;; (missed)
  )
  "unexpected end of section or function"
)

;; 1 import declared, 2 given
(assert_malformed
  (module binary
      "\00asm" "\01\00\00\00"
      "\01\09\02"                           ;; type section
      "\60\01\7f\00"                        ;; type 0
      "\60\01\7d\00"                        ;; type 1
      "\02\2b\01"                           ;; import section with inconsistent count (1 declared, 2 given)
      ;; 1st import
      "\08"                                 ;; string length
      "\73\70\65\63\74\65\73\74"            ;; spectest
      "\09"                                 ;; string length
      "\70\72\69\6e\74\5f\69\33\32"         ;; print_i32
      "\00\00"                              ;; import kind, import signature index
      ;; 2nd import
      ;; (redundant)
      "\08"                                 ;; string length
      "\73\70\65\63\74\65\73\74"            ;; spectest
      "\09"                                 ;; string length
      "\70\72\69\6e\74\5f\66\33\32"         ;; print_f32
      "\00\01"                              ;; import kind, import signature index
  )
  "section size mismatch"
)

;; Table count can be zero
(module binary
    "\00asm" "\01\00\00\00"
    "\04\01\00"                             ;; table count can be zero
)

;; 1 table declared, 0 given
(assert_malformed
  (module binary
      "\00asm" "\01\00\00\00"
      "\04\01\01"                           ;; table section with inconsistent count (1 declared, 0 given)
      ;; "\70\01\00\00"                     ;; table entity
  )
  "unexpected end of section or function"
)

;; Malformed table limits flag
(assert_malformed
  (module binary
      "\00asm" "\01\00\00\00"
      "\05\03\01"                           ;; table section with one entry
      "\70"                                 ;; anyfunc
      "\02"                                 ;; malformed table limits flag
  )
  "integer too large"
)
(assert_malformed
  (module binary
      "\00asm" "\01\00\00\00"
      "\05\04\01"                           ;; table section with one entry
      "\70"                                 ;; anyfunc
      "\02"                                 ;; malformed table limits flag
      "\00"                                 ;; dummy byte
  )
  "integer too large"
)
(assert_malformed
  (module binary
      "\00asm" "\01\00\00\00"
      "\05\06\01"                           ;; table section with one entry
      "\70"                                 ;; anyfunc
      "\81\00"                              ;; malformed table limits flag as LEB128
      "\00\00"                              ;; dummy bytes
  )
  "integer too large"
)

;; Memory count can be zero
(module binary
    "\00asm" "\01\00\00\00"
    "\05\01\00"                             ;; memory count can be zero
)

;; 1 memory declared, 0 given
(assert_malformed
  (module binary
      "\00asm" "\01\00\00\00"
      "\05\01\01"                           ;; memory section with inconsistent count (1 declared, 0 given)
      ;; "\00\00"                           ;; memory 0 (missed)
  )
  "unexpected end of section or function"
)

;; Malformed memory limits flag
(assert_malformed
  (module binary
      "\00asm" "\01\00\00\00"
      "\05\02\01"                           ;; memory section with one entry
      "\02"                                 ;; malformed memory limits flag
  )
  "integer too large"
)
(assert_malformed
  (module binary
      "\00asm" "\01\00\00\00"
      "\05\03\01"                           ;; memory section with one entry
      "\02"                                 ;; malformed memory limits flag
      "\00"                                 ;; dummy byte
  )
  "integer too large"
)
(assert_malformed
  (module binary
      "\00asm" "\01\00\00\00"
      "\05\05\01"                           ;; memory section with one entry
      "\81\00"                              ;; malformed memory limits flag as LEB128
      "\00\00"                              ;; dummy bytes
  )
  "integer representation too long"
)
(assert_malformed
  (module binary
      "\00asm" "\01\00\00\00"
      "\05\05\01"                           ;; memory section with one entry
      "\81\01"                              ;; malformed memory limits flag as LEB128
      "\00\00"                              ;; dummy bytes
  )
  "integer representation too long"
)

;; Global count can be zero
(module binary
  "\00asm" "\01\00\00\00"
  "\06\01\00"                               ;; global count can be zero
)

;; 2 global declared, 1 given
(assert_malformed
  (module binary
    "\00asm" "\01\00\00\00"
    "\06\06\02"                             ;; global section with inconsistent count (2 declared, 1 given)
    "\7f\00\41\00\0b"                       ;; global 0
    ;; "\7f\00\41\00\0b"                    ;; global 1 (missed)
  )
  "unexpected end of section or function"
)

;; 1 global declared, 2 given
(assert_malformed
  (module binary
    "\00asm" "\01\00\00\00"
    "\06\0b\01"                             ;; global section with inconsistent count (1 declared, 2 given)
    "\7f\00\41\00\0b"                       ;; global 0
    "\7f\00\41\00\0b"                       ;; global 1 (redundant)
  )
  "section size mismatch"
)

;; Export count can be 0
(module binary
  "\00asm" "\01\00\00\00"
  "\01\04\01"                               ;; type section
  "\60\00\00"                               ;; type 0
  "\03\03\02\00\00"                         ;; func section
  "\07\01\00"                               ;; export count can be zero
  "\0a\07\02"                               ;; code section
  "\02\00\0b"                               ;; function body 0
  "\02\00\0b"                               ;; function body 1
)

;; 2 export declared, 1 given
(assert_malformed
  (module binary
    "\00asm" "\01\00\00\00"
    "\01\04\01"                             ;; type section
    "\60\00\00"                             ;; type 0
    "\03\03\02\00\00"                       ;; func section
    "\07\06\02"                             ;; export section with inconsistent count (2 declared, 1 given)
    "\02"                                   ;; export 0
    "\66\31"                                ;; export name
    "\00\00"                                ;; export kind, export func index
    ;; "\02"                                ;; export 1 (missed)
    ;; "\66\32"                             ;; export name
    ;; "\00\01"                             ;; export kind, export func index
    "\0a\07\02"                             ;; code section
    "\02\00\0b"                             ;; function body 0
    "\02\00\0b"                             ;; function body 1
  )
  "unexpected end of section or function"
)

;; 1 export declared, 2 given
(assert_malformed
  (module binary
    "\00asm" "\01\00\00\00"
    "\01\04\01"                             ;; type section
    "\60\00\00"                             ;; type 0
    "\03\03\02\00\00"                       ;; func section
    "\07\0b\01"                             ;; export section with inconsistent count (1 declared, 2 given)
    "\02"                                   ;; export 0
    "\66\31"                                ;; export name
    "\00\00"                                ;; export kind, export func index
    "\02"                                   ;; export 1 (redundant)
    "\66\32"                                ;; export name
    "\00\01"                                ;; export kind, export func index
    "\0a\07\02"                             ;; code section
    "\02\00\0b"                             ;; function body 0
    "\02\00\0b"                             ;; function body 1
  )
  "section size mismatch"
)

;; elem segment count can be zero
(module binary
  "\00asm" "\01\00\00\00"
  "\01\04\01"                               ;; type section
  "\60\00\00"                               ;; type 0
  "\03\02\01\00"                            ;; func section
  "\04\04\01"                               ;; table section
  "\70\00\01"                               ;; table 0
  "\09\01\00"                               ;; elem segment count can be zero
  "\0a\04\01"                               ;; code section
  "\02\00\0b"                               ;; function body
)

;; 2 elem segment declared, 1 given
(assert_malformed
  (module binary
    "\00asm" "\01\00\00\00"
    "\01\04\01"                             ;; type section
    "\60\00\00"                             ;; type 0
    "\03\02\01\00"                          ;; func section
    "\04\04\01"                             ;; table section
    "\70\00\01"                             ;; table 0
    "\09\07\02"                             ;; elem with inconsistent segment count (2 declared, 1 given)
    "\00\41\00\0b\01\00"                    ;; elem 0
    ;; "\00\41\00\0b\01\00"                 ;; elem 1 (missed)
    "\0a\04\01"                             ;; code section
    "\02\00\0b"                             ;; function body
  )
  "invalid elements segment kind"
)

;; 1 elem segment declared, 2 given
(assert_malformed
  (module binary
    "\00asm" "\01\00\00\00"
    "\01\04\01"                             ;; type section
    "\60\00\00"                             ;; type 0
    "\03\02\01\00"                          ;; func section
    "\04\04\01"                             ;; table section
    "\70\00\01"                             ;; table 0
    "\09\0d\01"                             ;; elem with inconsistent segment count (1 declared, 2 given)
    "\00\41\00\0b\01\00"                    ;; elem 0
    "\00\41\00\0b\01\00"                    ;; elem 1 (redundant)
    "\0a\04\01"                             ;; code section
    "\02\00\0b"                             ;; function body
  )
  "section size mismatch"
)

;; data segment count can be zero
(module binary
  "\00asm" "\01\00\00\00"
  "\05\03\01"                               ;; memory section
  "\00\01"                                  ;; memory 0
  "\0b\01\00"                               ;; data segment count can be zero
)

;; 2 data segment declared, 1 given
(assert_malformed
  (module binary
    "\00asm" "\01\00\00\00"
    "\05\03\01"                             ;; memory section
    "\00\01"                                ;; memory 0
    "\0b\07\02"                             ;; data with inconsistent segment count (2 declared, 1 given)
    "\00\41\00\0b\01\61"                    ;; data 0
    ;; "\00\41\01\0b\01\62"                 ;; data 1 (missed)
  )
  "unexpected end of section or function"
)

;; 1 data segment declared, 2 given
(assert_malformed
  (module binary
    "\00asm" "\01\00\00\00"
    "\05\03\01"                             ;; memory section
    "\00\01"                                ;; memory 0
    "\0b\0d\01"                             ;; data with inconsistent segment count (1 declared, 2 given)
    "\00\41\00\0b\01\61"                    ;; data 0
    "\00\41\01\0b\01\62"                    ;; data 1 (redundant)
  )
  "section size mismatch"
)

;; data segment has 7 bytes declared, but 6 bytes given
(assert_malformed
  (module binary
    "\00asm" "\01\00\00\00"
    "\05\03\01"                             ;; memory section
    "\00\01"                                ;; memory 0
    "\0b\0c\01"                             ;; data section
    "\00\41\03\0b"                          ;; data segment 0
    "\07"                                   ;; data segment size with inconsistent lengths (7 declared, 6 given)
    "\61\62\63\64\65\66"                    ;; 6 bytes given
  )
  "unexpected end of section or function"
)

;; data segment has 5 bytes declared, but 6 bytes given
(assert_malformed
  (module binary
    "\00asm" "\01\00\00\00"
    "\05\03\01"                             ;; memory section
    "\00\01"                                ;; memory 0
    "\0b\0c\01"                             ;; data section
    "\00\41\00\0b"                          ;; data segment 0
    "\05"                                   ;; data segment size with inconsistent lengths (5 declared, 6 given)
    "\61\62\63\64\65\66"                    ;; 6 bytes given
  )
  "section size mismatch"
)

;; br_table target count can be zero
(module binary
  "\00asm" "\01\00\00\00"
  "\01\04\01"                               ;; type section
  "\60\00\00"                               ;; type 0
  "\03\02\01\00"                            ;; func section
  "\0a\11\01"                               ;; code section
  "\0f\00"                                  ;; func 0
  "\02\40"                                  ;; block 0
  "\41\01"                                  ;; condition of if 0
  "\04\40"                                  ;; if 0
  "\41\01"                                  ;; index of br_table element
  "\0e\00"                                  ;; br_table target count can be zero
  "\02"                                     ;; break depth for default
  "\0b\0b\0b"                               ;; end
)

;; 1 br_table target declared, 2 given
(assert_malformed
  (module binary
    "\00asm" "\01\00\00\00"
    "\01\04\01"                             ;; type section
    "\60\00\00"                             ;; type 0
    "\03\02\01\00"                          ;; func section
    "\0a\12\01"                             ;; code section
    "\11\00"                                ;; func 0
    "\02\40"                                ;; block 0
    "\41\01"                                ;; condition of if 0
    "\04\40"                                ;; if 0
    "\41\01"                                ;; index of br_table element
    "\0e\01"                                ;; br_table with inconsistent target count (1 declared, 2 given)
    "\00"                                   ;; break depth 0
    "\01"                                   ;; break depth 1
    "\02"                                   ;; break depth for default
    "\0b\0b\0b"                             ;; end
  )
  "unexpected end"
)

;; Start section
(module binary
  "\00asm" "\01\00\00\00"
  "\01\04\01\60\00\00"       ;; Type section
  "\03\02\01\00"             ;; Function section
  "\08\01\00"                ;; Start section: function 0

  "\0a\04\01"                ;; Code section
  ;; function 0
  "\02\00"
  "\0b"                      ;; end
)

;; Multiple start sections
(assert_malformed
  (module binary
    "\00asm" "\01\00\00\00"
    "\01\04\01\60\00\00"       ;; Type section
    "\03\02\01\00"             ;; Function section
    "\08\01\00"                ;; Start section: function 0
    "\08\01\00"                ;; Start section: function 0

    "\0a\04\01"                ;; Code section
    ;; function 0
    "\02\00"
    "\0b"                      ;; end
  )
  "junk after last section"
)<|MERGE_RESOLUTION|>--- conflicted
+++ resolved
@@ -44,260 +44,12 @@
 (assert_malformed (module binary "\00asm\00\00\01\00") "unknown binary version")
 (assert_malformed (module binary "\00asm\00\00\00\01") "unknown binary version")
 
-<<<<<<< HEAD
-;; Unsigned LEB128 can have non-minimal length
-(module binary
-  "\00asm" "\01\00\00\00"
-  "\05\04\01"                          ;; Memory section with 1 entry
-  "\00\82\00"                          ;; no max, minimum 2
-)
-(module binary
-  "\00asm" "\01\00\00\00"
-  "\05\07\01"                          ;; Memory section with 1 entry
-  "\00\82\80\80\80\00"                 ;; no max, minimum 2
-)
-
-;; Signed LEB128 can have non-minimal length
-(module binary
-  "\00asm" "\01\00\00\00"
-  "\06\07\01"                          ;; Global section with 1 entry
-  "\7f\00"                             ;; i32, immutable
-  "\41\80\00"                          ;; i32.const 0
-  "\0b"                                ;; end
-)
-(module binary
-  "\00asm" "\01\00\00\00"
-  "\06\07\01"                          ;; Global section with 1 entry
-  "\7f\00"                             ;; i32, immutable
-  "\41\ff\7f"                          ;; i32.const -1
-  "\0b"                                ;; end
-)
-(module binary
-  "\00asm" "\01\00\00\00"
-  "\06\0a\01"                          ;; Global section with 1 entry
-  "\7f\00"                             ;; i32, immutable
-  "\41\80\80\80\80\00"                 ;; i32.const 0
-  "\0b"                                ;; end
-)
-(module binary
-  "\00asm" "\01\00\00\00"
-  "\06\0a\01"                          ;; Global section with 1 entry
-  "\7f\00"                             ;; i32, immutable
-  "\41\ff\ff\ff\ff\7f"                 ;; i32.const -1
-  "\0b"                                ;; end
-)
-
-(module binary
-  "\00asm" "\01\00\00\00"
-  "\06\07\01"                          ;; Global section with 1 entry
-  "\7e\00"                             ;; i64, immutable
-  "\42\80\00"                          ;; i64.const 0 with unused bits set
-  "\0b"                                ;; end
-)
-(module binary
-  "\00asm" "\01\00\00\00"
-  "\06\07\01"                          ;; Global section with 1 entry
-  "\7e\00"                             ;; i64, immutable
-  "\42\ff\7f"                          ;; i64.const -1 with unused bits unset
-  "\0b"                                ;; end
-)
-(module binary
-  "\00asm" "\01\00\00\00"
-  "\06\0f\01"                          ;; Global section with 1 entry
-  "\7e\00"                             ;; i64, immutable
-  "\42\80\80\80\80\80\80\80\80\80\00"  ;; i64.const 0 with unused bits set
-  "\0b"                                ;; end
-)
-(module binary
-  "\00asm" "\01\00\00\00"
-  "\06\0f\01"                          ;; Global section with 1 entry
-  "\7e\00"                             ;; i64, immutable
-  "\42\ff\ff\ff\ff\ff\ff\ff\ff\ff\7f"  ;; i64.const -1 with unused bits unset
-  "\0b"                                ;; end
-)
-
-;; Data segment memory index can have non-minimal length
-(module binary
-  "\00asm" "\01\00\00\00"
-  "\05\03\01"                          ;; Memory section with 1 entry
-  "\00\00"                             ;; no max, minimum 0
-  "\0b\07\01"                          ;; Data section with 1 entry
-  "\80\00"                             ;; Memory index 0, encoded with 2 bytes
-  "\41\00\0b\00"                       ;; (i32.const 0) with contents ""
-)
-
-;; Element segment table index can have non-minimal length
-(module binary
-  "\00asm" "\01\00\00\00"
-  "\04\04\01"                          ;; Table section with 1 entry
-  "\70\00\00"                          ;; no max, minimum 0, funcref
-  "\09\09\01"                          ;; Element section with 1 entry
-  "\02\80\00"                          ;; Table index 0, encoded with 2 bytes
-  "\41\00\0b\00\00"                    ;; (i32.const 0) with no elements
-)
-
-;; Unsigned LEB128 must not be overlong
-(assert_malformed
-  (module binary
-    "\00asm" "\01\00\00\00"
-    "\05\08\01"                          ;; Memory section with 1 entry
-    "\00\82\80\80\80\80\00"              ;; no max, minimum 2 with one byte too many
-  )
-  "integer representation too long"
-)
-
-;; Signed LEB128 must not be overlong
-(assert_malformed
-  (module binary
-    "\00asm" "\01\00\00\00"
-    "\06\0b\01"                          ;; Global section with 1 entry
-    "\7f\00"                             ;; i32, immutable
-    "\41\80\80\80\80\80\00"              ;; i32.const 0 with one byte too many
-    "\0b"                                ;; end
-  )
-  "integer representation too long"
-)
-(assert_malformed
-  (module binary
-    "\00asm" "\01\00\00\00"
-    "\06\0b\01"                          ;; Global section with 1 entry
-    "\7f\00"                             ;; i32, immutable
-    "\41\ff\ff\ff\ff\ff\7f"              ;; i32.const -1 with one byte too many
-    "\0b"                                ;; end
-  )
-  "integer representation too long"
-)
-
-(assert_malformed
-  (module binary
-    "\00asm" "\01\00\00\00"
-    "\06\10\01"                          ;; Global section with 1 entry
-    "\7e\00"                             ;; i64, immutable
-    "\42\80\80\80\80\80\80\80\80\80\80\00"  ;; i64.const 0 with one byte too many
-    "\0b"                                ;; end
-  )
-  "integer representation too long"
-)
-(assert_malformed
-  (module binary
-    "\00asm" "\01\00\00\00"
-    "\06\10\01"                          ;; Global section with 1 entry
-    "\7e\00"                             ;; i64, immutable
-    "\42\ff\ff\ff\ff\ff\ff\ff\ff\ff\ff\7f"  ;; i64.const -1 with one byte too many
-    "\0b"                                ;; end
-  )
-  "integer representation too long"
-)
-
-;; Unsigned LEB128s zero-extend
-(assert_malformed
-  (module binary
-    "\00asm" "\01\00\00\00"
-    "\05\07\01"                          ;; Memory section with 1 entry
-    "\00\82\80\80\80\70"                 ;; no max, minimum 2 with unused bits set
-  )
-  "integer too large"
-)
-(assert_malformed
-  (module binary
-    "\00asm" "\01\00\00\00"
-    "\05\07\01"                          ;; Memory section with 1 entry
-    "\00\82\80\80\80\40"                 ;; no max, minimum 2 with some unused bits set
-  )
-  "integer too large"
-)
-
-;; Signed LEB128s sign-extend
-(assert_malformed
-  (module binary
-    "\00asm" "\01\00\00\00"
-    "\06\0a\01"                          ;; Global section with 1 entry
-    "\7f\00"                             ;; i32, immutable
-    "\41\80\80\80\80\70"                 ;; i32.const 0 with unused bits set
-    "\0b"                                ;; end
-  )
-  "integer too large"
-)
-(assert_malformed
-  (module binary
-    "\00asm" "\01\00\00\00"
-    "\06\0a\01"                          ;; Global section with 1 entry
-    "\7f\00"                             ;; i32, immutable
-    "\41\ff\ff\ff\ff\0f"                 ;; i32.const -1 with unused bits unset
-    "\0b"                                ;; end
-  )
-  "integer too large"
-)
-(assert_malformed
-  (module binary
-    "\00asm" "\01\00\00\00"
-    "\06\0a\01"                          ;; Global section with 1 entry
-    "\7f\00"                             ;; i32, immutable
-    "\41\80\80\80\80\1f"                 ;; i32.const 0 with some unused bits set
-    "\0b"                                ;; end
-  )
-  "integer too large"
-)
-(assert_malformed
-  (module binary
-    "\00asm" "\01\00\00\00"
-    "\06\0a\01"                          ;; Global section with 1 entry
-    "\7f\00"                             ;; i32, immutable
-    "\41\ff\ff\ff\ff\4f"                 ;; i32.const -1 with some unused bits unset
-    "\0b"                                ;; end
-  )
-  "integer too large"
-)
-
-(assert_malformed
-  (module binary
-    "\00asm" "\01\00\00\00"
-    "\06\0f\01"                          ;; Global section with 1 entry
-    "\7e\00"                             ;; i64, immutable
-    "\42\80\80\80\80\80\80\80\80\80\7e"  ;; i64.const 0 with unused bits set
-    "\0b"                                ;; end
-  )
-  "integer too large"
-)
-(assert_malformed
-  (module binary
-    "\00asm" "\01\00\00\00"
-    "\06\0f\01"                          ;; Global section with 1 entry
-    "\7e\00"                             ;; i64, immutable
-    "\42\ff\ff\ff\ff\ff\ff\ff\ff\ff\01"  ;; i64.const -1 with unused bits unset
-    "\0b"                                ;; end
-  )
-  "integer too large"
-)
-(assert_malformed
-  (module binary
-    "\00asm" "\01\00\00\00"
-    "\06\0f\01"                          ;; Global section with 1 entry
-    "\7e\00"                             ;; i64, immutable
-    "\42\80\80\80\80\80\80\80\80\80\02"  ;; i64.const 0 with some unused bits set
-    "\0b"                                ;; end
-  )
-  "integer too large"
-)
-(assert_malformed
-  (module binary
-    "\00asm" "\01\00\00\00"
-    "\06\0f\01"                          ;; Global section with 1 entry
-    "\7e\00"                             ;; i64, immutable
-    "\42\ff\ff\ff\ff\ff\ff\ff\ff\ff\41"  ;; i64.const -1 with some unused bits unset
-    "\0b"                                ;; end
-  )
-  "integer too large"
-)
-=======
 ;; Invalid section id.
-(assert_malformed (module binary "\00asm" "\01\00\00\00" "\0c\00") "malformed section id")
+(assert_malformed (module binary "\00asm" "\01\00\00\00" "\0d\00") "malformed section id")
 (assert_malformed (module binary "\00asm" "\01\00\00\00" "\7f\00") "malformed section id")
 (assert_malformed (module binary "\00asm" "\01\00\00\00" "\80\00\01\00") "malformed section id")
 (assert_malformed (module binary "\00asm" "\01\00\00\00" "\81\00\01\00") "malformed section id")
 (assert_malformed (module binary "\00asm" "\01\00\00\00" "\ff\00\01\00") "malformed section id")
->>>>>>> b1c679e1
-
 
 ;; call_indirect reserved byte equal to zero.
 (assert_malformed
