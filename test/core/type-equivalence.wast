;; Syntactic types (validation time)

;; Simple types.

(module
  (type $t1 (func (param f32 f32) (result f32)))
  (type $t2 (func (param $x f32) (param $y f32) (result f32)))

  (func $f1 (param $r (ref $t1)) (call $f2 (local.get $r)))
  (func $f2 (param $r (ref $t2)) (call $f1 (local.get $r)))
)


;; Indirect types.

(module
  (type $s0 (func (param i32) (result f32)))
  (type $s1 (func (param i32 (ref $s0)) (result (ref $s0))))
  (type $s2 (func (param i32 (ref $s0)) (result (ref $s0))))
  (type $t1 (func (param (ref $s1)) (result (ref $s2))))
  (type $t2 (func (param (ref $s2)) (result (ref $s1))))

  (func $f1 (param $r (ref $t1)) (call $f2 (local.get $r)))
  (func $f2 (param $r (ref $t2)) (call $f1 (local.get $r)))
)


;; Recursive types.

<<<<<<< HEAD
(module
  (rec (type $t1 (func (param i32 (ref $t1)))))
  (rec (type $t2 (func (param i32 (ref $t2)))))

  (func $f1 (param $r (ref $t1)) (call $f2 (local.get $r)))
  (func $f2 (param $r (ref $t2)) (call $f1 (local.get $r)))
)


;; Isomorphic recursive types.

(module
  (rec
    (type $t0 (func (param i32 (ref $t1))))
    (type $t1 (func (param i32 (ref $t0))))
  )
  (rec
    (type $t2 (func (param i32 (ref $t3))))
    (type $t3 (func (param i32 (ref $t2))))
  )

  (func $f0 (param $r (ref $t0))
    (call $f2 (local.get $r))
  )
  (func $f1 (param $r (ref $t1))
    (call $f3 (local.get $r))
  )
  (func $f2 (param $r (ref $t2))
    (call $f0 (local.get $r))
  )
  (func $f3 (param $r (ref $t3))
    (call $f1 (local.get $r))
=======
(assert_invalid
  (module
    (type $t (func (result (ref $t))))
  )
  "unknown type"
)

(assert_invalid
  (module
    (type $t1 (func (param (ref $t2))))
    (type $t2 (func (param (ref $t1))))
>>>>>>> 4ba7f3fe
  )
  "unknown type"
)


;; Semantic types (run time)

;; Simple types.

(module
  (type $t1 (func (param f32 f32)))
  (type $t2 (func (param $x f32) (param $y f32)))

  (func $f1 (type $t1))
  (func $f2 (type $t2))
  (table funcref (elem $f1 $f2))

  (func (export "run")
    (call_indirect (type $t1) (f32.const 1) (f32.const 2) (i32.const 1))
    (call_indirect (type $t2) (f32.const 1) (f32.const 2) (i32.const 0))
  )
)
(assert_return (invoke "run"))


;; Indirect types.

(module
  (type $s0 (func (param i32)))
  (type $s1 (func (param i32 (ref $s0))))
  (type $s2 (func (param i32 (ref $s0))))
  (type $t1 (func (param (ref $s1))))
  (type $t2 (func (param (ref $s2))))

  (func $s1 (type $s1))
  (func $s2 (type $s2))
  (func $f1 (type $t1))
  (func $f2 (type $t2))
  (table funcref (elem $f1 $f2 $s1 $s2))

  (func (export "run")
    (call_indirect (type $t1) (ref.func $s1) (i32.const 0))
    (call_indirect (type $t1) (ref.func $s1) (i32.const 1))
    (call_indirect (type $t1) (ref.func $s2) (i32.const 0))
    (call_indirect (type $t1) (ref.func $s2) (i32.const 1))
    (call_indirect (type $t2) (ref.func $s1) (i32.const 0))
    (call_indirect (type $t2) (ref.func $s1) (i32.const 1))
    (call_indirect (type $t2) (ref.func $s2) (i32.const 0))
    (call_indirect (type $t2) (ref.func $s2) (i32.const 1))
  )
)
(assert_return (invoke "run"))


<<<<<<< HEAD
;; Recursive types.

(module
  (rec (type $t1 (func (result (ref null $t1)))))
  (rec (type $t2 (func (result (ref null $t2)))))

  (func $f1 (type $t1) (ref.null $t1))
  (func $f2 (type $t2) (ref.null $t2))
  (table funcref (elem $f1 $f2))

  (func (export "run")
    (block (result (ref null $t1)) (call_indirect (type $t1) (i32.const 0)))
    (block (result (ref null $t1)) (call_indirect (type $t2) (i32.const 0)))
    (block (result (ref null $t2)) (call_indirect (type $t1) (i32.const 0)))
    (block (result (ref null $t2)) (call_indirect (type $t2) (i32.const 0)))
    (block (result (ref null $t1)) (call_indirect (type $t1) (i32.const 1)))
    (block (result (ref null $t1)) (call_indirect (type $t2) (i32.const 1)))
    (block (result (ref null $t2)) (call_indirect (type $t1) (i32.const 1)))
    (block (result (ref null $t2)) (call_indirect (type $t2) (i32.const 1)))
    (br 0)
  )
)
(assert_return (invoke "run"))


;; Isomorphic recursive types.

(module
  (rec
    (type $t1 (func (param i32 (ref $t1))))
    (type $t2 (func (param i32 (ref $t3))))
    (type $t3 (func (param i32 (ref $t2))))
  )

  (rec
    (type $u1 (func (param i32 (ref $u1))))
    (type $u2 (func (param i32 (ref $u3))))
    (type $u3 (func (param i32 (ref $u2))))
  )

  (func $f1 (type $t1))
  (func $f2 (type $t2))
  (func $f3 (type $t3))
  (table funcref (elem $f1 $f2 $f3))

  (func (export "run")
    (call_indirect (type $t1) (i32.const 1) (ref.func $f1) (i32.const 0))
    (call_indirect (type $t2) (i32.const 1) (ref.func $f3) (i32.const 1))
    (call_indirect (type $t3) (i32.const 1) (ref.func $f2) (i32.const 2))
    (call_indirect (type $u1) (i32.const 1) (ref.func $f1) (i32.const 0))
    (call_indirect (type $u2) (i32.const 1) (ref.func $f3) (i32.const 1))
    (call_indirect (type $u3) (i32.const 1) (ref.func $f2) (i32.const 2))
  )
)
(assert_return (invoke "run"))


=======
>>>>>>> 4ba7f3fe
;; Semantic types (link time)

;; Simple types.

(module
  (type $t1 (func (param f32 f32) (result f32)))
  (func (export "f") (param (ref $t1)))
)
(register "M")
(module
  (type $t2 (func (param $x f32) (param $y f32) (result f32)))
  (func (import "M" "f") (param (ref $t2)))
)


;; Indirect types.

(module
  (type $s0 (func (param i32) (result f32)))
  (type $s1 (func (param i32 (ref $s0)) (result (ref $s0))))
  (type $s2 (func (param i32 (ref $s0)) (result (ref $s0))))
  (type $t1 (func (param (ref $s1)) (result (ref $s2))))
  (type $t2 (func (param (ref $s2)) (result (ref $s1))))
  (func (export "f1") (param (ref $t1)))
  (func (export "f2") (param (ref $t1)))
)
(register "M")
(module
  (type $s0 (func (param i32) (result f32)))
  (type $s1 (func (param i32 (ref $s0)) (result (ref $s0))))
  (type $s2 (func (param i32 (ref $s0)) (result (ref $s0))))
  (type $t1 (func (param (ref $s1)) (result (ref $s2))))
  (type $t2 (func (param (ref $s2)) (result (ref $s1))))
  (func (import "M" "f1") (param (ref $t1)))
  (func (import "M" "f1") (param (ref $t2)))
  (func (import "M" "f2") (param (ref $t1)))
  (func (import "M" "f2") (param (ref $t1)))
<<<<<<< HEAD
)


;; Recursive types.

(module
  (rec (type $t1 (func (param i32 (ref $t1)))))
  (func (export "f") (param (ref $t1)))
)
(register "M")
(module
  (rec (type $t2 (func (param i32 (ref $t2)))))
  (func (import "M" "f") (param (ref $t2)))
)


;; Isomorphic recursive types.

(module
  (rec
    (type $t1 (func (param i32 (ref $t1))))
    (type $t2 (func (param i32 (ref $t3))))
    (type $t3 (func (param i32 (ref $t2))))
  )
  (func (export "f1") (param (ref $t1)))
  (func (export "f2") (param (ref $t2)))
  (func (export "f3") (param (ref $t3)))
)
(register "M")
(module
  (rec
    (type $t1 (func (param i32 (ref $t1))))
    (type $t2 (func (param i32 (ref $t3))))
    (type $t3 (func (param i32 (ref $t2))))
  )
  (func (import "M" "f1") (param (ref $t1)))
  (func (import "M" "f2") (param (ref $t2)))
  (func (import "M" "f3") (param (ref $t3)))
)

(module
  (rec
    (type $t1 (func (param i32 (ref $t3))))
    (type $t2 (func (param i32 (ref $t1))))
    (type $t3 (func (param i32 (ref $t2))))
  )
  (func (export "f1") (param (ref $t1)))
  (func (export "f2") (param (ref $t2)))
  (func (export "f3") (param (ref $t3)))
)
(register "M")
(module
  (rec
    (type $t1 (func (param i32 (ref $t3))))
    (type $t2 (func (param i32 (ref $t1))))
    (type $t3 (func (param i32 (ref $t2))))
  )
  (func (import "M" "f1") (param (ref $t1)))
  (func (import "M" "f2") (param (ref $t2)))
  (func (import "M" "f3") (param (ref $t3)))
)

(module
  (rec
    (type $t1 (func (param i32 (ref $u1))))
    (type $u1 (func (param f32 (ref $t1))))
  )

  (rec
    (type $t2 (func (param i32 (ref $u3))))
    (type $u2 (func (param f32 (ref $t3))))
    (type $t3 (func (param i32 (ref $u2))))
    (type $u3 (func (param f32 (ref $t2))))
  )

  (func (export "f1") (param (ref $t1)))
  (func (export "f2") (param (ref $t2)))
  (func (export "f3") (param (ref $t3)))
)
(register "M")
(module
  (rec
    (type $t1 (func (param i32 (ref $u1))))
    (type $u1 (func (param f32 (ref $t1))))
  )

  (rec
    (type $t2 (func (param i32 (ref $u3))))
    (type $u2 (func (param f32 (ref $t3))))
    (type $t3 (func (param i32 (ref $u2))))
    (type $u3 (func (param f32 (ref $t2))))
  )

  (func (import "M" "f1") (param (ref $t1)))
  (func (import "M" "f2") (param (ref $t2)))
  (func (import "M" "f3") (param (ref $t3)))
=======
>>>>>>> 4ba7f3fe
)<|MERGE_RESOLUTION|>--- conflicted
+++ resolved
@@ -27,7 +27,6 @@
 
 ;; Recursive types.
 
-<<<<<<< HEAD
 (module
   (rec (type $t1 (func (param i32 (ref $t1)))))
   (rec (type $t2 (func (param i32 (ref $t2)))))
@@ -36,6 +35,14 @@
   (func $f2 (param $r (ref $t2)) (call $f1 (local.get $r)))
 )
 
+(module
+  (type $t1 (func (param i32 (ref $t1))))
+  (type $t2 (func (param i32 (ref $t2))))
+
+  (func $f1 (param $r (ref $t1)) (call $f2 (local.get $r)))
+  (func $f2 (param $r (ref $t2)) (call $f1 (local.get $r)))
+)
+
 
 ;; Isomorphic recursive types.
 
@@ -60,19 +67,16 @@
   )
   (func $f3 (param $r (ref $t3))
     (call $f1 (local.get $r))
-=======
-(assert_invalid
-  (module
-    (type $t (func (result (ref $t))))
-  )
-  "unknown type"
-)
+  )
+)
+
+
+;; Invalid recursion.
 
 (assert_invalid
   (module
     (type $t1 (func (param (ref $t2))))
     (type $t2 (func (param (ref $t1))))
->>>>>>> 4ba7f3fe
   )
   "unknown type"
 )
@@ -127,7 +131,6 @@
 (assert_return (invoke "run"))
 
 
-<<<<<<< HEAD
 ;; Recursive types.
 
 (module
@@ -185,8 +188,6 @@
 (assert_return (invoke "run"))
 
 
-=======
->>>>>>> 4ba7f3fe
 ;; Semantic types (link time)
 
 ;; Simple types.
@@ -224,7 +225,6 @@
   (func (import "M" "f1") (param (ref $t2)))
   (func (import "M" "f2") (param (ref $t1)))
   (func (import "M" "f2") (param (ref $t1)))
-<<<<<<< HEAD
 )
 
 
@@ -321,6 +321,4 @@
   (func (import "M" "f1") (param (ref $t1)))
   (func (import "M" "f2") (param (ref $t2)))
   (func (import "M" "f3") (param (ref $t3)))
-=======
->>>>>>> 4ba7f3fe
 )