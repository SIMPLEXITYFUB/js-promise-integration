# WebAssembly Reference Interpreter

This repository implements a interpreter for WebAssembly. It is written for clarity and simplicity, _not_ speed. It is intended as a playground for trying out ideas and a device for nailing down the exact semantics, and as a proxy for the (yet to be produced) formal specification of WebAssembly. For that purpose, the code is written in a fairly declarative, "speccy" way.

The interpreter can

* *decode*/*parse* and *validate* modules in binary or text format
* *execute* scripts with module definitions, invocations, and assertions
* *convert* between binary and text format (both directions)
* *export* test scripts to self-contained JavaScript test cases
* *run* as an interactive interpreter

The text format defines modules in S-expression syntax. Moreover, it is generalised to a (very dumb) form of *script* that can define multiples module and a batch of invocations, assertions, and conversions between them. As such it is richer than the binary format, with the additional functionality purely intended as testing infrastructure. (See [below](#scripts) for details.)


## Building

You'll need OCaml 4.08 or higher. Instructions for installing a recent version of OCaml on multiple platforms are available [here](https://ocaml.org/docs/install.html). On most platforms, the recommended way is through [OPAM](https://ocaml.org/docs/install.html#OPAM).

Once you have OCaml, simply do

```
make
```
You'll get an executable named `./wasm`. This is a byte code executable. If you want a (faster) native code executable, do
```
make opt
```
To run the test suite,
```
make test
```
To do everything:
```
make all
```
Before committing changes, you should do
```
make land
```
That builds `all`, plus updates `winmake.bat`.


#### Building on Windows

The instructions depend on how you [installed OCaml on Windows](https://ocaml.org/docs/install.html#Windows).

1. *Cygwin*: If you want to build a native code executable, or want to hack on the interpreter (i.e., use incremental compilation), then you need to install the Cygwin core that is included with the OCaml installer. Then you can build the interpreter using `make` in the Cygwin terminal, as described above.

2. *Windows Subsystem for Linux* (WSL): You can build the interpreter using `make`, as described above.

3. *From source*: If you just want to build the interpreter and don't care about modifying it, you don't need to install the Cygwin core that comes with the installer. Just install OCaml itself and run
```
winmake.bat
```
in a Windows shell, which creates a program named `wasm`. Note that this will be a byte code executable only, i.e., somewhat slower.

In any way, in order to run the test suite you'll need to have Python installed. If you used Option 3, you can invoke the test runner `runtests.py` directly instead of doing it through `make`.



#### Cross-compiling the Interpreter to JavaScript ####

The Makefile also provides a target to compile (parts of) the interpreter into a [JavaScript library](#javascript-library):
```
make wast.js
```
Building this target requires node.js and BuckleScript.


## Synopsis

#### Running Modules or Scripts

You can call the executable with

```
wasm [option | file ...]
```

where `file`, depending on its extension, either should be a binary (`.wasm`) or textual (`.wat`) module file to be loaded, or a script file (`.wast`, see below) to be run.

By default, the interpreter validates all modules.
The `-u` option selects "unchecked mode", which skips validation and runs code as is.
Runtime type errors will be captured and reported appropriately.

#### Converting Modules or Scripts

A file prefixed by `-o` is taken to be an output file. Depending on its extension, this will write out the preceding module definition in either S-expression or binary format. This option can be used to convert between the two in both directions, e.g.:

```
wasm -d module.wat -o module.wasm
wasm -d module.wasm -o module.wat
```

In the second case, the produced script contains exactly one module definition.
The `-d` option selects "dry mode" and ensures that the input module is not run, even if it has a start section.
In addition, the `-u` option for "unchecked mode" can be used to convert even modules that do not validate.

The interpreter can also convert entire test scripts:

```
wasm -d script.wast -o script.bin.wast
wasm -d script.wast -o script2.wast
wasm -d script.wast -o script.js
```

The first creates a new test scripts where all embedded modules are converted to binary, the second one where all are converted to textual.

The last invocation produces an equivalent, self-contained JavaScript test file.
The flag `-h` can be used to omit the test harness from the converted file;
it then is the client's responsibility to provide versions of the necessary functions.

#### Command Line Expressions

Finally, the option `-e` allows to provide arbitrary script commands directly on the command line. For example:

```
wasm module.wasm -e '(invoke "foo")'
```

#### Interactive Mode

If neither a file nor any of the previous options is given, you'll land in the REPL and can enter script commands interactively. You can also get into the REPL by explicitly passing `-` as a file name. You can do that in combination to giving a module or script file, so that you can then invoke its exports interactively, e.g.:

```
wasm module.wat -
```

See `wasm -h` for (the few) additional options.


#### JavaScript Library ####

The file `wast.js` generated by the respective [Makefile target](#cross-compiling-the-interpreter-to-javascript) is a self-contained JavaScript library for making the [S-expression syntax](#s-expression-syntax) available directly within JavaScript.
It provides a global object named `WebAssemblyText` that currently provides two methods,
```
WebAssemblyText.encode(source)
```
which turns a module in S-expression syntax into a WebAssembly binary, and
```
WebAssemblyText.decode(binary, width = 80)
```
which pretty-prints a binary back into a canonicalised S-expression string.

For example:
```
let source = '(module (func (export "f") (param i32 i32) (result i32) (i32.add (local.get 0) (local.get 1))))'
let binary = WebAssemblyText.encode(source)

(new WebAssembly.Instance(new WebAssembly.Module(binary))).exports.f(3, 4)
// => 7

WebAssemblyText.decode(binary)
// =>
// (module
//   (type $0 (func (param i32 i32) (result i32)))
//   (func $0 (type 0) (local.get 0) (local.get 1) (i32.add))
//   (export "f" (func 0))
// )
```


## S-Expression Syntax

The implementation consumes a WebAssembly AST given in S-expression syntax. Here is an overview of the grammar of types, expressions, functions, and modules, mirroring what's described in the [design doc](https://github.com/WebAssembly/design/blob/main/Semantics.md).

Note: The grammar is shown here for convenience, the definite source is the [specification of the text format](https://webassembly.github.io/spec/core/text/).
```
num:    <digit>(_? <digit>)*
hexnum: <hexdigit>(_? <hexdigit>)*
nat:    <num> | 0x<hexnum>
int:    <nat> | +<nat> | -<nat>
float:  <num>.<num>?(e|E <num>)? | 0x<hexnum>.<hexnum>?(p|P <num>)?
name:   $(<letter> | <digit> | _ | . | + | - | * | / | \ | ^ | ~ | = | < | > | ! | ? | @ | # | $ | % | & | | | : | ' | `)+
string: "(<char> | \n | \t | \\ | \' | \" | \<hex><hex> | \u{<hex>+})*"

num_type: i32 | i64 | f32 | f64
vec_type: v128
vec_shape: i8x16 | i16x8 | i32x4 | i64x2 | f32x4 | f64x2 | v128
ref_kind: func | extern
ref_type: funcref | externref
val_type: <num_type> | <vec_type> | <ref_type>
block_type : ( result <val_type>* )*
func_type:   ( type <var> )? <param>* <result>*
global_type: <val_type> | ( mut <val_type> )
table_type:  <nat> <nat>? <ref_type>
memory_type: <nat> <nat>?

num: <int> | <float>
var: <nat> | <name>

unop:  ctz | clz | popcnt | ...
binop: add | sub | mul | ...
testop: eqz
relop: eq | ne | lt | ...
sign:  s | u
offset: offset=<nat>
align: align=(1|2|4|8|...)
cvtop: trunc | extend | wrap | ...

<<<<<<< HEAD
num_type: i32 | i64 | f32 | f64
heap_type: func | extern | (type <var>)
ref_type:
  ( ref null? <heap_type> )
  ( ref null? <var> )         ;; = (ref null (type <var>))
  funcref                     ;; = (ref null func)
  externref                   ;; = (ref null extern)

val_type: num_type | ref_type
block_type : ( result <val_type>* )*
func_type:   ( type <var> )? <param>* <result>*
global_type: <val_type> | ( mut <val_type> )
table_type:  <nat> <nat>? <ref_type>
memory_type: <nat> <nat>?
=======
vecunop: abs | neg | ...
vecbinop: add | sub | min_<sign> | ...
vecternop: bitselect
vectestop: all_true | any_true
vecrelop: eq | ne | lt | ...
veccvtop: extend_low | extend_high | trunc_sat | ...
vecshiftop: shl | shr_<sign>
>>>>>>> f2086a49

expr:
  ( <op> )
  ( <op> <expr>+ )                                                   ;; = <expr>+ (<op>)
  ( block <name>? <block_type> <instr>* )
  ( loop <name>? <block_type> <instr>* )
  ( if <name>? <block_type> ( then <instr>* ) ( else <instr>* )? )
  ( if <name>? <block_type> <expr>+ ( then <instr>* ) ( else <instr>* )? ) ;; = <expr>+ (if <name>? <block_type> (then <instr>*) (else <instr>*)?)
  ( let <name>? <block_type> <local>* <instr>* )

instr:
  <expr>
  <op>                                                               ;; = (<op>)
  block <name>? <block_type> <instr>* end <name>?                    ;; = (block <name>? <block_type> <instr>*)
  loop <name>? <block_type> <instr>* end <name>?                     ;; = (loop <name>? <block_type> <instr>*)
  if <name>? <block_type> <instr>* end <name>?                       ;; = (if <name>? <block_type> (then <instr>*))
  if <name>? <block_type> <instr>* else <name>? <instr>* end <name>? ;; = (if <name>? <block_type> (then <instr>*) (else <instr>*))
  let <name>? <block_type> <local>* <instr>* end <name>?             ;; = (let <name>? <block_type> <local>* <instr>*)

op:
  unreachable
  nop
  drop
  select
  br <var>
  br_if <var>
  br_table <var>+
  br_on_null <var> <heap_type>
  return
  call <var>
  call_indirect <var>? <func_type>
  call_ref
  return_call_ref
  func.bind <func_type>
  local.get <var>
  local.set <var>
  local.tee <var>
  global.get <var>
  global.set <var>
  table.get <var>?
  table.set <var>?
  table.size <var>?
  table.grow <var>?
  table.fill <var>?
  table.copy <var>? <var>?
  table.init <var>? <var>
  elem.drop <var>
  <num_type>.load((8|16|32)_<sign>)? <offset>? <align>?
  <num_type>.store(8|16|32)? <offset>? <align>?
  <vec_type>.load((8x8|16x4|32x2)_<sign>)? <offset>? <align>?
  <vec_type>.store <offset>? <align>?
  <vec_type>.load(8|16|32|64)_(lane|splat|zero) <offset>? <align>?
  <vec_type>.store(8|16|32|64)_lane <offset>? <align>?
  memory.size
  memory.grow
  memory.fill
  memory.copy
  memory.init <var>
  data.drop <var>
  ref.null <heap_type>
  ref.is_null <heap_type>
  ref_as_non_null <heap_type>
  ref.func <var>
  <num_type>.const <num>
  <num_type>.<unop>
  <num_type>.<binop>
  <num_type>.<testop>
  <num_type>.<relop>
  <num_type>.<cvtop>_<num_type>(_<sign>)?
  <vec_type>.const <vec_shape> <num>+
  <vec_shape>.<vecunop>
  <vec_shape>.<vecbinop>
  <vec_shape>.<vecternop>
  <vec_shape>.<vectestop>
  <vec_shape>.<vecrelop>
  <vec_shape>.<veccvtop>_<vec_shape>(_<sign>)?(_<zero>)?
  <vec_shape>.<vecshiftop>
  <vec_shape>.bitmask
  <vec_shape>.splat
  <vec_shape>.extract_lane(_<sign>)? <nat>
  <vec_shape>.replace_lane <nat>

func:    ( func <name>? <func_type> <local>* <instr>* )
         ( func <name>? ( export <string> ) <...> )                         ;; = (export <string> (func <N>)) (func <name>? <...>)
         ( func <name>? ( import <string> <string> ) <func_type>)           ;; = (import <string> <string> (func <name>? <func_type>))
param:   ( param <val_type>* ) | ( param <name> <val_type> )
result:  ( result <val_type>* )
local:   ( local <val_type>* ) | ( local <name> <val_type> )

global:  ( global <name>? <global_type> <instr>* )
         ( global <name>? ( export <string> ) <...> )                       ;; = (export <string> (global <N>)) (global <name>? <...>)
         ( global <name>? ( import <string> <string> ) <global_type> )      ;; = (import <string> <string> (global <name>? <global_type>))
table:   ( table <name>? <table_type> )
         ( table <name>? ( export <string> ) <...> )                        ;; = (export <string> (table <N>)) (table <name>? <...>)
         ( table <name>? ( import <string> <string> ) <table_type> )        ;; = (import <string> <string> (table <name>? <table_type>))
         ( table <name>? ( export <string> )* <ref_type> ( elem <var>* ) )  ;; = (table <name>? ( export <string> )* <size> <size> <ref_type>) (elem (i32.const 0) <var>*)
elem:    ( elem <var>? (offset <instr>* ) <var>* )
         ( elem <var>? <expr> <var>* )                                      ;; = (elem <var>? (offset <expr>) <var>*)
         ( elem <var>? declare <ref_type> <var>* )
elem:    ( elem <name>? ( table <var> )? <offset> <ref_type> <item>* )
         ( elem <name>? ( table <var> )? <offset> func <var>* )             ;; = (elem <name>? ( table <var> )? <offset> funcref (ref.func <var>)*)
         ( elem <var>? declare? <ref_type> <var>* )
         ( elem <name>? declare? func <var>* )                               ;; = (elem <name>? declare? funcref (ref.func <var>)*)
offset:  ( offset <instr>* )
         <expr>                                                             ;; = ( offset <expr> )
item:    ( item <instr>* )
         <expr>                                                             ;; = ( item <expr> )
memory:  ( memory <name>? <memory_type> )
         ( memory <name>? ( export <string> ) <...> )                       ;; = (export <string> (memory <N>))+ (memory <name>? <...>)
         ( memory <name>? ( import <string> <string> ) <memory_type> )      ;; = (import <string> <string> (memory <name>? <memory_type>))
         ( memory <name>? ( export <string> )* ( data <string>* ) )         ;; = (memory <name>? ( export <string> )* <size> <size>) (data (i32.const 0) <string>*)
data:    ( data <name>? ( memory <var> )? <offset> <string>* )

start:   ( start <var> )

typedef: ( type <name>? ( func <param>* <result>* ) )

import:  ( import <string> <string> <imkind> )
imkind:  ( func <name>? <func_type> )
         ( global <name>? <global_type> )
         ( table <name>? <table_type> )
         ( memory <name>? <memory_type> )
export:  ( export <string> <exkind> )
exkind:  ( func <var> )
         ( global <var> )
         ( table <var> )
         ( memory <var> )

module:  ( module <name>? <typedef>* <func>* <import>* <export>* <table>* <memory>? <global>* <elem>* <data>* <start>? )
         <typedef>* <func>* <import>* <export>* <table>* <memory>? <global>* <elem>* <data>* <start>?  ;; =
         ( module <typedef>* <func>* <import>* <export>* <table>* <memory>? <global>* <elem>* <data>* <start>? )
```

Here, productions marked with respective comments are abbreviation forms for equivalent expansions (see the explanation of the AST below).
In particular, WebAssembly is a stack machine, so that all expressions of the form `(<op> <expr>+)` are merely abbreviations of a corresponding post-order sequence of instructions.
For raw instructions, the syntax allows omitting the parentheses around the operator name and its immediate operands. In the case of control operators (`block`, `loop`, `if`), this requires marking the end of the nested sequence with an explicit `end` keyword.

Any form of naming via `<name>` and `<var>` (including expression labels) is merely notational convenience of this text format. The actual AST has no names, and all bindings are referred to via ordered numeric indices; consequently, names are immediately resolved in the parser and replaced by indices. Indices can also be used directly in the text format.

The segment strings in the memory field are used to initialize the consecutive memory at the given offset.
The `<size>` in the expansion of the two short-hand forms for `table` and `memory` is the minimal size that can hold the segment: the number of `<var>`s for tables, and the accumulative length of the strings rounded up to page size for memories.

In addition to the grammar rules above, the fields of a module may appear in any order, except that all imports must occur before the first proper definition of a function, table, memory, or global.

Comments can be written in one of two ways:

```
comment:
  ;; <char>* <eol>
  (; (<char> | <comment>)* ;)
```

In particular, comments of the latter form nest properly.


## Scripts

In order to be able to check and run modules for testing purposes, the S-expression format is interpreted as a very simple and dumb notion of "script", with commands as follows:

```
script: <cmd>*

cmd:
  <module>                                   ;; define, validate, and initialize module
  ( register <string> <name>? )              ;; register module for imports
  <action>                                   ;; perform action and print results
  <assertion>                                ;; assert result of an action
  <meta>                                     ;; meta command

module:
  ...
  ( module <name>? binary <string>* )        ;; module in binary format (may be malformed)
  ( module <name>? quote <string>* )         ;; module quoted in text (may be malformed)

action:
  ( invoke <name>? <string> <const>* )       ;; invoke function export
  ( get <name>? <string> )                   ;; get global export

const:
  ( <num_type>.const <num> )                 ;; number value
  ( <vec_type> <vec_shape> <num>+ )          ;; vector value
  ( ref.null <ref_kind> )                    ;; null reference
  ( ref.extern <nat> )                       ;; host reference

assertion:
  ( assert_return <action> <result_pat>* )   ;; assert action has expected results
  ( assert_trap <action> <failure> )         ;; assert action traps with given failure string
  ( assert_exhaustion <action> <failure> )   ;; assert action exhausts system resources
  ( assert_malformed <module> <failure> )    ;; assert module cannot be decoded with given failure string
  ( assert_invalid <module> <failure> )      ;; assert module is invalid with given failure string
  ( assert_unlinkable <module> <failure> )   ;; assert module fails to link
  ( assert_trap <module> <failure> )         ;; assert module traps on instantiation

<<<<<<< HEAD
result_pat:
=======
result:
  <const>
>>>>>>> f2086a49
  ( <num_type>.const <num_pat> )
  ( <vec_type>.const <vec_shape> <num_pat>+ )
  ( ref.extern )
  ( ref.func )
  ( ref.null )

num_pat:
  <num>                                      ;; literal result
  nan:canonical                              ;; NaN in canonical form
  nan:arithmetic                             ;; NaN with 1 in MSB of payload

meta:
  ( script <name>? <script> )                ;; name a subscript
  ( input <name>? <string> )                 ;; read script or module from file
  ( output <name>? <string>? )               ;; output module to stout or file
```
Commands are executed in sequence. Commands taking an optional module name refer to the most recently defined module if no name is given. They are only possible after a module has been defined.

After a module is _registered_ under a string name it is available for importing in other modules.

The script format supports additional syntax for defining modules.
A module of the form `(module binary <string>*)` is given in binary form and will be decoded from the (concatenation of the) strings.
A module of the form `(module quote <string>*)` is given in textual form and will be parsed from the (concatenation of the) strings. In both cases, decoding/parsing happens when the command is executed, not when the script is parsed, so that meta commands like `assert_malformed` can be used to check expected errors.

There are also a number of meta commands.
The `script` command is a simple mechanism to name sub-scripts themselves. This is mainly useful for converting scripts with the `output` command. Commands inside a `script` will be executed normally, but nested meta are expanded in place (`input`, recursively) or elided (`output`) in the named script.

The `input` and `output` meta commands determine the requested file format from the file name extension. They can handle both `.wasm`, `.wat`, and `.wast` files. In the case of input, a `.wast` script will be recursively executed. Output additionally handles `.js` as a target, which will convert the referenced script to an equivalent, self-contained JavaScript runner. It also recognises `.bin.wast` specially, which creates a _binary script_ where module definitions are in binary, as defined below.

The interpreter supports a "dry" mode (flag `-d`), in which modules are only validated. In this mode, all actions and assertions are ignored.
It also supports an "unchecked" mode (flag `-u`), in which module definitions are not validated before use.


### Spectest host module

When running scripts, the interpreter predefines a simple host module named `"spectest"` that has the following module type:
```
(module
  (global (export "global_i32") i32)
  (global (export "global_i64") i64)
  (global (export "global_f32") f32)
  (global (export "global_f64") f64)

  (table (export "table") 10 20 funcref)

  (memory (export "memory") 1 2)

  (func (export "print"))
  (func (export "print_i32") (param i32))
  (func (export "print_i64") (param i64))
  (func (export "print_f32") (param f32))
  (func (export "print_f64") (param f64))
  (func (export "print_i32_f32") (param i32 f32))
  (func (export "print_f64_f64") (param f64 f64))
)
```
The `print` functions are assumed to print their respective argument values to stdout (followed by a newline) and can be used to produce observable output.

Note: This module predates the `register` command and should no longer be needed for new tests.
We might remove it in the future, so consider it deprecated.


### Binary Scripts

The grammar of binary scripts is a subset of the grammar for general scripts:
```
binscript: <cmd>*

cmd:
  <module>                                   ;; define, validate, and initialize module
  ( register <string> <name>? )              ;; register module for imports
  <action>                                   ;; perform action and print results
  <assertion>                                ;; assert result of an action

module:
  ( module <name>? binary <string>* )        ;; module in binary format (may be malformed)

action:
  ( invoke <name>? <string> <expr>* )        ;; invoke function export
  ( get <name>? <string> )                   ;; get global export

assertion:
  ( assert_return <action> <result_pat>* )   ;; assert action has expected results
  ( assert_trap <action> <failure> )         ;; assert action traps with given failure string
  ( assert_exhaustion <action> <failure> )   ;; assert action exhausts system resources
  ( assert_malformed <module> <failure> )    ;; assert module cannot be decoded with given failure string
  ( assert_invalid <module> <failure> )      ;; assert module is invalid with given failure string
  ( assert_unlinkable <module> <failure> )   ;; assert module fails to link
  ( assert_trap <module> <failure> )         ;; assert module traps on instantiation

result_pat:
  ( <num_type>.const <num_pat> )
  ( ref.extern )
  ( ref.func )
  ( ref.null )

num_pat:
  <value>                                    ;; literal result
  nan:canonical                              ;; NaN in canonical form
  nan:arithmetic                             ;; NaN with 1 in MSB of payload

value:  <int> | <float>
int:    0x<hexnum>
float:  0x<hexnum>.<hexnum>?(p|P <num>)?
hexnum: <hexdigit>(_? <hexdigit>)*

name:   $(<letter> | <digit> | _ | . | + | - | * | / | \ | ^ | ~ | = | < | > | ! | ? | @ | # | $ | % | & | | | : | ' | `)+
string: "(<char> | \n | \t | \\ | \' | \" | \<hex><hex> | \u{<hex>+})*"
```
This grammar removes meta commands, textual and quoted modules.
All numbers are in hex notation.

Moreover, float values are required to be precise, that is, they may not contain bits that would lead to rounding.


## Abstract Syntax

The abstract WebAssembly syntax, as described above and in the [design doc](https://github.com/WebAssembly/design/blob/main/Semantics.md), is defined in [ast.ml](syntax/ast.ml).

However, to simplify the implementation, this AST representation represents some of the inner structure of the operators more explicitly. The mapping from the operators as given in the design doc to their structured form is defined in [operators.ml](syntax/operators.ml).


## Implementation

The implementation is split into several directories:

* `syntax`: the definition of abstract syntax; corresponds to the "Structure" section of the language specification

* `valid`: validation of code and modules; corresponds to the "Validation" section of the language specification

* `runtime`: the definition of runtime structures; corresponds to the "Execution/Runtime" section of the language specification

* `exec`: execution and module instantiation; corresponds to the "Execution" section of the language specification

* `binary`: encoding and decoding of the binary format; corresponds to the "Binary Format" section of the language specification

* `text`: parsing and printing the S-expressions text format; corresponds to the "Text Format" section of the language specification

* `script`: abstract syntax and execution of the extended script language

* `host`: definition of host environment modules

* `main`: main program

* `util`: utility libraries.

The implementation consists of the following parts:

* *Abstract Syntax* (`ast.ml`, `operators.ml`, `types.ml`, `source.ml[i]`, `script.ml`). Notably, the `phrase` wrapper type around each AST node carries the source position information.

* *Parser* (`lexer.mll`, `parser.mly`, `parse.ml[i]`). Generated with ocamllex and ocamlyacc. The lexer does the opcode encoding (non-trivial tokens carry e.g. type information as semantic values, as declared in `parser.mly`), the parser the actual S-expression parsing.

* *Pretty Printer* (`print.ml[i]`, `arrange.ml[i]`, `sexpr.ml[i]`). Turns a module or script AST back into the textual S-expression format.

* *Decoder*/*Encoder* (`decode.ml[i]`, `encode.ml[i]`). The former parses the binary format and turns it into an AST, the latter does the inverse.

* *Validator* (`valid.ml[i]`). Does a recursive walk of the AST, passing down the *expected* type for expressions, and checking each expression against that. An expected empty type can be matched by any result, corresponding to implicit dropping of unused values (e.g. in a block).

* *Evaluator* (`eval.ml[i]`, `values.ml`, `func.ml[i]`, `table.ml[i]`, `memory.ml[i]`, `global.ml[i]`, `instance.ml`, `eval_numeric.ml[i]`, `int.ml`, `float.ml`, and a few more). Implements evaluation as a small-step semantics that rewrites a program one computation step at a time.

* *JS Generator* (`js.ml[i]`). Converts a script to equivalent JavaScript.

* *Driver* (`main.ml`, `run.ml[i]`, `import.ml[i]`, `error.ml`, `flags.ml`). Executes scripts, reports results or errors, etc.

The most relevant pieces are probably the validator (`valid.ml`) and the evaluator (`eval.ml`). They are written to look as much like a "specification" as possible. Hopefully, the code is fairly self-explanatory, at least for those with a passing familiarity with functional programming.

In typical FP convention (and for better readability), the code tends to use single-character names for local variables where consistent naming conventions are applicable (e.g., `e` for expressions, `v` for values, `xs` for lists of `x`s, etc.). See `ast.ml`, `eval.ml` and `eval.ml` for more comments.<|MERGE_RESOLUTION|>--- conflicted
+++ resolved
@@ -178,8 +178,12 @@
 num_type: i32 | i64 | f32 | f64
 vec_type: v128
 vec_shape: i8x16 | i16x8 | i32x4 | i64x2 | f32x4 | f64x2 | v128
-ref_kind: func | extern
-ref_type: funcref | externref
+heap_type: func | extern | (type <var>)
+ref_type:
+  ( ref null? <heap_type> )
+  ( ref null? <var> )         ;; = (ref null (type <var>))
+  funcref                     ;; = (ref null func)
+  externref                   ;; = (ref null extern)
 val_type: <num_type> | <vec_type> | <ref_type>
 block_type : ( result <val_type>* )*
 func_type:   ( type <var> )? <param>* <result>*
@@ -198,23 +202,6 @@
 offset: offset=<nat>
 align: align=(1|2|4|8|...)
 cvtop: trunc | extend | wrap | ...
-
-<<<<<<< HEAD
-num_type: i32 | i64 | f32 | f64
-heap_type: func | extern | (type <var>)
-ref_type:
-  ( ref null? <heap_type> )
-  ( ref null? <var> )         ;; = (ref null (type <var>))
-  funcref                     ;; = (ref null func)
-  externref                   ;; = (ref null extern)
-
-val_type: num_type | ref_type
-block_type : ( result <val_type>* )*
-func_type:   ( type <var> )? <param>* <result>*
-global_type: <val_type> | ( mut <val_type> )
-table_type:  <nat> <nat>? <ref_type>
-memory_type: <nat> <nat>?
-=======
 vecunop: abs | neg | ...
 vecbinop: add | sub | min_<sign> | ...
 vecternop: bitselect
@@ -222,7 +209,6 @@
 vecrelop: eq | ne | lt | ...
 veccvtop: extend_low | extend_high | trunc_sat | ...
 vecshiftop: shl | shr_<sign>
->>>>>>> f2086a49
 
 expr:
   ( <op> )
@@ -416,12 +402,7 @@
   ( assert_unlinkable <module> <failure> )   ;; assert module fails to link
   ( assert_trap <module> <failure> )         ;; assert module traps on instantiation
 
-<<<<<<< HEAD
 result_pat:
-=======
-result:
-  <const>
->>>>>>> f2086a49
   ( <num_type>.const <num_pat> )
   ( <vec_type>.const <vec_shape> <num_pat>+ )
   ( ref.extern )
