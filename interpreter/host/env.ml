--- conflicted
+++ resolved
@@ -40,17 +40,10 @@
 
 
 let alloc_func f x =
-  ExternFunc (Func.alloc_host (as_sem_var x) f)
+  ExternFunc (Func.alloc_host x f)
 
 let lookup name et =
   match Utf8.encode name, et with
-<<<<<<< HEAD
-  | "abort", ExternFuncType x -> alloc_func abort x
-  | "exit", ExternFuncType x -> alloc_func exit x
-=======
-  | "abort", ExternFuncT ft ->
-    ExternFunc (Func.alloc_host (Types.alloc (DefFuncT ft)) abort)
-  | "exit", ExternFuncT ft ->
-    ExternFunc (Func.alloc_host (Types.alloc (DefFuncT ft)) exit)
->>>>>>> 571c299a
+  | "abort", ExternFuncT (DynX x) -> alloc_func abort x
+  | "exit", ExternFuncT (DynX x) -> alloc_func exit x
   | _ -> raise Not_found