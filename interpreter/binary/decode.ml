--- conflicted
+++ resolved
@@ -142,21 +142,22 @@
   | -0x04 -> F64Type
   | _ -> error s (pos s - 1) "malformed number type"
 
-let ref_type s =
-<<<<<<< HEAD
+let refed_type s =
+  let pos = pos s in
   match vs33 s with
   | -0x10l -> FuncRefType
-  | -0x11l -> AnyRefType
-  | -0x12l -> NullRefType
-  | -0x14l -> DefRefType (Nullable, SynVar (vu32 s))
-  | i when i >= 0l -> DefRefType (NonNullable, SynVar i)
-  | _ -> error s (pos s - 1) "invalid reference type"
-=======
-  match vs7 s with
-  | -0x10 -> FuncRefType
-  | -0x11 -> ExternRefType
-  | _ -> error s (pos s - 1) "malformed reference type"
->>>>>>> 5567def1
+  | -0x11l -> ExternRefType
+  | i when i >= 0l -> DefRefType (SynVar i)
+  | _ -> error s pos "malformed reference type"
+
+let ref_type s =
+  let pos = pos s in
+  match vs33 s with
+  | -0x10l -> (Nullable, FuncRefType)
+  | -0x11l -> (Nullable, ExternRefType)
+  | -0x14l -> (Nullable, refed_type s)
+  | -0x15l -> (NonNullable, refed_type s)
+  | _ -> error s pos "malformed reference type"
 
 let value_type s =
   match peek s with
@@ -219,7 +220,13 @@
   let offset = vu32 s in
   Int32.to_int align, offset
 
-<<<<<<< HEAD
+let block_type s =
+Printf.printf "[decode bt 0x%x]" (Lib.Option.get (peek s) (-1));
+  match peek s with
+  | Some 0x40 -> skip 1 s; ValBlockType None
+  | Some b when b land 0xc0 = 0x40 -> ValBlockType (Some (value_type s))
+  | _ -> Printf.printf "[var]"; VarBlockType (SynVar (vs33 s))
+
 let local s =
   let n = vu32 s in
   let t = at value_type s in
@@ -232,13 +239,6 @@
   require (I64.lt_u (List.fold_left I64.add 0L ns) 0x1_0000_0000L)
     s pos "too many locals";
   List.flatten (List.map (Lib.Fun.uncurry Lib.List32.make) nts)
-=======
-let block_type s =
-  match peek s with
-  | Some 0x40 -> skip 1 s; ValBlockType None
-  | Some b when b land 0xc0 = 0x40 -> ValBlockType (Some (value_type s))
-  | _ -> VarBlockType (at vs33 s)
->>>>>>> 5567def1
 
 let rec instr s =
   let pos = pos s in
@@ -247,19 +247,6 @@
   | 0x01 -> nop
 
   | 0x02 ->
-<<<<<<< HEAD
-    let bt = stack_type s in
-    let es = instr_block s in
-    end_ s;
-    block bt es
-  | 0x03 ->
-    let bt = stack_type s in
-    let es = instr_block s in
-    end_ s;
-    loop bt es
-  | 0x04 ->
-    let bt = stack_type s in
-=======
     let bt = block_type s in
     let es' = instr_block s in
     end_ s;
@@ -271,7 +258,6 @@
     loop bt es'
   | 0x04 ->
     let bt = block_type s in
->>>>>>> 5567def1
     let es1 = instr_block s in
     if peek s = Some 0x05 then begin
       expect 0x05 s "ELSE or END opcode expected";
@@ -308,7 +294,7 @@
   | 0x16 -> func_bind (at var s)
 
   | 0x17 ->
-    let bt = stack_type s in
+    let bt = block_type s in
     let locs = locals s in
     let es = instr_block s in
     end_ s;
@@ -507,10 +493,10 @@
   | 0xc5 | 0xc6 | 0xc7 | 0xc8 | 0xc9 | 0xca | 0xcb
   | 0xcc | 0xcd | 0xce | 0xcf as b -> illegal s pos b
 
-  | 0xd0 -> ref_null (ref_type s)
-  | 0xd1 -> ref_is_null (ref_type s)
+  | 0xd0 -> ref_null (refed_type s)
+  | 0xd1 -> ref_is_null (refed_type s)
   | 0xd2 -> ref_func (at var s)
-  | 0xd3 -> ref_as_non_null
+  | 0xd3 -> ref_as_non_null (refed_type s)
   | 0xd4 -> br_on_null (at var s)
 
   | 0xfc as b1 ->
@@ -721,7 +707,7 @@
 
 let elem_kind s =
   match u8 s with
-  | 0x00 -> FuncRefType
+  | 0x00 -> (NonNullable, FuncRefType)
   | _ -> error s (pos s - 1) "malformed element kind"
 
 let elem s =
@@ -729,7 +715,7 @@
   | 0x00l ->
     let emode = at active_zero s in
     let einit = vec (at elem_index) s in
-    {etype = FuncRefType; einit; emode}
+    {etype = (NonNullable, FuncRefType); einit; emode}
   | 0x01l ->
     let emode = at passive s in
     let etype = elem_kind s in
@@ -748,7 +734,7 @@
   | 0x04l ->
     let emode = at active_zero s in
     let einit = vec const s in
-    {etype = FuncRefType; einit; emode}
+    {etype = (NonNullable, FuncRefType); einit; emode}
   | 0x05l ->
     let emode = at passive s in
     let etype = ref_type s in
