--- conflicted
+++ resolved
@@ -157,35 +157,32 @@
   | -0x05 -> V128Type
   | _ -> error s (pos s - 1) "malformed vector type"
 
+let var_type s =
+  let pos = pos s in
+  match s33 s with
+  | i when i >= 0l -> i
+  | _ -> error s pos "malformed type index"
+
 let heap_type s =
   let pos = pos s in
-  match peek s with
-  | Some i when i land 0xc0 = 0x40 ->
-    (match vs7 s with
-    | -0x10 -> FuncHeapType
-    | -0x11 -> ExternHeapType
-    | _ -> error s pos "malformed heap type"
+  either [
+    (fun s -> let x = var_type s in DefHeapType (SynVar x));
+    (fun s ->
+      match s7 s with
+      | -0x10 -> FuncHeapType
+      | -0x11 -> ExternHeapType
+      | _ -> error s pos "malformed heap type"
     )
-  | _ ->
-    match vs33 s with
-    | i when i >= 0l -> DefHeapType (SynVar i)
-    | _ -> error s pos "malformed heap type"
+  ] s
 
 let ref_type s =
-<<<<<<< HEAD
   let pos = pos s in
-  match vs7 s with
+  match s7 s with
   | -0x10 -> (Nullable, FuncHeapType)
   | -0x11 -> (Nullable, ExternHeapType)
   | -0x14 -> (Nullable, heap_type s)
   | -0x15 -> (NonNullable, heap_type s)
   | _ -> error s pos "malformed reference type"
-=======
-  match s7 s with
-  | -0x10 -> FuncRefType
-  | -0x11 -> ExternRefType
-  | _ -> error s (pos s - 1) "malformed reference type"
->>>>>>> 7991db35
 
 let value_type s =
   either [
@@ -197,24 +194,15 @@
 let result_type s = vec value_type s
 
 let func_type s =
-<<<<<<< HEAD
-  let ins = result_type s in
-  let out = result_type s in
-  FuncType (ins, out)
+  let ts1 = result_type s in
+  let ts2 = result_type s in
+  FuncType (ts1, ts2)
 
 let def_type s =
-  match vs7 s with
+  match s7 s with
   | -0x20 -> FuncDefType (func_type s)
   | _ -> error s (pos s - 1) "malformed definition type"
 
-=======
-  match s7 s with
-  | -0x20 ->
-    let ts1 = result_type s in
-    let ts2 = result_type s in
-    FuncType (ts1, ts2)
-  | _ -> error s (pos s - 1) "malformed function type"
->>>>>>> 7991db35
 
 let limits uN s =
   let has_max = bool s in
@@ -261,14 +249,14 @@
   Int32.to_int align, offset
 
 let block_type s =
-<<<<<<< HEAD
-  match peek s with
-  | Some 0x40 -> skip 1 s; ValBlockType None
-  | Some b when b land 0xc0 = 0x40 -> ValBlockType (Some (value_type s))
-  | _ -> VarBlockType (SynVar (vs33 s))
+  either [
+    (fun s -> let x = var_type s in VarBlockType (SynVar x));
+    (fun s -> expect 0x40 s ""; ValBlockType None);
+    (fun s -> ValBlockType (Some (value_type s)));
+  ] s
 
 let local s =
-  let n = vu32 s in
+  let n = u32 s in
   let t = at value_type s in
   n, t
 
@@ -279,14 +267,7 @@
   require (I64.lt_u (List.fold_left I64.add 0L ns) 0x1_0000_0000L)
     s pos "too many locals";
   List.flatten (List.map (Lib.Fun.uncurry Lib.List32.make) nts)
-=======
-  let p = pos s in
-  either [
-    (fun s -> let x = at s33 s in require (x.it >= 0l) s p ""; VarBlockType x);
-    (fun s -> expect 0x40 s ""; ValBlockType None);
-    (fun s -> ValBlockType (Some (value_type s)));
-  ] s
->>>>>>> 7991db35
+
 
 let rec instr s =
   let pos = pos s in
@@ -992,22 +973,6 @@
 
 (* Code section *)
 
-<<<<<<< HEAD
-=======
-let local s =
-  let n = u32 s in
-  let t = value_type s in
-  n, t
-
-let locals s =
-  let pos = pos s in
-  let nts = vec local s in
-  let ns = List.map (fun (n, _) -> I64_convert.extend_i32_u n) nts in
-  require (I64.lt_u (List.fold_left I64.add 0L ns) 0x1_0000_0000L)
-    s pos "too many locals";
-  List.flatten (List.map (Lib.Fun.uncurry Lib.List32.make) nts)
-
->>>>>>> 7991db35
 let code _ s =
   let locals = locals s in
   let body = instr_block s in
@@ -1041,13 +1006,8 @@
   [ref_func x @@ x.at]
 
 let elem_kind s =
-<<<<<<< HEAD
-  match u8 s with
+  match byte s with
   | 0x00 -> (NonNullable, FuncHeapType)
-=======
-  match byte s with
-  | 0x00 -> FuncRefType
->>>>>>> 7991db35
   | _ -> error s (pos s - 1) "malformed element kind"
 
 let elem s =
