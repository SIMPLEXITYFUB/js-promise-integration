--- conflicted
+++ resolved
@@ -1,6 +1,5 @@
 (* Types *)
 
-<<<<<<< HEAD
 type name = int list
 
 and syn_var = int32
@@ -14,16 +13,9 @@
   FuncHeapType | ExternHeapType | DefHeapType of var | BotHeapType
 
 and value_type = NumType of num_type | RefType of ref_type | BotType
-and stack_type = value_type list
-and func_type = FuncType of stack_type * stack_type
+and result_type = value_type list
+and func_type = FuncType of result_type * result_type
 and def_type = FuncDefType of func_type
-=======
-type num_type = I32Type | I64Type | F32Type | F64Type
-type ref_type = FuncRefType | ExternRefType
-type value_type = NumType of num_type | RefType of ref_type
-type result_type = value_type list
-type func_type = FuncType of result_type * result_type
->>>>>>> 999d6618
 
 type 'a limits = {min : 'a; max : 'a option}
 type mutability = Immutable | Mutable
@@ -227,14 +219,12 @@
   | RefType t -> string_of_ref_type t
   | BotType -> "(unreachable)"
 
-and string_of_stack_type = function
-  | [t] -> string_of_value_type t
-  | ts -> "[" ^ String.concat " " (List.map string_of_value_type ts) ^ "]"
-
+and string_of_result_type ts =
+  "[" ^ String.concat " " (List.map string_of_value_type ts) ^ "]"
 
 and string_of_func_type = function
   | FuncType (ins, out) ->
-    string_of_stack_type ins ^ " -> " ^ string_of_stack_type out
+    string_of_result_type ins ^ " -> " ^ string_of_result_type out
 
 and string_of_def_type = function
   | FuncDefType ft -> "func " ^ string_of_func_type ft
@@ -254,15 +244,6 @@
   | GlobalType (t, Immutable) -> string_of_value_type t
   | GlobalType (t, Mutable) -> "(mut " ^ string_of_value_type t ^ ")"
 
-<<<<<<< HEAD
-=======
-let string_of_result_type ts =
-  "[" ^ String.concat " " (List.map string_of_value_type ts) ^ "]"
-
-let string_of_func_type (FuncType (ins, out)) =
-  string_of_result_type ins ^ " -> " ^ string_of_result_type out
-
->>>>>>> 999d6618
 let string_of_extern_type = function
   | ExternFuncType ft -> "func " ^ string_of_func_type ft
   | ExternTableType tt -> "table " ^ string_of_table_type tt
