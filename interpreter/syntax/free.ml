open Source
open Ast
open Types

module Set = Set.Make(Int32)

type t =
{
  types : Set.t;
  globals : Set.t;
  tables : Set.t;
  memories : Set.t;
  tags : Set.t;
  funcs : Set.t;
  elems : Set.t;
  datas : Set.t;
  locals : Set.t;
  labels : Set.t;
}

let empty : t =
{
  types = Set.empty;
  globals = Set.empty;
  tables = Set.empty;
  memories = Set.empty;
  tags = Set.empty;
  funcs = Set.empty;
  elems = Set.empty;
  datas = Set.empty;
  locals = Set.empty;
  labels = Set.empty;
}

let union (s1 : t) (s2 : t) : t =
{
  types = Set.union s1.types s2.types;
  globals = Set.union s1.globals s2.globals;
  tables = Set.union s1.tables s2.tables;
  memories = Set.union s1.memories s2.memories;
  tags = Set.union s1.tags s2.tags;
  funcs = Set.union s1.funcs s2.funcs;
  elems = Set.union s1.elems s2.elems;
  datas = Set.union s1.datas s2.datas;
  locals = Set.union s1.locals s2.locals;
  labels = Set.union s1.labels s2.labels;
}

let types s = {empty with types = s}
let globals s = {empty with globals = s}
let tables s = {empty with tables = s}
let memories s = {empty with memories = s}
let tags s = {empty with tags = s}
let funcs s = {empty with funcs = s}
let elems s = {empty with elems = s}
let datas s = {empty with datas = s}
let locals s = {empty with locals = s}
let labels s = {empty with labels = s}

let idx' x' = Set.singleton x'
let idx x = Set.singleton x.it
<<<<<<< HEAD
let zero = Set.singleton 0l
=======
>>>>>>> ba81d7a2
let shift s = Set.map (Int32.add (-1l)) (Set.remove 0l s)

let (++) = union
let opt free xo = Lib.Option.get (Option.map free xo) empty
let list free xs = List.fold_left union empty (List.map free xs)

let var_type = function
  | StatX x -> types (idx' x)
  | RecX _ -> empty

let num_type = function
  | I32T | I64T | F32T | F64T -> empty

let vec_type = function
  | V128T -> empty

let heap_type = function
  | AnyHT | NoneHT | EqHT
  | I31HT | StructHT | ArrayHT -> empty
  | FuncHT | NoFuncHT -> empty
<<<<<<< HEAD
  | ExnHT | NoExnHT -> empty
=======
>>>>>>> ba81d7a2
  | ExternHT | NoExternHT -> empty
  | VarHT x -> var_type x
  | DefHT _ct -> empty  (* assume closed *)
  | BotHT -> empty

let ref_type = function
  | (_, t) -> heap_type t

let val_type = function
  | NumT t -> num_type t
  | VecT t -> vec_type t
  | RefT t -> ref_type t
  | BotT -> empty

let pack_type t = empty

let storage_type = function
  | ValStorageT t -> val_type t
  | PackStorageT t -> pack_type t

let field_type (FieldT (_mut, st)) = storage_type st

let struct_type (StructT fts) = list field_type fts
let array_type (ArrayT ft) = field_type ft
let func_type (FuncT (ts1, ts2)) = list val_type ts1 ++ list val_type ts2

let str_type = function
  | DefStructT st -> struct_type st
  | DefArrayT at -> array_type at
  | DefFuncT ft -> func_type ft

let sub_type = function
  | SubT (_fin, hts, st) -> list heap_type hts ++ str_type st

let rec_type = function
  | RecT sts -> list sub_type sts

let def_type = function
  | DefT (rt, _i) -> rec_type rt

let global_type (GlobalT (_mut, t)) = val_type t
let table_type (TableT (_lim, t)) = ref_type t
let memory_type (MemoryT (_lim)) = empty
<<<<<<< HEAD
let tag_type (TagT dt) = def_type dt
=======
>>>>>>> ba81d7a2

let extern_type = function
  | ExternFuncT dt -> def_type dt
  | ExternTableT tt -> table_type tt
  | ExternMemoryT mt -> memory_type mt
  | ExternGlobalT gt -> global_type gt
<<<<<<< HEAD
  | ExternTagT tt -> tag_type tt
=======
>>>>>>> ba81d7a2

let block_type = function
  | VarBlockType x -> types (idx x)
  | ValBlockType t -> opt val_type t

let rec instr (e : instr) =
  match e.it with
  | Unreachable | Nop | Drop -> empty
  | Select tso -> list val_type (Lib.Option.get tso [])
  | RefIsNull | RefAsNonNull -> empty
  | RefTest t | RefCast t -> ref_type t
  | RefEq -> empty
  | RefNull t -> heap_type t
  | RefFunc x -> funcs (idx x)
  | RefI31 | I31Get _ -> empty
  | StructNew (x, _) | ArrayNew (x, _) | ArrayNewFixed (x, _) -> types (idx x)
  | ArrayNewElem (x, y) -> types (idx x) ++ elems (idx y)
  | ArrayNewData (x, y) -> types (idx x) ++ datas (idx y)
  | StructGet (x, _, _) | StructSet (x, _) -> types (idx x)
  | ArrayGet (x, _) | ArraySet x -> types (idx x)
  | ArrayLen -> empty
  | ArrayCopy (x, y) -> types (idx x) ++ types (idx y)
  | ArrayFill x -> types (idx x)
  | ArrayInitData (x, y) -> types (idx x) ++ datas (idx y)
  | ArrayInitElem (x, y) -> types (idx x) ++ elems (idx y)
  | ExternConvert _ -> empty
  | Const _ | Test _ | Compare _ | Unary _ | Binary _ | Convert _ -> empty
  | Block (bt, es) | Loop (bt, es) -> block_type bt ++ block es
  | If (bt, es1, es2) -> block_type bt ++ block es1 ++ block es2
  | Br x | BrIf x | BrOnNull x | BrOnNonNull x -> labels (idx x)
  | BrOnCast (x, t1, t2) | BrOnCastFail (x, t1, t2) ->
    labels (idx x) ++ ref_type t1 ++ ref_type t2
  | BrTable (xs, x) -> list (fun x -> labels (idx x)) (x::xs)
  | Return -> empty
  | Call x | ReturnCall x -> funcs (idx x)
  | CallRef x | ReturnCallRef x -> types (idx x)
  | CallIndirect (x, y) | ReturnCallIndirect (x, y) ->
    tables (idx x) ++ types (idx y)
<<<<<<< HEAD
  | Throw x -> tags (idx x)
  | ThrowRef -> empty
  | TryTable (bt, cs, es) ->
    block_type bt ++ list catch cs ++ block es
=======
>>>>>>> ba81d7a2
  | LocalGet x | LocalSet x | LocalTee x -> locals (idx x)
  | GlobalGet x | GlobalSet x -> globals (idx x)
  | TableGet x | TableSet x | TableSize x | TableGrow x | TableFill x ->
    tables (idx x)
  | TableCopy (x, y) -> tables (idx x) ++ tables (idx y)
  | TableInit (x, y) -> tables (idx x) ++ elems (idx y)
  | ElemDrop x -> elems (idx x)
<<<<<<< HEAD
  | Load _ | Store _
  | VecLoad _ | VecStore _ | VecLoadLane _ | VecStoreLane _
  | MemorySize | MemoryGrow | MemoryCopy | MemoryFill ->
    memories zero
=======
  | Load (x, _) | Store (x, _) | VecLoad (x, _) | VecStore (x, _)
  | VecLoadLane (x, _, _) | VecStoreLane (x, _, _)
  | MemorySize x | MemoryGrow x | MemoryFill x ->
    memories (idx x)
  | MemoryCopy (x, y) -> memories (idx x) ++ memories (idx y)
  | MemoryInit (x, y) -> memories (idx x) ++ datas (idx y)
  | DataDrop x -> datas (idx x)
>>>>>>> ba81d7a2
  | VecConst _ | VecTest _ | VecUnary _ | VecBinary _ | VecCompare _
  | VecConvert _ | VecShift _ | VecBitmask _
  | VecTestBits _ | VecUnaryBits _ | VecBinaryBits _ | VecTernaryBits _
  | VecSplat _ | VecExtract _ | VecReplace _ ->
<<<<<<< HEAD
    memories zero
  | MemoryInit x -> memories zero ++ datas (idx x)
  | DataDrop x -> datas (idx x)
=======
    empty
>>>>>>> ba81d7a2

and block (es : instr list) =
  let free = list instr es in {free with labels = shift free.labels}

and catch (c : catch) =
  match c.it with
  | Catch (x1, x2) | CatchRef (x1, x2) -> tags (idx x1) ++ labels (idx x2)
  | CatchAll x | CatchAllRef x -> labels (idx x)

let const (c : const) = block c.it

let global (g : global) = global_type g.it.gtype ++ const g.it.ginit
let func (f : func) =
  {(types (idx f.it.ftype) ++ block f.it.body) with locals = Set.empty}
let table (t : table) = table_type t.it.ttype ++ const t.it.tinit
let memory (m : memory) = memory_type m.it.mtype
<<<<<<< HEAD
let tag (t : tag) = empty
=======
>>>>>>> ba81d7a2

let segment_mode f (m : segment_mode) =
  match m.it with
  | Passive | Declarative -> empty
  | Active {index; offset} -> f (idx index) ++ const offset

let elem (s : elem_segment) =
  list const s.it.einit ++ segment_mode tables s.it.emode

let data (s : data_segment) =
  segment_mode memories s.it.dmode

let type_ (t : type_) = rec_type t.it

let export_desc (d : export_desc) =
  match d.it with
  | FuncExport x -> funcs (idx x)
  | TableExport x -> tables (idx x)
  | MemoryExport x -> memories (idx x)
  | GlobalExport x -> globals (idx x)
<<<<<<< HEAD
  | TagExport x -> tags (idx x)
=======
>>>>>>> ba81d7a2

let import_desc (d : import_desc) =
  match d.it with
  | FuncImport x -> types (idx x)
  | TableImport tt -> table_type tt
  | MemoryImport mt -> memory_type mt
  | GlobalImport gt -> global_type gt
<<<<<<< HEAD
  | TagImport x -> types (idx x)
=======
>>>>>>> ba81d7a2

let export (e : export) = export_desc e.it.edesc
let import (i : import) = import_desc i.it.idesc

let start (s : start) = funcs (idx s.it.sfunc)

let module_ (m : module_) =
  list type_ m.it.types ++
  list global m.it.globals ++
  list table m.it.tables ++
  list memory m.it.memories ++
  list func m.it.funcs ++
  opt start m.it.start ++
  list elem m.it.elems ++
  list data m.it.datas ++
  list import m.it.imports ++
  list export m.it.exports<|MERGE_RESOLUTION|>--- conflicted
+++ resolved
@@ -59,10 +59,6 @@
 
 let idx' x' = Set.singleton x'
 let idx x = Set.singleton x.it
-<<<<<<< HEAD
-let zero = Set.singleton 0l
-=======
->>>>>>> ba81d7a2
 let shift s = Set.map (Int32.add (-1l)) (Set.remove 0l s)
 
 let (++) = union
@@ -83,10 +79,7 @@
   | AnyHT | NoneHT | EqHT
   | I31HT | StructHT | ArrayHT -> empty
   | FuncHT | NoFuncHT -> empty
-<<<<<<< HEAD
   | ExnHT | NoExnHT -> empty
-=======
->>>>>>> ba81d7a2
   | ExternHT | NoExternHT -> empty
   | VarHT x -> var_type x
   | DefHT _ct -> empty  (* assume closed *)
@@ -130,20 +123,14 @@
 let global_type (GlobalT (_mut, t)) = val_type t
 let table_type (TableT (_lim, t)) = ref_type t
 let memory_type (MemoryT (_lim)) = empty
-<<<<<<< HEAD
 let tag_type (TagT dt) = def_type dt
-=======
->>>>>>> ba81d7a2
 
 let extern_type = function
   | ExternFuncT dt -> def_type dt
   | ExternTableT tt -> table_type tt
   | ExternMemoryT mt -> memory_type mt
   | ExternGlobalT gt -> global_type gt
-<<<<<<< HEAD
   | ExternTagT tt -> tag_type tt
-=======
->>>>>>> ba81d7a2
 
 let block_type = function
   | VarBlockType x -> types (idx x)
@@ -182,13 +169,10 @@
   | CallRef x | ReturnCallRef x -> types (idx x)
   | CallIndirect (x, y) | ReturnCallIndirect (x, y) ->
     tables (idx x) ++ types (idx y)
-<<<<<<< HEAD
   | Throw x -> tags (idx x)
   | ThrowRef -> empty
   | TryTable (bt, cs, es) ->
     block_type bt ++ list catch cs ++ block es
-=======
->>>>>>> ba81d7a2
   | LocalGet x | LocalSet x | LocalTee x -> locals (idx x)
   | GlobalGet x | GlobalSet x -> globals (idx x)
   | TableGet x | TableSet x | TableSize x | TableGrow x | TableFill x ->
@@ -196,12 +180,6 @@
   | TableCopy (x, y) -> tables (idx x) ++ tables (idx y)
   | TableInit (x, y) -> tables (idx x) ++ elems (idx y)
   | ElemDrop x -> elems (idx x)
-<<<<<<< HEAD
-  | Load _ | Store _
-  | VecLoad _ | VecStore _ | VecLoadLane _ | VecStoreLane _
-  | MemorySize | MemoryGrow | MemoryCopy | MemoryFill ->
-    memories zero
-=======
   | Load (x, _) | Store (x, _) | VecLoad (x, _) | VecStore (x, _)
   | VecLoadLane (x, _, _) | VecStoreLane (x, _, _)
   | MemorySize x | MemoryGrow x | MemoryFill x ->
@@ -209,18 +187,11 @@
   | MemoryCopy (x, y) -> memories (idx x) ++ memories (idx y)
   | MemoryInit (x, y) -> memories (idx x) ++ datas (idx y)
   | DataDrop x -> datas (idx x)
->>>>>>> ba81d7a2
   | VecConst _ | VecTest _ | VecUnary _ | VecBinary _ | VecCompare _
   | VecConvert _ | VecShift _ | VecBitmask _
   | VecTestBits _ | VecUnaryBits _ | VecBinaryBits _ | VecTernaryBits _
   | VecSplat _ | VecExtract _ | VecReplace _ ->
-<<<<<<< HEAD
-    memories zero
-  | MemoryInit x -> memories zero ++ datas (idx x)
-  | DataDrop x -> datas (idx x)
-=======
     empty
->>>>>>> ba81d7a2
 
 and block (es : instr list) =
   let free = list instr es in {free with labels = shift free.labels}
@@ -237,10 +208,7 @@
   {(types (idx f.it.ftype) ++ block f.it.body) with locals = Set.empty}
 let table (t : table) = table_type t.it.ttype ++ const t.it.tinit
 let memory (m : memory) = memory_type m.it.mtype
-<<<<<<< HEAD
 let tag (t : tag) = empty
-=======
->>>>>>> ba81d7a2
 
 let segment_mode f (m : segment_mode) =
   match m.it with
@@ -261,10 +229,7 @@
   | TableExport x -> tables (idx x)
   | MemoryExport x -> memories (idx x)
   | GlobalExport x -> globals (idx x)
-<<<<<<< HEAD
   | TagExport x -> tags (idx x)
-=======
->>>>>>> ba81d7a2
 
 let import_desc (d : import_desc) =
   match d.it with
@@ -272,10 +237,7 @@
   | TableImport tt -> table_type tt
   | MemoryImport mt -> memory_type mt
   | GlobalImport gt -> global_type gt
-<<<<<<< HEAD
   | TagImport x -> types (idx x)
-=======
->>>>>>> ba81d7a2
 
 let export (e : export) = export_desc e.it.edesc
 let import (i : import) = import_desc i.it.idesc
