open Source
open Ast
open Types

module Set = Set.Make(Int32)

type t =
{
  types : Set.t;
  globals : Set.t;
  tables : Set.t;
  memories : Set.t;
  funcs : Set.t;
  elems : Set.t;
  datas : Set.t;
  locals : Set.t;
  labels : Set.t;
}

let empty : t =
{
  types = Set.empty;
  globals = Set.empty;
  tables = Set.empty;
  memories = Set.empty;
  funcs = Set.empty;
  elems = Set.empty;
  datas = Set.empty;
  locals = Set.empty;
  labels = Set.empty;
}

let union (s1 : t) (s2 : t) : t =
{
  types = Set.union s1.types s2.types;
  globals = Set.union s1.globals s2.globals;
  tables = Set.union s1.tables s2.tables;
  memories = Set.union s1.memories s2.memories;
  funcs = Set.union s1.funcs s2.funcs;
  elems = Set.union s1.elems s2.elems;
  datas = Set.union s1.datas s2.datas;
  locals = Set.union s1.locals s2.locals;
  labels = Set.union s1.labels s2.labels;
}

let types s = {empty with types = s}
let globals s = {empty with globals = s}
let tables s = {empty with tables = s}
let memories s = {empty with memories = s}
let funcs s = {empty with funcs = s}
let elems s = {empty with elems = s}
let datas s = {empty with datas = s}
let locals s = {empty with locals = s}
let labels s = {empty with labels = s}

let idx' x' = Set.singleton x'
let idx x = Set.singleton x.it
let zero = Set.singleton 0l
let shift s = Set.map (Int32.add (-1l)) (Set.remove 0l s)

let (++) = union
let opt free xo = Lib.Option.get (Option.map free xo) empty
let list free xs = List.fold_left union empty (List.map free xs)

let var_type = function
  | SynVar x -> types (idx' x)
  | SemVar _ -> assert false

let num_type = function
  | I32Type | I64Type | F32Type | F64Type -> empty

let heap_type = function
  | FuncHeapType | ExternHeapType | BotHeapType -> empty
  | DefHeapType x -> var_type x

let ref_type = function
  | (_, t) -> heap_type t

let value_type = function
  | NumType t -> num_type t
  | RefType t -> ref_type t
  | BotType -> empty

let func_type (FuncType (ins, out)) =
  list value_type ins ++ list value_type out
let global_type (GlobalType (t, _mut)) = value_type t
let table_type (TableType (_lim, t)) = ref_type t
let memory_type (MemoryType (_lim)) = empty

let def_type = function
  | FuncDefType ft -> func_type ft

let block_type = function
  | VarBlockType x -> var_type x
  | ValBlockType t -> opt value_type t

let rec instr (e : instr) =
  match e.it with
  | Unreachable | Nop | Drop -> empty
  | Select tso -> list value_type (Lib.Option.get tso [])
  | RefIsNull | RefAsNonNull -> empty
  | RefNull t -> heap_type t
  | RefFunc x -> funcs (idx x)
  | Const _ | Test _ | Compare _ | Unary _ | Binary _ | Convert _ -> empty
  | Block (bt, es) | Loop (bt, es) -> block_type bt ++ block es
  | If (bt, es1, es2) -> block_type bt ++ block es1 ++ block es2
  | Let (bt, ts, es) ->
    let free = block_type bt ++ block es in
    {free with locals = Lib.Fun.repeat (List.length ts) shift free.locals}
  | Br x | BrIf x | BrOnNull x | BrOnNonNull x -> labels (idx x)
  | BrTable (xs, x) -> list (fun x -> labels (idx x)) (x::xs)
  | Return | CallRef | ReturnCallRef -> empty
  | Call x -> funcs (idx x)
  | CallIndirect (x, y) -> tables (idx x) ++ types (idx y)
  | FuncBind x -> types (idx x)
  | LocalGet x | LocalSet x | LocalTee x -> locals (idx x)
  | GlobalGet x | GlobalSet x -> globals (idx x)
  | TableGet x | TableSet x | TableSize x | TableGrow x | TableFill x ->
<<<<<<< HEAD
    tables (idx x)
  | TableCopy (x, y) -> tables (idx x) ++ tables (idx y)
  | TableInit (x, y) -> tables (idx x) ++ elems (idx y)
  | ElemDrop x -> elems (idx x)
  | Load _ | Store _ | MemorySize | MemoryGrow | MemoryCopy | MemoryFill ->
=======
    tables (var x)
  | TableCopy (x, y) -> tables (var x) ++ tables (var y)
  | TableInit (x, y) -> tables (var x) ++ elems (var y)
  | ElemDrop x -> elems (var x)
  | Load _ | Store _
  | VecLoad _ | VecStore _ | VecLoadLane _ | VecStoreLane _
  | MemorySize | MemoryGrow | MemoryCopy | MemoryFill ->
    memories zero
  | VecConst _ | VecTest _ | VecUnary _ | VecBinary _ | VecCompare _
  | VecConvert _ | VecShift _ | VecBitmask _
  | VecTestBits _ | VecUnaryBits _ | VecBinaryBits _ | VecTernaryBits _
  | VecSplat _ | VecExtract _ | VecReplace _ ->
>>>>>>> f2086a49
    memories zero
  | MemoryInit x -> memories zero ++ datas (idx x)
  | DataDrop x -> datas (idx x)

and block (es : instr list) =
  let free = list instr es in {free with labels = shift free.labels}

let const (c : const) = block c.it

let global (g : global) = global_type g.it.gtype ++ const g.it.ginit
let func (f : func) =
  {(types (idx f.it.ftype) ++ block f.it.body) with locals = Set.empty}
let table (t : table) = table_type t.it.ttype
let memory (m : memory) = memory_type m.it.mtype

let segment_mode f (m : segment_mode) =
  match m.it with
  | Passive | Declarative -> empty
  | Active {index; offset} -> f (idx index) ++ const offset

let elem (s : elem_segment) =
  list const s.it.einit ++ segment_mode tables s.it.emode

let data (s : data_segment) =
  segment_mode memories s.it.dmode

let type_ (t : type_) = def_type t.it

let export_desc (d : export_desc) =
  match d.it with
  | FuncExport x -> funcs (idx x)
  | TableExport x -> tables (idx x)
  | MemoryExport x -> memories (idx x)
  | GlobalExport x -> globals (idx x)

let import_desc (d : import_desc) =
  match d.it with
  | FuncImport x -> types (idx x)
  | TableImport tt -> table_type tt
  | MemoryImport mt -> memory_type mt
  | GlobalImport gt -> global_type gt

let export (e : export) = export_desc e.it.edesc
let import (i : import) = import_desc i.it.idesc

let start (s : idx) = funcs (idx s)

let module_ (m : module_) =
  list type_ m.it.types ++
  list global m.it.globals ++
  list table m.it.tables ++
  list memory m.it.memories ++
  list func m.it.funcs ++
  opt start m.it.start ++
  list elem m.it.elems ++
  list data m.it.datas ++
  list import m.it.imports ++
  list export m.it.exports<|MERGE_RESOLUTION|>--- conflicted
+++ resolved
@@ -69,6 +69,9 @@
 let num_type = function
   | I32Type | I64Type | F32Type | F64Type -> empty
 
+let vec_type = function
+  | V128Type -> empty
+
 let heap_type = function
   | FuncHeapType | ExternHeapType | BotHeapType -> empty
   | DefHeapType x -> var_type x
@@ -78,6 +81,7 @@
 
 let value_type = function
   | NumType t -> num_type t
+  | VecType t -> vec_type t
   | RefType t -> ref_type t
   | BotType -> empty
 
@@ -116,17 +120,10 @@
   | LocalGet x | LocalSet x | LocalTee x -> locals (idx x)
   | GlobalGet x | GlobalSet x -> globals (idx x)
   | TableGet x | TableSet x | TableSize x | TableGrow x | TableFill x ->
-<<<<<<< HEAD
     tables (idx x)
   | TableCopy (x, y) -> tables (idx x) ++ tables (idx y)
   | TableInit (x, y) -> tables (idx x) ++ elems (idx y)
   | ElemDrop x -> elems (idx x)
-  | Load _ | Store _ | MemorySize | MemoryGrow | MemoryCopy | MemoryFill ->
-=======
-    tables (var x)
-  | TableCopy (x, y) -> tables (var x) ++ tables (var y)
-  | TableInit (x, y) -> tables (var x) ++ elems (var y)
-  | ElemDrop x -> elems (var x)
   | Load _ | Store _
   | VecLoad _ | VecStore _ | VecLoadLane _ | VecStoreLane _
   | MemorySize | MemoryGrow | MemoryCopy | MemoryFill ->
@@ -135,7 +132,6 @@
   | VecConvert _ | VecShift _ | VecBitmask _
   | VecTestBits _ | VecUnaryBits _ | VecBinaryBits _ | VecTernaryBits _
   | VecSplat _ | VecExtract _ | VecReplace _ ->
->>>>>>> f2086a49
     memories zero
   | MemoryInit x -> memories zero ++ datas (idx x)
   | DataDrop x -> datas (idx x)
