open Script
open Source


(* Errors & Tracing *)

module Script = Error.Make ()
module Abort = Error.Make ()
module Assert = Error.Make ()
module IO = Error.Make ()

exception Abort = Abort.Error
exception Assert = Assert.Error
exception IO = IO.Error

let trace name = if !Flags.trace then print_endline ("-- " ^ name)


(* File types *)

let binary_ext = "wasm"
let sexpr_ext = "wat"
let script_binary_ext = "bin.wast"
let script_ext = "wast"
let js_ext = "js"

let dispatch_file_ext on_binary on_sexpr on_script_binary on_script on_js file =
  if Filename.check_suffix file binary_ext then
    on_binary file
  else if Filename.check_suffix file sexpr_ext then
    on_sexpr file
  else if Filename.check_suffix file script_binary_ext then
    on_script_binary file
  else if Filename.check_suffix file script_ext then
    on_script file
  else if Filename.check_suffix file js_ext then
    on_js file
  else
    raise (Sys_error (file ^ ": unrecognized file type"))


(* Output *)

let create_binary_file file _ get_module =
  trace ("Encoding (" ^ file ^ ")...");
  let s = Encode.encode (get_module ()) in
  let oc = open_out_bin file in
  try
    trace "Writing...";
    output_string oc s;
    close_out oc
  with exn -> close_out oc; raise exn

let create_sexpr_file file _ get_module =
  trace ("Writing (" ^ file ^ ")...");
  let oc = open_out file in
  try
    Print.module_ oc !Flags.width (get_module ());
    close_out oc
  with exn -> close_out oc; raise exn

let create_script_file mode file get_script _ =
  trace ("Writing (" ^ file ^ ")...");
  let oc = open_out file in
  try
    Print.script oc !Flags.width mode (get_script ());
    close_out oc
  with exn -> close_out oc; raise exn

let create_js_file file get_script _ =
  trace ("Converting (" ^ file ^ ")...");
  let js = Js.of_script (get_script ()) in
  let oc = open_out file in
  try
    trace "Writing...";
    output_string oc js;
    close_out oc
  with exn -> close_out oc; raise exn

let output_file =
  dispatch_file_ext
    create_binary_file
    create_sexpr_file
    (create_script_file `Binary)
    (create_script_file `Textual)
    create_js_file

let output_stdout get_module =
  trace "Printing...";
  Print.module_ stdout !Flags.width (get_module ())


(* Input *)

let error at category msg =
  trace ("Error: ");
  prerr_endline (Source.string_of_region at ^ ": " ^ category ^ ": " ^ msg);
  false

let input_from get_script run =
  try
    let script = get_script () in
    trace "Running...";
    run script;
    true
  with
  | Decode.Code (at, msg) -> error at "decoding error" msg
  | Parse.Syntax (at, msg) -> error at "syntax error" msg
  | Valid.Invalid (at, msg) -> error at "invalid module" msg
  | Import.Unknown (at, msg) -> error at "link failure" msg
  | Eval.Link (at, msg) -> error at "link failure" msg
  | Eval.Trap (at, msg) -> error at "runtime trap" msg
  | Eval.Exhaustion (at, msg) -> error at "resource exhaustion" msg
  | Eval.Crash (at, msg) -> error at "runtime crash" msg
  | Encode.Code (at, msg) -> error at "encoding error" msg
  | Script.Error (at, msg) -> error at "script error" msg
  | IO (at, msg) -> error at "i/o error" msg
  | Assert (at, msg) -> error at "assertion failure" msg
  | Abort _ -> false

let input_script start name lexbuf run =
  input_from (fun _ -> Parse.parse name lexbuf start) run

let input_sexpr name lexbuf run =
  input_from (fun _ ->
    let var_opt, def = Parse.parse name lexbuf Parse.Module in
    [Module (var_opt, def) @@ no_region]) run

let input_binary name buf run =
  let open Source in
  input_from (fun _ ->
    [Module (None, Encoded (name, buf) @@ no_region) @@ no_region]) run

let input_sexpr_file input file run =
  trace ("Loading (" ^ file ^ ")...");
  let ic = open_in file in
  try
    let lexbuf = Lexing.from_channel ic in
    trace "Parsing...";
    let success = input file lexbuf run in
    close_in ic;
    success
  with exn -> close_in ic; raise exn

let input_binary_file file run =
  trace ("Loading (" ^ file ^ ")...");
  let ic = open_in_bin file in
  try
    let len = in_channel_length ic in
    let buf = Bytes.make len '\x00' in
    really_input ic buf 0 len;
    trace "Decoding...";
    let success = input_binary file (Bytes.to_string buf) run in
    close_in ic;
    success
  with exn -> close_in ic; raise exn

let input_js_file file run =
  raise (Sys_error (file ^ ": unrecognized input file type"))

let input_file file run =
  dispatch_file_ext
    input_binary_file
    (input_sexpr_file input_sexpr)
    (input_sexpr_file (input_script Parse.Script))
    (input_sexpr_file (input_script Parse.Script))
    input_js_file
    file run

let input_string string run =
  trace ("Running (\"" ^ String.escaped string ^ "\")...");
  let lexbuf = Lexing.from_string string in
  trace "Parsing...";
  input_script Parse.Script "string" lexbuf run


(* Interactive *)

let continuing = ref false

let lexbuf_stdin buf len =
  let prompt = if !continuing then "  " else "> " in
  print_string prompt; flush_all ();
  continuing := true;
  let rec loop i =
    if i = len then i else
    let ch = input_char stdin in
    Bytes.set buf i ch;
    if ch = '\n' then i + 1 else loop (i + 1)
  in
  let n = loop 0 in
  if n = 1 then continuing := false else trace "Parsing...";
  n

let input_stdin run =
  let lexbuf = Lexing.from_function lexbuf_stdin in
  let rec loop () =
    let success = input_script Parse.Script1 "stdin" lexbuf run in
    if not success then Lexing.flush_input lexbuf;
    if Lexing.(lexbuf.lex_curr_pos >= lexbuf.lex_buffer_len - 1) then
      continuing := false;
    loop ()
  in
  try loop () with End_of_file ->
    print_endline "";
    trace "Bye."


(* Printing *)

let indent s =
  let lines = List.filter ((<>) "") (String.split_on_char '\n' s) in
  String.concat "\n" (List.map ((^) "  ") lines) ^ "\n"

let print_module x_opt m =
  Printf.printf "module%s :\n%s%!"
    (match x_opt with None -> "" | Some x -> " " ^ x.it)
    (indent (Types.string_of_module_type (Ast.module_type_of m)))

let print_values vs =
  let ts = List.map Value.type_of_value vs in
  Printf.printf "%s : %s\n%!"
    (Value.string_of_values vs) (Types.string_of_result_type ts)

let string_of_nan = function
  | CanonicalNan -> "nan:canonical"
  | ArithmeticNan -> "nan:arithmetic"

let type_of_result r =
  let open Types in
  match r with
<<<<<<< HEAD
  | NumResult (NumPat n) -> Types.NumType (Value.type_of_num n.it)
  | NumResult (NanPat n) -> Types.NumType (Value.type_of_num n.it)
  | VecResult (VecPat _) -> Types.VecType Types.V128Type
  | RefResult (RefPat r) -> Types.RefType (Value.type_of_ref r.it)
  | RefResult (RefTypePat t) -> Types.(RefType (NonNullable, t))
  | RefResult (NullPat) -> Types.(RefType (Nullable, AnyHeapType))
=======
  | NumResult (NumPat n) -> NumT (Value.type_of_num n.it)
  | NumResult (NanPat n) -> NumT (Value.type_of_num n.it)
  | VecResult (VecPat v) -> VecT (Value.type_of_vec v)
  | RefResult (RefPat r) -> RefT (Value.type_of_ref r.it)
  | RefResult (RefTypePat t) -> RefT (NoNull, dyn_heap_type [] t)
  | RefResult (NullPat) -> RefT (Null, ExternHT)
>>>>>>> 571c299a

let string_of_num_pat (p : num_pat) =
  match p with
  | NumPat n -> Value.string_of_num n.it
  | NanPat nanop ->
    match nanop.it with
    | Value.I32 _ | Value.I64 _ -> assert false
    | Value.F32 n | Value.F64 n -> string_of_nan n

let string_of_vec_pat (p : vec_pat) =
  match p with
  | VecPat (Value.V128 (shape, ns)) ->
    String.concat " " (List.map string_of_num_pat ns)

let string_of_ref_pat (p : ref_pat) =
  match p with
  | RefPat r -> Value.string_of_ref r.it
  | RefTypePat t -> Types.string_of_heap_type t
  | NullPat -> "null"

let string_of_result r =
  match r with
  | NumResult np -> string_of_num_pat np
  | VecResult vp -> string_of_vec_pat vp
  | RefResult rp -> string_of_ref_pat rp

let string_of_results = function
  | [r] -> string_of_result r
  | rs -> "[" ^ String.concat " " (List.map string_of_result rs) ^ "]"

let print_results rs =
  let ts = List.map type_of_result rs in
  Printf.printf "%s : %s\n%!"
    (string_of_results rs) (Types.string_of_result_type ts)


(* Configuration *)

module Map = Map.Make(String)

let quote : script ref = ref []
let scripts : script Map.t ref = ref Map.empty
let modules : Ast.module_ Map.t ref = ref Map.empty
let instances : Instance.module_inst Map.t ref = ref Map.empty
let registry : Instance.module_inst Map.t ref = ref Map.empty

let bind map x_opt y =
  let map' =
    match x_opt with
    | None -> !map
    | Some x -> Map.add x.it y !map
  in map := Map.add "" y map'

let lookup category map x_opt at =
  let key = match x_opt with None -> "" | Some x -> x.it in
  try Map.find key !map with Not_found ->
    IO.error at
      (if key = "" then "no " ^ category ^ " defined"
       else "unknown " ^ category ^ " " ^ key)

let lookup_script = lookup "script" scripts
let lookup_module = lookup "module" modules
let lookup_instance = lookup "module" instances

let lookup_registry module_name item_name _t =
  match Instance.export (Map.find module_name !registry) item_name with
  | Some ext -> ext
  | None -> raise Not_found


(* Running *)

let rec run_definition def : Ast.module_ =
  match def.it with
  | Textual m -> m
  | Encoded (name, bs) ->
    trace "Decoding...";
    Decode.decode name bs
  | Quoted (_, s) ->
    trace "Parsing quote...";
    let def' = Parse.string_to_definition s in
    run_definition def'

let run_action act : Value.t list =
  match act.it with
  | Invoke (x_opt, name, vs) ->
    trace ("Invoking function \"" ^ Types.string_of_name name ^ "\"...");
    let inst = lookup_instance x_opt act.at in
    (match Instance.export inst name with
    | Some (Instance.ExternFunc f) ->
      let Types.FuncT (ts1, _ts2) = Func.type_of f in
      if List.length vs <> List.length ts1 then
        Script.error act.at "wrong number of arguments";
      List.iter2 (fun v t ->
<<<<<<< HEAD
        if not (Match.match_value_type [] (Value.type_of_value v.it) t) then
(Printf.printf "[%s : %s <: %s]\n%!" (Value.string_of_value v.it) (Types.string_of_value_type (Value.type_of_value v.it)) (Types.string_of_value_type t);
          Script.error v.at "wrong type of argument"
)
      ) vs ins;
=======
        if not (Match.match_val_type [] (Value.type_of_value v.it) t) then
          Script.error v.at "wrong type of argument"
      ) vs ts1;
>>>>>>> 571c299a
      Eval.invoke f (List.map (fun v -> v.it) vs)
    | Some _ -> Assert.error act.at "export is not a function"
    | None -> Assert.error act.at "undefined export"
    )

 | Get (x_opt, name) ->
    trace ("Getting global \"" ^ Types.string_of_name name ^ "\"...");
    let inst = lookup_instance x_opt act.at in
    (match Instance.export inst name with
    | Some (Instance.ExternGlobal gl) -> [Global.load gl]
    | Some _ -> Assert.error act.at "export is not a global"
    | None -> Assert.error act.at "undefined export"
    )

let assert_nan_pat n nan =
  let open Value in
  match n, nan.it with
  | F32 z, F32 CanonicalNan -> z = F32.pos_nan || z = F32.neg_nan
  | F64 z, F64 CanonicalNan -> z = F64.pos_nan || z = F64.neg_nan
  | F32 z, F32 ArithmeticNan ->
    let pos_nan = F32.to_bits F32.pos_nan in
    Int32.logand (F32.to_bits z) pos_nan = pos_nan
  | F64 z, F64 ArithmeticNan ->
    let pos_nan = F64.to_bits F64.pos_nan in
    Int64.logand (F64.to_bits z) pos_nan = pos_nan
  | _, _ -> false

let assert_num_pat n np =
  match np with
    | NumPat n' -> n = n'.it
    | NanPat nanop -> assert_nan_pat n nanop

let assert_vec_pat v p =
  let open Value in
  match v, p with
  | V128 v, VecPat (V128 (shape, ps)) ->
    let extract = match shape with
      | V128.I8x16 () -> fun v i -> I32 (V128.I8x16.extract_lane_s i v)
      | V128.I16x8 () -> fun v i -> I32 (V128.I16x8.extract_lane_s i v)
      | V128.I32x4 () -> fun v i -> I32 (V128.I32x4.extract_lane_s i v)
      | V128.I64x2 () -> fun v i -> I64 (V128.I64x2.extract_lane_s i v)
      | V128.F32x4 () -> fun v i -> F32 (V128.F32x4.extract_lane i v)
      | V128.F64x2 () -> fun v i -> F64 (V128.F64x2.extract_lane i v)
    in
    List.for_all2 assert_num_pat
      (List.init (V128.num_lanes shape) (extract v)) ps

let assert_ref_pat r p =
<<<<<<< HEAD
  match p, r with
  | RefPat r', r -> Value.eq_ref r r'.it
  | RefTypePat Types.AnyHeapType, Instance.FuncRef _ -> false
  | RefTypePat Types.AnyHeapType, _
  | RefTypePat Types.EqHeapType, (I31.I31Ref _ | Data.DataRef _)
  | RefTypePat Types.I31HeapType, I31.I31Ref _
  | RefTypePat Types.DataHeapType, Data.DataRef _
  | RefTypePat Types.ArrayHeapType, Data.DataRef (Data.Array _) -> true
  | RefTypePat Types.FuncHeapType, Instance.FuncRef _
  | RefTypePat Types.ExternHeapType, _ -> true
  | NullPat, Value.NullRef _ -> true
=======
  match r, p with
  | r, RefPat r' -> Value.eq_ref r r'.it
  | Instance.FuncRef _, RefTypePat Types.FuncHT
  | ExternRef _, RefTypePat Types.ExternHT -> true
  | Value.NullRef _, NullPat -> true
>>>>>>> 571c299a
  | _ -> false

let assert_pat v r =
  let open Value in
  match v, r with
  | Num n, NumResult np -> assert_num_pat n np
  | Vec v, VecResult vp -> assert_vec_pat v vp
  | Ref r, RefResult rp -> assert_ref_pat r rp
  | _, _ -> false

let assert_result at got expect =
  if
    List.length got <> List.length expect ||
    List.exists2 (fun v r -> not (assert_pat v r)) got expect
  then begin
    print_string "Result: "; print_values got;
    print_string "Expect: "; print_results expect;
    Assert.error at "wrong return values"
  end

let assert_message at name msg re =
  if
    String.length msg < String.length re ||
    String.sub msg 0 (String.length re) <> re
  then begin
    print_endline ("Result: \"" ^ msg ^ "\"");
    print_endline ("Expect: \"" ^ re ^ "\"");
    Assert.error at ("wrong " ^ name ^ " error")
  end

let run_assertion ass =
  match ass.it with
  | AssertMalformed (def, re) ->
    trace "Asserting malformed...";
    (match ignore (run_definition def) with
    | exception Decode.Code (_, msg) -> assert_message ass.at "decoding" msg re
    | exception Parse.Syntax (_, msg) -> assert_message ass.at "parsing" msg re
    | _ -> Assert.error ass.at "expected decoding/parsing error"
    )

  | AssertInvalid (def, re) ->
    trace "Asserting invalid...";
    (match
      let m = run_definition def in
      Valid.check_module m
    with
    | exception Valid.Invalid (_, msg) ->
      assert_message ass.at "validation" msg re
    | _ -> Assert.error ass.at "expected validation error"
    )

  | AssertUnlinkable (def, re) ->
    trace "Asserting unlinkable...";
    let m = run_definition def in
    if not !Flags.unchecked then Valid.check_module m;
    (match
      let imports = Import.link m in
      ignore (Eval.init m imports)
    with
    | exception (Import.Unknown (_, msg) | Eval.Link (_, msg)) ->
      assert_message ass.at "linking" msg re
    | _ -> Assert.error ass.at "expected linking error"
    )

  | AssertUninstantiable (def, re) ->
    trace "Asserting trap...";
    let m = run_definition def in
    if not !Flags.unchecked then Valid.check_module m;
    (match
      let imports = Import.link m in
      ignore (Eval.init m imports)
    with
    | exception Eval.Trap (_, msg) ->
      assert_message ass.at "instantiation" msg re
    | _ -> Assert.error ass.at "expected instantiation error"
    )

  | AssertReturn (act, rs) ->
    trace ("Asserting return...");
    let got_vs = run_action act in
    let expect_rs = List.map (fun r -> r.it) rs in
    assert_result ass.at got_vs expect_rs

  | AssertTrap (act, re) ->
    trace ("Asserting trap...");
    (match run_action act with
    | exception Eval.Trap (_, msg) -> assert_message ass.at "runtime" msg re
    | _ -> Assert.error ass.at "expected runtime error"
    )

  | AssertExhaustion (act, re) ->
    trace ("Asserting exhaustion...");
    (match run_action act with
    | exception Eval.Exhaustion (_, msg) ->
      assert_message ass.at "exhaustion" msg re
    | _ -> Assert.error ass.at "expected exhaustion error"
    )

let rec run_command cmd =
  match cmd.it with
  | Module (x_opt, def) ->
    quote := cmd :: !quote;
    let m = run_definition def in
    if not !Flags.unchecked then begin
      trace "Checking...";
      Valid.check_module m;
      if !Flags.print_sig then begin
        trace "Signature:";
        print_module x_opt m
      end
    end;
    bind scripts x_opt [cmd];
    bind modules x_opt m;
    if not !Flags.dry then begin
      trace "Initializing...";
      let imports = Import.link m in
      let inst = Eval.init m imports in
      bind instances x_opt inst
    end

  | Register (name, x_opt) ->
    quote := cmd :: !quote;
    if not !Flags.dry then begin
      trace ("Registering module \"" ^ Types.string_of_name name ^ "\"...");
      let inst = lookup_instance x_opt cmd.at in
      registry := Map.add (Utf8.encode name) inst !registry;
      Import.register name (lookup_registry (Utf8.encode name))
    end

  | Action act ->
    quote := cmd :: !quote;
    if not !Flags.dry then begin
      let vs = run_action act in
      if vs <> [] then print_values vs
    end

  | Assertion ass ->
    quote := cmd :: !quote;
    if not !Flags.dry then begin
      run_assertion ass
    end

  | Meta cmd ->
    run_meta cmd

and run_meta cmd =
  match cmd.it with
  | Script (x_opt, script) ->
    run_quote_script script;
    bind scripts x_opt (lookup_script None cmd.at)

  | Input (x_opt, file) ->
    (try if not (input_file file run_quote_script) then
      Abort.error cmd.at "aborting"
    with Sys_error msg -> IO.error cmd.at msg);
    bind scripts x_opt (lookup_script None cmd.at);
    if x_opt <> None then begin
      bind modules x_opt (lookup_module None cmd.at);
      if not !Flags.dry then begin
        bind instances x_opt (lookup_instance None cmd.at)
      end
    end

  | Output (x_opt, Some file) ->
    (try
      output_file file
        (fun () -> lookup_script x_opt cmd.at)
        (fun () -> lookup_module x_opt cmd.at)
    with Sys_error msg -> IO.error cmd.at msg)

  | Output (x_opt, None) ->
    (try output_stdout (fun () -> lookup_module x_opt cmd.at)
    with Sys_error msg -> IO.error cmd.at msg)

and run_script script =
  List.iter run_command script

and run_quote_script script =
  let save_quote = !quote in
  quote := [];
  (try run_script script with exn -> quote := save_quote; raise exn);
  bind scripts None (List.rev !quote);
  quote := !quote @ save_quote

let run_file file = input_file file run_script
let run_string string = input_string string run_script
let run_stdin () = input_stdin run_script<|MERGE_RESOLUTION|>--- conflicted
+++ resolved
@@ -229,21 +229,12 @@
 let type_of_result r =
   let open Types in
   match r with
-<<<<<<< HEAD
-  | NumResult (NumPat n) -> Types.NumType (Value.type_of_num n.it)
-  | NumResult (NanPat n) -> Types.NumType (Value.type_of_num n.it)
-  | VecResult (VecPat _) -> Types.VecType Types.V128Type
-  | RefResult (RefPat r) -> Types.RefType (Value.type_of_ref r.it)
-  | RefResult (RefTypePat t) -> Types.(RefType (NonNullable, t))
-  | RefResult (NullPat) -> Types.(RefType (Nullable, AnyHeapType))
-=======
   | NumResult (NumPat n) -> NumT (Value.type_of_num n.it)
   | NumResult (NanPat n) -> NumT (Value.type_of_num n.it)
   | VecResult (VecPat v) -> VecT (Value.type_of_vec v)
   | RefResult (RefPat r) -> RefT (Value.type_of_ref r.it)
   | RefResult (RefTypePat t) -> RefT (NoNull, dyn_heap_type [] t)
   | RefResult (NullPat) -> RefT (Null, ExternHT)
->>>>>>> 571c299a
 
 let string_of_num_pat (p : num_pat) =
   match p with
@@ -338,17 +329,9 @@
       if List.length vs <> List.length ts1 then
         Script.error act.at "wrong number of arguments";
       List.iter2 (fun v t ->
-<<<<<<< HEAD
-        if not (Match.match_value_type [] (Value.type_of_value v.it) t) then
-(Printf.printf "[%s : %s <: %s]\n%!" (Value.string_of_value v.it) (Types.string_of_value_type (Value.type_of_value v.it)) (Types.string_of_value_type t);
-          Script.error v.at "wrong type of argument"
-)
-      ) vs ins;
-=======
         if not (Match.match_val_type [] (Value.type_of_value v.it) t) then
           Script.error v.at "wrong type of argument"
       ) vs ts1;
->>>>>>> 571c299a
       Eval.invoke f (List.map (fun v -> v.it) vs)
     | Some _ -> Assert.error act.at "export is not a function"
     | None -> Assert.error act.at "undefined export"
@@ -397,25 +380,17 @@
       (List.init (V128.num_lanes shape) (extract v)) ps
 
 let assert_ref_pat r p =
-<<<<<<< HEAD
   match p, r with
   | RefPat r', r -> Value.eq_ref r r'.it
-  | RefTypePat Types.AnyHeapType, Instance.FuncRef _ -> false
-  | RefTypePat Types.AnyHeapType, _
-  | RefTypePat Types.EqHeapType, (I31.I31Ref _ | Data.DataRef _)
-  | RefTypePat Types.I31HeapType, I31.I31Ref _
-  | RefTypePat Types.DataHeapType, Data.DataRef _
-  | RefTypePat Types.ArrayHeapType, Data.DataRef (Data.Array _) -> true
-  | RefTypePat Types.FuncHeapType, Instance.FuncRef _
-  | RefTypePat Types.ExternHeapType, _ -> true
+  | RefTypePat Types.AnyHT, Instance.FuncRef _ -> false
+  | RefTypePat Types.AnyHT, _
+  | RefTypePat Types.EqHT, (I31.I31Ref _ | Aggr.AggrRef _)
+  | RefTypePat Types.I31HT, I31.I31Ref _
+  | RefTypePat Types.AggrHT, Aggr.AggrRef _
+  | RefTypePat Types.ArrayHT, Aggr.(AggrRef (Array _)) -> true
+  | RefTypePat Types.FuncHT, Instance.FuncRef _
+  | RefTypePat Types.ExternHT, _ -> true
   | NullPat, Value.NullRef _ -> true
-=======
-  match r, p with
-  | r, RefPat r' -> Value.eq_ref r r'.it
-  | Instance.FuncRef _, RefTypePat Types.FuncHT
-  | ExternRef _, RefTypePat Types.ExternHT -> true
-  | Value.NullRef _, NullPat -> true
->>>>>>> 571c299a
   | _ -> false
 
 let assert_pat v r =
