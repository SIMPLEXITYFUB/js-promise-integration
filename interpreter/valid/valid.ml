open Ast
open Source
open Types
open Match


(* Errors *)

module Invalid = Error.Make ()
exception Invalid = Invalid.Error

let error = Invalid.error
let require b at s = if not b then error at s


(* Context *)

type context =
{
  types : def_type list;
  funcs : func_type list;
  tables : table_type list;
  memories : memory_type list;
  globals : global_type list;
  elems : ref_type list;
  datas : unit list;
  locals : value_type list;
  results : value_type list;
  labels : result_type list;
  refs : Free.t;
}

let empty_context =
  { types = []; funcs = []; tables = []; memories = [];
    globals = []; elems = []; datas = [];
    locals = []; results = []; labels = [];
    refs = Free.empty
  }

let lookup category list x =
  try Lib.List32.nth list x.it with Failure _ ->
    error x.at ("unknown " ^ category ^ " " ^ I32.to_string_u x.it)

let type_ (c : context) x = lookup "type" c.types x
let func (c : context) x = lookup "function" c.funcs x
let table (c : context) x = lookup "table" c.tables x
let memory (c : context) x = lookup "memory" c.memories x
let global (c : context) x = lookup "global" c.globals x
let elem (c : context) x = lookup "elem segment" c.elems x
let data (c : context) x = lookup "data segment" c.datas x
let local (c : context) x = lookup "local" c.locals x
let label (c : context) x = lookup "label" c.labels x

let func_type (c : context) x =
  match type_ c x with
  | FuncDefType ft -> ft

let refer category (s : Free.Set.t) x =
  if not (Free.Set.mem x.it s) then
    error x.at
      ("undeclared " ^ category ^ " reference " ^ Int32.to_string x.it)

let refer_func (c : context) x = refer "function" c.refs.Free.funcs x


(* Types *)

let check_limits {min; max} range at msg =
  require (I32.le_u min range) at msg;
  match max with
  | None -> ()
  | Some max ->
    require (I32.le_u max range) at msg;
    require (I32.le_u min max) at
      "size minimum must not be greater than maximum"

let check_num_type (c : context) (t : num_type) at =
  ()

let check_vec_type (c : context) (t : vec_type) at =
  ()

let check_heap_type (c : context) (t : heap_type) at =
  match t with
  | FuncHeapType | ExternHeapType -> ()
  | DefHeapType (SynVar x) -> ignore (type_ c (x @@ at))
  | DefHeapType (SemVar _) | BotHeapType -> assert false

let check_ref_type (c : context) (t : ref_type) at =
  match t with
  | (_nul, t') -> check_heap_type c t' at

let check_value_type (c : context) (t : value_type) at =
  match t with
  | NumType t' -> check_num_type c t' at
  | VecType t' -> check_vec_type c t' at
  | RefType t' -> check_ref_type c t' at
  | BotType -> ()

let check_result_type (c : context) (ts : result_type) at =
  List.iter (fun t -> check_value_type c t at) ts

let check_func_type (c : context) (ft : func_type) at =
  let FuncType (ts1, ts2) = ft in
  check_result_type c ts1 at;
  check_result_type c ts2 at

let check_table_type (c : context) (tt : table_type) at =
  let TableType (lim, t) = tt in
  check_limits lim 0xffff_ffffl at "table size must be at most 2^32-1";
  check_ref_type c t at;
  require (defaultable_ref_type t) at "non-defaultable element type"

let check_memory_type (c : context) (mt : memory_type) at =
  let MemoryType lim = mt in
  check_limits lim 0x1_0000l at
    "memory size must be at most 65536 pages (4GiB)"

let check_global_type (c : context) (gt : global_type) at =
  let GlobalType (t, mut) = gt in
  check_value_type c t at

let check_def_type (c : context) (dt : def_type) at =
  match dt with
  | FuncDefType ft -> check_func_type c ft at



(* Stack typing *)

(*
 * Note: The declarative typing rules are non-deterministic, that is, they
 * have the liberty to locally "guess" the right types implied by the context.
 * In the algorithmic formulation required here, stack types may hence pick
 * `BotType` as the principal choice for a locally unknown type.
 * Furthermore, an ellipses flag represents arbitrary sequences
 * of unknown types, in order to handle stack polymorphism algorithmically.
 *)

type ellipses = NoEllipses | Ellipses
type infer_result_type = ellipses * value_type list
type op_type = {ins : infer_result_type; outs : infer_result_type}

let stack ts = (NoEllipses, ts)
let (-->) ts1 ts2 = {ins = NoEllipses, ts1; outs = NoEllipses, ts2}
let (-->..) ts1 ts2 = {ins = Ellipses, ts1; outs = NoEllipses, ts2}
let (-->...) ts1 ts2 = {ins = Ellipses, ts1; outs = Ellipses, ts2}

let check_stack (c : context) ts1 ts2 at =
  require
    (List.length ts1 = List.length ts2 &&
      List.for_all2 (match_value_type c.types []) ts1 ts2) at
    ("type mismatch: instruction requires " ^ string_of_result_type ts2 ^
     " but stack has " ^ string_of_result_type ts1)

let pop c (ell1, ts1) (ell2, ts2) at =
  let n1 = List.length ts1 in
  let n2 = List.length ts2 in
  let n = min n1 n2 in
  let n3 = if ell2 = Ellipses then (n1 - n) else 0 in
  check_stack c (Lib.List.make n3 BotType @ Lib.List.drop (n2 - n) ts2) ts1 at;
  (ell2, if ell1 = Ellipses then [] else Lib.List.take (n2 - n) ts2)

let push c (ell1, ts1) (ell2, ts2) =
  assert (ell1 = NoEllipses || ts2 = []);
  (if ell1 = Ellipses || ell2 = Ellipses then Ellipses else NoEllipses),
  ts2 @ ts1

let peek i (ell, ts) =
  try List.nth (List.rev ts) i with Failure _ -> BotType

let peek_ref i (ell, ts) at =
  match peek i (ell, ts) with
  | RefType rt -> rt
  | BotType -> (NonNullable, BotHeapType)
  | t ->
    error at
      ("type mismatch: instruction requires reference type" ^
       " but stack has " ^ string_of_value_type t)


(* Type Synthesis *)

let type_num = Value.type_of_num
let type_vec = Value.type_of_vec
let type_vec_lane = function
  | Value.V128 laneop -> V128.type_of_lane laneop

let type_cvtop at = function
  | Value.I32 cvtop ->
    let open I32Op in
    (match cvtop with
    | ExtendSI32 | ExtendUI32 -> error at "invalid conversion"
    | WrapI64 -> I64Type
    | TruncSF32 | TruncUF32 | TruncSatSF32 | TruncSatUF32
    | ReinterpretFloat -> F32Type
    | TruncSF64 | TruncUF64 | TruncSatSF64 | TruncSatUF64 -> F64Type
    ), I32Type
  | Value.I64 cvtop ->
    let open I64Op in
    (match cvtop with
    | ExtendSI32 | ExtendUI32 -> I32Type
    | WrapI64 -> error at "invalid conversion"
    | TruncSF32 | TruncUF32 | TruncSatSF32 | TruncSatUF32 -> F32Type
    | TruncSF64 | TruncUF64 | TruncSatSF64 | TruncSatUF64
    | ReinterpretFloat -> F64Type
    ), I64Type
  | Value.F32 cvtop ->
    let open F32Op in
    (match cvtop with
    | ConvertSI32 | ConvertUI32 | ReinterpretInt -> I32Type
    | ConvertSI64 | ConvertUI64 -> I64Type
    | PromoteF32 -> error at "invalid conversion"
    | DemoteF64 -> F64Type
    ), F32Type
  | Value.F64 cvtop ->
    let open F64Op in
    (match cvtop with
    | ConvertSI32 | ConvertUI32 -> I32Type
    | ConvertSI64 | ConvertUI64 | ReinterpretInt -> I64Type
    | PromoteF32 -> F32Type
    | DemoteF64 -> error at "invalid conversion"
    ), F64Type

let num_lanes = function
  | Value.V128 laneop -> V128.num_lanes laneop

let lane_extractop = function
  | Value.V128 extractop ->
    let open V128 in let open V128Op in
    match extractop with
    | I8x16 (Extract (i, _)) | I16x8 (Extract (i, _))
    | I32x4 (Extract (i, _)) | I64x2 (Extract (i, _))
    | F32x4 (Extract (i, _)) | F64x2 (Extract (i, _)) -> i

let lane_replaceop = function
  | Value.V128 replaceop ->
    let open V128 in let open V128Op in
    match replaceop with
    | I8x16 (Replace i) | I16x8 (Replace i)
    | I32x4 (Replace i) | I64x2 (Replace i)
    | F32x4 (Replace i) | F64x2 (Replace i) -> i


(* Expressions *)

let check_pack sz t_sz at =
  require (packed_size sz < t_sz) at "invalid sign extension"

let check_unop unop at =
  match unop with
  | Value.I32 (IntOp.ExtendS sz) | Value.I64 (IntOp.ExtendS sz) ->
    check_pack sz (num_size (Value.type_of_num unop)) at
  | _ -> ()

let check_vec_binop binop at =
  match binop with
  | Value.(V128 (V128.I8x16 (V128Op.Shuffle is))) ->
    if List.exists ((<=) 32) is then
      error at "invalid lane index"
  | _ -> ()

let check_memop (c : context) (memop : ('t, 's) memop) ty_size get_sz at =
  let _mt = memory c (0l @@ at) in
  let size =
    match get_sz memop.pack with
    | None -> ty_size memop.ty
    | Some sz ->
      check_pack sz (ty_size memop.ty) at;
      packed_size sz
  in
  require (1 lsl memop.align <= size) at
    "alignment must not be larger than natural"


(*
 * Conventions:
 *   c  : context
 *   e  : instr
 *   es : instr list
 *   v  : value
 *   t  : value_type var
 *   ts : result_type
 *   x  : variable
 *
 * Note: To deal with the non-determinism in some of the declarative rules,
 * the function takes the current stack `s` as an additional argument, allowing
 * it to "peek" when it would otherwise have to guess an input type.
 *
 * Furthermore, stack-polymorphic types are given with the `-->...` operator:
 * a type `ts1 -->... ts2` expresses any type `(ts1' @ ts1) -> (ts2' @ ts2)`
 * where `ts1'` and `ts2'` would be chosen non-deterministically in the
 * declarative typing rules.
 *)

let check_block_type (c : context) (bt : block_type) at : func_type =
  match bt with
  | ValBlockType None -> FuncType ([], [])
  | ValBlockType (Some t) -> check_value_type c t at; FuncType ([], [t])
  | VarBlockType (SynVar x) -> func_type c (x @@ at)
  | VarBlockType (SemVar _) -> assert false

let check_local (c : context) (defaults : bool) (t : local) =
  check_value_type c t.it t.at;
  require (not defaults || defaultable_value_type t.it) t.at
    "non-defaultable local type"

let rec check_instr (c : context) (e : instr) (s : infer_result_type) : op_type =
  match e.it with
  | Unreachable ->
    [] -->... []

  | Nop ->
    [] --> []

  | Drop ->
    [peek 0 s] --> []

  | Select None ->
    let t = peek 1 s in
    require (is_num_type t || is_vec_type t) e.at
      ("type mismatch: instruction requires numeric or vector type" ^
       " but stack has " ^ string_of_value_type t);
    [t; t; NumType I32Type] --> [t]

  | Select (Some ts) ->
    require (List.length ts = 1) e.at
      "invalid result arity other than 1 is not (yet) allowed";
    check_result_type c ts e.at;
    (ts @ ts @ [NumType I32Type]) --> ts

  | Block (bt, es) ->
    let FuncType (ts1, ts2) as ft = check_block_type c bt e.at in
    check_block {c with labels = ts2 :: c.labels} es ft e.at;
    ts1 --> ts2

  | Loop (bt, es) ->
    let FuncType (ts1, ts2) as ft = check_block_type c bt e.at in
    check_block {c with labels = ts1 :: c.labels} es ft e.at;
    ts1 --> ts2

  | If (bt, es1, es2) ->
    let FuncType (ts1, ts2) as ft = check_block_type c bt e.at in
    check_block {c with labels = ts2 :: c.labels} es1 ft e.at;
    check_block {c with labels = ts2 :: c.labels} es2 ft e.at;
    (ts1 @ [NumType I32Type]) --> ts2

  | Let (bt, locals, es) ->
    let FuncType (ts1, ts2) as ft = check_block_type c bt e.at in
    List.iter (check_local c false) locals;
    let c' =
      { c with
        labels = ts2 :: c.labels;
        locals = List.map Source.it locals @ c.locals;
      }
    in check_block c' es ft e.at;
    (ts1 @ List.map Source.it locals) --> ts2

  | Br x ->
    label c x -->... []

  | BrIf x ->
    (label c x @ [NumType I32Type]) --> label c x

  | BrTable (xs, x) ->
    let n = List.length (label c x) in
    let ts = Lib.List.table n (fun i -> peek (n - i) s) in
    check_stack c ts (label c x) x.at;
    List.iter (fun x' -> check_stack c ts (label c x') x'.at) xs;
    (ts @ [NumType I32Type]) -->... []

  | BrOnNull x ->
    let (_, t) = peek_ref 0 s e.at in
    (label c x @ [RefType (Nullable, t)]) -->
      (label c x @ [RefType (NonNullable, t)])

  | BrOnNonNull x ->
    let (_, ht) as rt = peek_ref 0 s e.at in
    let t' = RefType (NonNullable, ht) in
    require (label c x <> []) e.at
      ("type mismatch: instruction requires type " ^ string_of_value_type t' ^
       " but label has " ^ string_of_result_type (label c x));
    let ts0, t = Lib.List.split_last (label c x) in
    require (match_value_type c.types [] t' t) e.at
      ("type mismatch: instruction requires type " ^ string_of_value_type t' ^
       " but label has " ^ string_of_result_type (label c x));
    (ts0 @ [RefType rt]) --> ts0

  | Return ->
    c.results -->... []

  | Call x ->
    let FuncType (ts1, ts2) = func c x in
    ts1 --> ts2

  | CallRef ->
    (match peek_ref 0 s e.at with
    | (nul, DefHeapType (SynVar x)) ->
      let FuncType (ts1, ts2) = func_type c (x @@ e.at) in
      (ts1 @ [RefType (nul, DefHeapType (SynVar x))]) --> ts2
    | (_, BotHeapType) as rt ->
      [RefType rt] -->... []
    | rt ->
      error e.at
        ("type mismatch: instruction requires function reference type" ^
         " but stack has " ^ string_of_value_type (RefType rt))
    )

  | CallIndirect (x, y) ->
    let TableType (lim, t) = table c x in
    let FuncType (ts1, ts2) = func_type c y in
    require (match_ref_type c.types [] t (Nullable, FuncHeapType)) x.at
      ("type mismatch: instruction requires table of function type" ^
       " but table has element type " ^ string_of_ref_type t);
    (ts1 @ [NumType I32Type]) --> ts2

  | ReturnCallRef ->
    (match peek_ref 0 s e.at with
    | (nul, DefHeapType (SynVar x)) ->
      let FuncType (ts1, ts2) = func_type c (x @@ e.at) in
      require (match_result_type c.types [] ts2 c.results) e.at
        ("type mismatch: current function requires result type " ^
         string_of_result_type c.results ^
         " but callee returns " ^ string_of_result_type ts2);
      (ts1 @ [RefType (nul, DefHeapType (SynVar x))]) -->... []
    | (_, BotHeapType) as rt ->
      [RefType rt] -->... []
    | rt ->
      error e.at
        ("type mismatch: instruction requires function reference type" ^
         " but stack has " ^ string_of_value_type (RefType rt))
    )

  | FuncBind x ->
    (match peek_ref 0 s e.at with
    | (nul, DefHeapType (SynVar y)) ->
      let FuncType (ts1, ts2) = func_type c (y @@ e.at) in
      let FuncType (ts1', _) as ft' = func_type c x in
      require (List.length ts1 >= List.length ts1') x.at
        "type mismatch in function arguments";
      let ts11, ts12 = Lib.List.split (List.length ts1 - List.length ts1') ts1 in
      require (match_func_type c.types [] (FuncType (ts12, ts2)) ft') e.at
        "type mismatch in function type";
      (ts11 @ [RefType (nul, DefHeapType (SynVar y))]) -->
        [RefType (NonNullable, DefHeapType (SynVar x.it))]
    | (_, BotHeapType) as rt ->
      [RefType rt] -->.. [RefType (NonNullable, DefHeapType (SynVar x.it))]
    | rt ->
      error e.at
        ("type mismatch: instruction requires function reference type" ^
         " but stack has " ^ string_of_value_type (RefType rt))
    )

  | LocalGet x ->
    [] --> [local c x]

  | LocalSet x ->
    [local c x] --> []

  | LocalTee x ->
    [local c x] --> [local c x]

  | GlobalGet x ->
    let GlobalType (t, _mut) = global c x in
    [] --> [t]

  | GlobalSet x ->
    let GlobalType (t, mut) = global c x in
    require (mut = Mutable) x.at "global is immutable";
    [t] --> []

  | TableGet x ->
    let TableType (_lim, t) = table c x in
    [NumType I32Type] --> [RefType t]

  | TableSet x ->
    let TableType (_lim, t) = table c x in
    [NumType I32Type; RefType t] --> []

  | TableSize x ->
    let _tt = table c x in
    [] --> [NumType I32Type]

  | TableGrow x ->
    let TableType (_lim, t) = table c x in
    [RefType t; NumType I32Type] --> [NumType I32Type]

  | TableFill x ->
    let TableType (_lim, t) = table c x in
    [NumType I32Type; RefType t; NumType I32Type] --> []

  | TableCopy (x, y) ->
    let TableType (_lim1, t1) = table c x in
    let TableType (_lim2, t2) = table c y in
    require (match_ref_type c.types [] t2 t1) x.at
      ("type mismatch: source element type " ^ string_of_ref_type t1 ^
       " does not match destination element type " ^ string_of_ref_type t2);
    [NumType I32Type; NumType I32Type; NumType I32Type] --> []

  | TableInit (x, y) ->
    let TableType (_lim1, t1) = table c x in
    let t2 = elem c y in
    require (match_ref_type c.types [] t2 t1) x.at
      ("type mismatch: element segment's type " ^ string_of_ref_type t1 ^
       " does not match table's element type " ^ string_of_ref_type t2);
    [NumType I32Type; NumType I32Type; NumType I32Type] --> []

  | ElemDrop x ->
    ignore (elem c x);
    [] --> []

  | Load memop ->
    check_memop c memop num_size (Lib.Option.map fst) e.at;
    [NumType I32Type] --> [NumType memop.ty]

  | Store memop ->
    check_memop c memop num_size (fun sz -> sz) e.at;
    [NumType I32Type; NumType memop.ty] --> []

  | VecLoad memop ->
    check_memop c memop vec_size (Lib.Option.map fst) e.at;
    [NumType I32Type] --> [VecType memop.ty]

  | VecStore memop ->
    check_memop c memop vec_size (fun _ -> None) e.at;
    [NumType I32Type; VecType memop.ty] --> []

  | VecLoadLane (memop, i) ->
    check_memop c memop vec_size (fun sz -> Some sz) e.at;
    require (i < vec_size memop.ty / packed_size memop.pack) e.at
      "invalid lane index";
    [NumType I32Type; VecType memop.ty] -->  [VecType memop.ty]

  | VecStoreLane (memop, i) ->
    check_memop c memop vec_size (fun sz -> Some sz) e.at;
    require (i < vec_size memop.ty / packed_size memop.pack) e.at
      "invalid lane index";
    [NumType I32Type; VecType memop.ty] -->  []

  | MemorySize ->
    let _mt = memory c (0l @@ e.at) in
    [] --> [NumType I32Type]

  | MemoryGrow ->
    let _mt = memory c (0l @@ e.at) in
    [NumType I32Type] --> [NumType I32Type]

  | MemoryFill ->
    ignore (memory c (0l @@ e.at));
    [NumType I32Type; NumType I32Type; NumType I32Type] --> []

  | MemoryCopy ->
    ignore (memory c (0l @@ e.at));
    [NumType I32Type; NumType I32Type; NumType I32Type] --> []

  | MemoryInit x ->
    ignore (memory c (0l @@ e.at));
    ignore (data c x);
    [NumType I32Type; NumType I32Type; NumType I32Type] --> []

  | DataDrop x ->
    ignore (data c x);
    [] --> []

  | RefNull t ->
    check_heap_type c t e.at;
    [] --> [RefType (Nullable, t)]

  | RefIsNull ->
    let (_, t) = peek_ref 0 s e.at in
    [RefType (Nullable, t)] --> [NumType I32Type]

  | RefAsNonNull ->
    let (_, t) = peek_ref 0 s e.at in
    [RefType (Nullable, t)] --> [RefType (NonNullable, t)]

  | RefFunc x ->
    let ft = func c x in
    let y = Lib.Option.force (Lib.List32.index_of (FuncDefType ft) c.types) in
    refer_func c x;
    [] --> [RefType (NonNullable, DefHeapType (SynVar y))]

  | Const v ->
    let t = NumType (type_num v.it) in
    [] --> [t]

  | Test testop ->
    let t = NumType (type_num testop) in
    [t] --> [NumType I32Type]

  | Compare relop ->
    let t = NumType (type_num relop) in
    [t; t] --> [NumType I32Type]

  | Unary unop ->
    check_unop unop e.at;
    let t = NumType (type_num unop) in
    [t] --> [t]

  | Binary binop ->
    let t = NumType (type_num binop) in
    [t; t] --> [t]

  | Convert cvtop ->
    let t1, t2 = type_cvtop e.at cvtop in
    [NumType t1] --> [NumType t2]

  | VecConst v ->
    let t = VecType (type_vec v.it) in
    [] --> [t]

  | VecTest testop ->
    let t = VecType (type_vec testop) in
    [t] --> [NumType I32Type]

  | VecUnary unop ->
    let t = VecType (type_vec unop) in
    [t] --> [t]

  | VecBinary binop ->
    check_vec_binop binop e.at;
    let t = VecType (type_vec binop) in
    [t; t] --> [t]

  | VecCompare relop ->
    let t = VecType (type_vec relop) in
    [t; t] --> [t]

  | VecConvert cvtop ->
    let t = VecType (type_vec cvtop) in
    [t] --> [t]

  | VecShift shiftop ->
    let t = VecType (type_vec shiftop) in
    [t; NumType I32Type] --> [VecType V128Type]

  | VecBitmask bitmaskop ->
    let t = VecType (type_vec bitmaskop) in
    [t] --> [NumType I32Type]

  | VecTestBits vtestop ->
    let t = VecType (type_vec vtestop) in
    [t] --> [NumType I32Type]

  | VecUnaryBits vunop ->
    let t = VecType (type_vec vunop) in
    [t] --> [t]

  | VecBinaryBits vbinop ->
    let t = VecType (type_vec vbinop) in
    [t; t] --> [t]

  | VecTernaryBits vternop ->
    let t = VecType (type_vec vternop) in
    [t; t; t] --> [t]

  | VecSplat splatop ->
    let t1 = type_vec_lane splatop in
    let t2 = VecType (type_vec splatop) in
    [NumType t1] --> [t2]

  | VecExtract extractop ->
    let t = VecType (type_vec extractop) in
    let t2 = type_vec_lane extractop in
    require (lane_extractop extractop < num_lanes extractop) e.at
      "invalid lane index";
    [t] --> [NumType t2]

  | VecReplace replaceop ->
    let t = VecType (type_vec replaceop) in
    let t2 = type_vec_lane replaceop in
    require (lane_replaceop replaceop < num_lanes replaceop) e.at
      "invalid lane index";
    [t; NumType t2] --> [t]

and check_seq (c : context) (s : infer_result_type) (es : instr list)
  : infer_result_type =
  match es with
  | [] ->
    s

  | _ ->
    let es', e = Lib.List.split_last es in
    let s' = check_seq c s es' in
    let {ins; outs} = check_instr c e s' in
    push c outs (pop c ins s' e.at)

and check_block (c : context) (es : instr list) (ft : func_type) at =
  let FuncType (ts1, ts2) = ft in
  let s = check_seq c (stack ts1) es in
  let s' = pop c (stack ts2) s at in
  require (snd s' = []) at
    ("type mismatch: block requires " ^ string_of_result_type ts2 ^
     " but stack has " ^ string_of_result_type (snd s))


(* Functions & Constants *)

(*
 * Conventions:
 *   c : context
 *   m : module_
 *   f : func
 *   e : instr
 *   v : value
 *   t : value_type
 *   s : func_type
 *   x : variable
 *)

let check_func (c : context) (f : func) =
  let {ftype; locals; body} = f.it in
  let FuncType (ts1, ts2) = func_type c ftype in
  List.iter (check_local c true) locals;
  let c' =
    { c with
      locals = ts1 @ List.map Source.it locals;
      results = ts2;
      labels = [ts2]
    }
  in check_block c' body (FuncType ([], ts2)) f.at


let is_const (c : context) (e : instr) =
  match e.it with
  | RefNull _
  | RefFunc _
  | Const _
  | VecConst _ -> true
  | GlobalGet x -> let GlobalType (_, mut) = global c x in mut = Immutable
  | _ -> false

let check_const (c : context) (const : const) (t : value_type) =
  require (List.for_all (is_const c) const.it) const.at
    "constant expression required";
  check_block c const.it (FuncType ([], [t])) const.at


(* Tables, Memories, & Globals *)

let check_table (c : context) (tab : table) =
  let {ttype} = tab.it in
  check_table_type c ttype tab.at

let check_memory (c : context) (mem : memory) =
  let {mtype} = mem.it in
  check_memory_type c mtype mem.at

let check_elem_mode (c : context) (t : ref_type) (mode : segment_mode) =
  match mode.it with
  | Passive -> ()
  | Active {index; offset} ->
    let TableType (_, et) = table c index in
    require (match_ref_type c.types [] t et) mode.at
      ("type mismatch: element segment's type " ^ string_of_ref_type t ^
       " does not match table's element type " ^ string_of_ref_type et);
    check_const c offset (NumType I32Type)
  | Declarative -> ()

let check_elem (c : context) (seg : elem_segment) =
  let {etype; einit; emode} = seg.it in
  check_ref_type c etype seg.at;
  List.iter (fun const -> check_const c const (RefType etype)) einit;
  check_elem_mode c etype emode

let check_data_mode (c : context) (mode : segment_mode) =
  match mode.it with
  | Passive -> ()
  | Active {index; offset} ->
    ignore (memory c index);
    check_const c offset (NumType I32Type)
  | Declarative -> assert false

let check_data (c : context) (seg : data_segment) =
  let {dinit; dmode} = seg.it in
  check_data_mode c dmode

let check_global (c : context) (glob : global) =
  let {gtype; ginit} = glob.it in
  check_global_type c gtype glob.at;
  let GlobalType (t, mut) = gtype in
  check_const c ginit t


(* Modules *)

<<<<<<< HEAD
let check_start (c : context) (start : idx option) =
  Lib.Option.app (fun x ->
    require (func c x = FuncType ([], [])) x.at
      "start function must not have parameters or results"
  ) start
=======
let check_start (c : context) (start : start) =
  let {sfunc} = start.it in
  require (func c sfunc = FuncType ([], [])) start.at
    "start function must not have parameters or results"
>>>>>>> 7991db35

let check_type (c : context) (ty : type_) : context =
  check_def_type c ty.it ty.at;
  {c with types = c.types @ [ty.it]}

let check_import (c : context) (im : import) : context =
  let {module_name = _; item_name = _; idesc} = im.it in
  match idesc.it with
  | FuncImport x ->
    let ft = func_type c x in
    {c with funcs = c.funcs @ [ft]}
  | TableImport tt ->
    check_table_type c tt idesc.at;
    {c with tables = c.tables @ [tt]}
  | MemoryImport mt ->
    check_memory_type c mt idesc.at;
    {c with memories = c.memories @ [mt]}
  | GlobalImport gt ->
    check_global_type c gt idesc.at;
    {c with globals = c.globals @ [gt]}

module NameSet = Set.Make(struct type t = Ast.name let compare = compare end)

let check_export (c : context) (set : NameSet.t) (ex : export) : NameSet.t =
  let {name; edesc} = ex.it in
  (match edesc.it with
  | FuncExport x -> ignore (func c x)
  | TableExport x -> ignore (table c x)
  | MemoryExport x -> ignore (memory c x)
  | GlobalExport x -> ignore (global c x)
  );
  require (not (NameSet.mem name set)) ex.at "duplicate export name";
  NameSet.add name set


let check_module (m : module_) =
  let
    { types; imports; tables; memories; globals; funcs; start; elems; datas;
      exports } = m.it
  in
  let c0 = List.fold_left check_type empty_context types in
  let c1 = List.fold_left check_import c0 imports in
  let c2 =
    { c1 with
      funcs = c1.funcs @ List.map (fun f -> func_type c1 f.it.ftype) funcs;
      tables = c1.tables @ List.map (fun tab -> tab.it.ttype) tables;
      memories = c1.memories @ List.map (fun mem -> mem.it.mtype) memories;
      elems = List.map (fun elem -> elem.it.etype) elems;
      datas = List.map (fun _data -> ()) datas;
      refs = Free.module_ ({m.it with funcs = []; start = None} @@ m.at);
    }
  in
  let c =
    { c2 with globals = c1.globals @ List.map (fun g -> g.it.gtype) globals }
  in
  List.iter (check_global c2) globals;
  List.iter (check_table c2) tables;
  List.iter (check_memory c2) memories;
  List.iter (check_elem c2) elems;
  List.iter (check_data c2) datas;
  List.iter (check_func c) funcs;
  Lib.Option.app (check_start c) start;
  ignore (List.fold_left (check_export c) NameSet.empty exports);
  require (List.length c.memories <= 1) m.at
    "multiple memories are not allowed (yet)"<|MERGE_RESOLUTION|>--- conflicted
+++ resolved
@@ -784,18 +784,10 @@
 
 (* Modules *)
 
-<<<<<<< HEAD
-let check_start (c : context) (start : idx option) =
-  Lib.Option.app (fun x ->
-    require (func c x = FuncType ([], [])) x.at
-      "start function must not have parameters or results"
-  ) start
-=======
 let check_start (c : context) (start : start) =
   let {sfunc} = start.it in
   require (func c sfunc = FuncType ([], [])) start.at
     "start function must not have parameters or results"
->>>>>>> 7991db35
 
 let check_type (c : context) (ty : type_) : context =
   check_def_type c ty.it ty.at;
