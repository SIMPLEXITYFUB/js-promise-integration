--- conflicted
+++ resolved
@@ -358,14 +358,9 @@
       check_pack sz (ty_size memop.ty) at;
       Pack.packed_size sz
   in
-<<<<<<< HEAD
-  require (1 lsl memop.align <= size) at
+  require (1 lsl memop.align >= 1 && 1 lsl memop.align <= size) at
     "alignment must not be larger than natural";
   memop.ty
-=======
-  require (1 lsl memop.align >= 1 && 1 lsl memop.align <= size) at
-    "alignment must not be larger than natural"
->>>>>>> 73784346
 
 
 (*
@@ -615,7 +610,6 @@
     [NumT I32T; NumT I32T; NumT I32T] --> [], []
 
   | ElemDrop x ->
-<<<<<<< HEAD
     ignore (elem c x);
     [] --> [], []
 
@@ -643,53 +637,18 @@
     let _mt = memory c x in
     let t = check_memop c memop vec_size (fun sz -> Some sz) e.at in
     require (i < vec_size t / Pack.packed_size memop.pack) e.at
-=======
-    let _rt = elem c x in
-    [] --> []
-
-  | Load (x, memop) ->
-    let _mt = memory c x in
-    check_memop c memop num_size (Lib.Option.map fst) e.at;
-    [NumType I32Type] --> [NumType memop.ty]
-
-  | Store (x, memop) ->
-    let _mt = memory c x in
-    check_memop c memop num_size (fun sz -> sz) e.at;
-    [NumType I32Type; NumType memop.ty] --> []
-
-  | VecLoad (x, memop) ->
-    let _mt = memory c x in
-    check_memop c memop vec_size (Lib.Option.map fst) e.at;
-    [NumType I32Type] --> [VecType memop.ty]
-
-  | VecStore (x, memop) ->
-    let _mt = memory c x in
-    check_memop c memop vec_size (fun _ -> None) e.at;
-    [NumType I32Type; VecType memop.ty] --> []
-
-  | VecLoadLane (x, memop, i) ->
-    let _mt = memory c x in
-    check_memop c memop vec_size (fun sz -> Some sz) e.at;
-    require (i < vec_size memop.ty / packed_size memop.pack) e.at
->>>>>>> 73784346
       "invalid lane index";
     [NumT I32T; VecT t] -->  [VecT t], []
 
   | VecStoreLane (x, memop, i) ->
     let _mt = memory c x in
-<<<<<<< HEAD
     let t = check_memop c memop vec_size (fun sz -> Some sz) e.at in
     require (i < vec_size t / Pack.packed_size memop.pack) e.at
-=======
-    check_memop c memop vec_size (fun sz -> Some sz) e.at;
-    require (i < vec_size memop.ty / packed_size memop.pack) e.at
->>>>>>> 73784346
       "invalid lane index";
     [NumT I32T; VecT t] -->  [], []
 
   | MemorySize x ->
     let _mt = memory c x in
-<<<<<<< HEAD
     [] --> [NumT I32T], []
 
   | MemoryGrow x ->
@@ -704,42 +663,15 @@
     let _mt = memory c x in
     let _mt = memory c y in
     [NumT I32T; NumT I32T; NumT I32T] --> [], []
-=======
-    [] --> [NumType I32Type]
-
-  | MemoryGrow x ->
-    let _mt = memory c x in
-    [NumType I32Type] --> [NumType I32Type]
-
-  | MemoryFill x ->
-    let _mt = memory c x in
-    [NumType I32Type; NumType I32Type; NumType I32Type] --> []
-
-  | MemoryCopy (x, y) ->
-    let _mt = memory c x in
-    let _mt = memory c y in
-    [NumType I32Type; NumType I32Type; NumType I32Type] --> []
->>>>>>> 73784346
 
   | MemoryInit (x, y) ->
     let _mt = memory c x in
     let () = data c y in
-<<<<<<< HEAD
     [NumT I32T; NumT I32T; NumT I32T] --> [], []
 
   | DataDrop x ->
     let () = data c x in
     [] --> [], []
-=======
-    [NumType I32Type; NumType I32Type; NumType I32Type] --> []
-
-  | DataDrop x ->
-    let () = data c x in
-    [] --> []
-
-  | RefNull t ->
-    [] --> [RefType t]
->>>>>>> 73784346
 
   | RefNull ht ->
     check_heap_type c ht e.at;
@@ -1115,11 +1047,7 @@
   | Passive -> ()
   | Active {index; offset} ->
     let _mt = memory c index in
-<<<<<<< HEAD
     check_const c offset (NumT I32T)
-=======
-    check_const c offset (NumType I32Type)
->>>>>>> 73784346
   | Declarative -> assert false
 
 let check_data (c : context) (seg : data_segment) : context =
@@ -1187,22 +1115,10 @@
     |> check_list check_elem m.it.elems
     |> check_list check_data m.it.datas
   in
-<<<<<<< HEAD
   List.iter (check_func_body c) m.it.funcs;
   Option.iter (check_start c) m.it.start;
   ignore (List.fold_left (check_export c) NameSet.empty m.it.exports)
 
 let check_module_with_custom ((m : module_), (cs : Custom.section list)) =
   check_module m;
-  List.iter (fun (module S : Custom.Section) -> S.Handler.check m S.it) cs
-=======
-  List.iter check_type types;
-  List.iter (check_global c1) globals;
-  List.iter (check_table c1) tables;
-  List.iter (check_memory c1) memories;
-  List.iter (check_elem c1) elems;
-  List.iter (check_data c1) datas;
-  List.iter (check_func c) funcs;
-  Lib.Option.app (check_start c) start;
-  ignore (List.fold_left (check_export c) NameSet.empty exports);
->>>>>>> 73784346
+  List.iter (fun (module S : Custom.Section) -> S.Handler.check m S.it) cs