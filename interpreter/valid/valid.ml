--- conflicted
+++ resolved
@@ -28,11 +28,7 @@
   datas : unit list;
   locals : value_type list;
   results : value_type list;
-<<<<<<< HEAD
-  labels : result_type list;
-=======
-  labels : (label_kind * stack_type) list;
->>>>>>> 3c3dbaca
+  labels : (label_kind * result_type) list;
   refs : Free.t;
 }
 
@@ -436,18 +432,8 @@
     let t1, t2 = type_cvtop e.at cvtop in
     [NumType t1] --> [NumType t2]
 
-<<<<<<< HEAD
-  | TryCatch _ -> [] --> [] (* TODO *)
-  | TryDelegate _ -> [] --> [] (* TODO *)
-  | Throw _ -> [] --> [] (* TODO *)
-  | Rethrow _ -> [] --> [] (* TODO *)
-
 and check_seq (c : context) (s : infer_result_type) (es : instr list)
   : infer_result_type =
-=======
-and check_seq (c : context) (s : infer_stack_type) (es : instr list)
-  : infer_stack_type =
->>>>>>> 3c3dbaca
   match es with
   | [] ->
     s
