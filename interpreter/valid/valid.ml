--- conflicted
+++ resolved
@@ -478,11 +478,7 @@
     require (match_val_type c.types (RefT rt') t1) e.at
       ("type mismatch: instruction requires type " ^ string_of_ref_type rt' ^
        " but label has " ^ string_of_result_type (label c x));
-<<<<<<< HEAD
     (ts0 @ [RefT rt']) --> (ts0 @ [RefT rt]), []
-=======
-    (ts0 @ [RefT (Null, ht)]) --> ts0, []
->>>>>>> bbb3c042
 
   | Return ->
     c.results -->... [], []
@@ -504,7 +500,7 @@
     (ts1 @ [NumT I32T]) --> ts2, []
 
   | ReturnCall x ->
-    let FuncT (ts1, ts2) = func c x in
+    let FuncT (ts1, ts2) = as_func_str_type (expand_ctx_type (func c x)) in
     require (match_result_type c.types ts2 c.results) e.at
       ("type mismatch: current function requires result type " ^
        string_of_result_type c.results ^
