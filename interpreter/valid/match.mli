--- conflicted
+++ resolved
@@ -1,26 +1,18 @@
 open Types
 
-<<<<<<< HEAD
 type context = ctx_type list
-
 
 (* Extremas *)
 
 val top_of_heap_type : context -> heap_type -> heap_type
 val top_of_str_type : context -> str_type -> heap_type
 val abs_of_str_type : context -> str_type -> heap_type
-=======
-(* Context *)
->>>>>>> 571c299a
-
-type context = def_type list
 
 (* Equivalence *)
 
 val eq_num_type : context -> num_type -> num_type -> bool
 val eq_ref_type : context -> ref_type -> ref_type -> bool
-<<<<<<< HEAD
-val eq_value_type : context -> value_type -> value_type -> bool
+val eq_val_type : context -> val_type -> val_type -> bool
 
 val eq_result_type : context -> result_type -> result_type -> bool
 
@@ -36,30 +28,12 @@
 val eq_def_type : context -> def_type -> def_type -> bool
 val eq_ctx_type : context -> ctx_type -> ctx_type -> bool
 val eq_var_type : context -> var -> var -> bool
-=======
-val eq_val_type : context -> val_type -> val_type -> bool
-
-val eq_result_type : context -> result_type -> result_type -> bool
-
-val eq_func_type : context -> func_type -> func_type -> bool
-val eq_table_type : context -> table_type -> table_type -> bool
-val eq_memory_type : context -> memory_type -> memory_type -> bool
-val eq_global_type : context -> global_type -> global_type -> bool
-
-val eq_extern_type : context -> extern_type -> extern_type -> bool
->>>>>>> 571c299a
-
-val eq_def_type : context -> def_type -> def_type -> bool
 
 (* Subtyping *)
 
 val match_num_type : context -> num_type -> num_type -> bool
 val match_ref_type : context -> ref_type -> ref_type -> bool
-<<<<<<< HEAD
-val match_value_type : context -> value_type -> value_type -> bool
-=======
 val match_val_type : context -> val_type -> val_type -> bool
->>>>>>> 571c299a
 
 val match_result_type : context -> result_type -> result_type -> bool
 
@@ -70,9 +44,5 @@
 
 val match_extern_type : context -> extern_type -> extern_type -> bool
 
-<<<<<<< HEAD
 val match_str_type : context -> str_type -> str_type -> bool
-val match_var_type : context -> var -> var -> bool
-=======
-val match_def_type : context -> def_type -> def_type -> bool
->>>>>>> 571c299a
+val match_var_type : context -> var -> var -> bool