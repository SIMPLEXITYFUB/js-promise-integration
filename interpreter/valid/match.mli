--- conflicted
+++ resolved
@@ -43,6 +43,8 @@
 
 val match_result_type : context -> result_type -> result_type -> bool
 
+val match_storage_type : context -> storage_type -> storage_type -> bool
+
 val match_str_type : context -> str_type -> str_type -> bool
 val match_def_type : context -> def_type -> def_type -> bool
 
@@ -52,10 +54,4 @@
 val match_memory_type : context -> memory_type -> memory_type -> bool
 val match_global_type : context -> global_type -> global_type -> bool
 
-<<<<<<< HEAD
-val match_extern_type : context -> extern_type -> extern_type -> bool
-=======
-val match_storage_type : rec_context -> storage_type -> storage_type -> bool
-
-val match_extern_type : extern_type -> extern_type -> bool
->>>>>>> 19a611e4
+val match_extern_type : context -> extern_type -> extern_type -> bool