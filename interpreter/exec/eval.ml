--- conflicted
+++ resolved
@@ -220,28 +220,16 @@
       | BrOnNonNull x, Ref r :: vs' ->
         Ref r :: vs', [Plain (Br x) @@ e.at]
 
-<<<<<<< HEAD
-      | BrOnCast (x, rt), Ref r :: vs' ->
-        let rt' = subst_ref_type (subst_of c.frame.inst) rt in
-        if Match.match_ref_type [] (type_of_ref r) rt' then
-=======
       | BrOnCast (x, _rt1, rt2), Ref r :: vs' ->
-        let rt2' = dyn_ref_type c.frame.inst.types rt2 in
+        let rt2' = subst_ref_type (subst_of c.frame.inst) rt2 in
         if Match.match_ref_type [] (type_of_ref r) rt2' then
->>>>>>> 507dd308
           Ref r :: vs', [Plain (Br x) @@ e.at]
         else
           Ref r :: vs', []
 
-<<<<<<< HEAD
-      | BrOnCastFail (x, rt), Ref r :: vs' ->
-        let rt' = subst_ref_type (subst_of c.frame.inst) rt in
-        if Match.match_ref_type [] (type_of_ref r) rt' then
-=======
       | BrOnCastFail (x, _rt1, rt2), Ref r :: vs' ->
-        let rt2' = dyn_ref_type c.frame.inst.types rt2 in
+        let rt2' = subst_ref_type (subst_of c.frame.inst) rt2 in
         if Match.match_ref_type [] (type_of_ref r) rt2' then
->>>>>>> 507dd308
           Ref r :: vs', []
         else
           Ref r :: vs', [Plain (Br x) @@ e.at]
