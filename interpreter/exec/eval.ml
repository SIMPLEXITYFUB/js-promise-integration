open Types
open Value
open Instance
open Ast
open Source


(* Errors *)

module Link = Error.Make ()
module Trap = Error.Make ()
module Crash = Error.Make ()
module Exhaustion = Error.Make ()

exception Link = Link.Error
exception Trap = Trap.Error
exception Crash = Crash.Error (* failure that cannot happen in valid code *)
exception Exhaustion = Exhaustion.Error

let table_error at = function
  | Table.Bounds -> "out of bounds table access"
  | Table.SizeOverflow -> "table size overflow"
  | Table.SizeLimit -> "table size limit reached"
  | Table.Type -> Crash.error at "type mismatch at table access"
  | exn -> raise exn

let memory_error at = function
  | Memory.Bounds -> "out of bounds memory access"
  | Memory.SizeOverflow -> "memory size overflow"
  | Memory.SizeLimit -> "memory size limit reached"
  | Memory.Type -> Crash.error at "type mismatch at memory access"
  | exn -> raise exn

let numeric_error at = function
  | Numeric_error.IntegerOverflow -> "integer overflow"
  | Numeric_error.IntegerDivideByZero -> "integer divide by zero"
  | Numeric_error.InvalidConversionToInteger -> "invalid conversion to integer"
  | Eval_numeric.TypeError (i, v, t) ->
    Crash.error at
      ("type error, expected " ^ string_of_num_type t ^ " as operand " ^
       string_of_int i ^ ", got " ^ string_of_num_type (type_of_num v))
  | exn -> raise exn


(* Administrative Expressions & Configurations *)

type 'a stack = 'a list

type frame =
{
  inst : module_inst;
  locals : value ref list;
}

type code = value stack * admin_instr list

and admin_instr = admin_instr' phrase
and admin_instr' =
  | Plain of instr'
  | Refer of ref_
  | Invoke of func_inst
  | Trapping of string
  | Returning of value stack
  | ReturningInvoke of value stack * func_inst
  | Breaking of int32 * value stack
  | Label of int * instr list * code
  | Local of int * value list * code
  | Frame of int * frame * code

type config =
{
  frame : frame;
  code : code;
  budget : int;  (* to model stack overflow *)
}

let frame inst = {inst; locals = []}
let config inst vs es = {frame = frame inst; code = vs, es; budget = 300}

let plain e = Plain e.it @@ e.at

let is_jumping e =
  match e.it with
  | Trapping _ | Returning _ | ReturningInvoke _ | Breaking _ -> true
  | _ -> false

let lookup category list x =
  try Lib.List32.nth list x.it with Failure _ ->
    Crash.error x.at ("undefined " ^ category ^ " " ^ Int32.to_string x.it)

let type_ (inst : module_inst) x = lookup "type" inst.types x
let func (inst : module_inst) x = lookup "function" inst.funcs x
let table (inst : module_inst) x = lookup "table" inst.tables x
let memory (inst : module_inst) x = lookup "memory" inst.memories x
let global (inst : module_inst) x = lookup "global" inst.globals x
let elem (inst : module_inst) x = lookup "element segment" inst.elems x
let data (inst : module_inst) x = lookup "data segment" inst.datas x
let local (frame : frame) x = lookup "local" frame.locals x

let func_type (inst : module_inst) x = as_func_def_type (def_of (type_ inst x))

let any_ref inst x i at =
  try Table.load (table inst x) i with Table.Bounds ->
    Trap.error at ("undefined element " ^ Int32.to_string i)

let func_ref inst x i at =
  match any_ref inst x i at with
  | FuncRef f -> f
  | NullRef _ -> Trap.error at ("uninitialized element " ^ Int32.to_string i)
  | _ -> Crash.error at ("type mismatch for element " ^ Int32.to_string i)

let block_type inst bt at =
  match bt with
  | ValBlockType None -> FuncType ([], [])
  | ValBlockType (Some t) -> FuncType ([], [t])
  | VarBlockType (SynVar x) -> func_type inst (x @@ at)
  | VarBlockType (SemVar x) -> as_func_def_type (def_of x)

let take n (vs : 'a stack) at =
  try Lib.List.take n vs with Failure _ -> Crash.error at "stack underflow"

let drop n (vs : 'a stack) at =
  try Lib.List.drop n vs with Failure _ -> Crash.error at "stack underflow"

let split n (vs : 'a stack) at = take n vs at, drop n vs at


(* Evaluation *)

(*
 * Conventions:
 *   e  : instr
 *   v  : value
 *   es : instr list
 *   vs : value stack
 *   c : config
 *)

let mem_oob frame x i n =
  I64.gt_u (I64.add (I64_convert.extend_i32_u i) (I64_convert.extend_i32_u n))
    (Memory.bound (memory frame.inst x))

let data_oob frame x i n =
  I64.gt_u (I64.add (I64_convert.extend_i32_u i) (I64_convert.extend_i32_u n))
    (I64.of_int_u (String.length !(data frame.inst x)))

let table_oob frame x i n =
  I64.gt_u (I64.add (I64_convert.extend_i32_u i) (I64_convert.extend_i32_u n))
    (I64_convert.extend_i32_u (Table.size (table frame.inst x)))

let elem_oob frame x i n =
  I64.gt_u (I64.add (I64_convert.extend_i32_u i) (I64_convert.extend_i32_u n))
    (I64.of_int_u (List.length !(elem frame.inst x)))

let rec step (c : config) : config =
  let vs, es = c.code in
  let e = List.hd es in
  let vs', es' =
    match e.it, vs with
    | Plain e', vs ->
      (match e', vs with
      | Unreachable, vs ->
        vs, [Trapping "unreachable executed" @@ e.at]

      | Nop, vs ->
        vs, []

      | Block (bt, es'), vs ->
        let FuncType (ts1, ts2) = block_type c.frame.inst bt e.at in
        let n1 = List.length ts1 in
        let n2 = List.length ts2 in
        let args, vs' = take n1 vs e.at, drop n1 vs e.at in
        vs', [Label (n2, [], (args, List.map plain es')) @@ e.at]

      | Loop (bt, es'), vs ->
        let FuncType (ts1, ts2) = block_type c.frame.inst bt e.at in
        let n1 = List.length ts1 in
        let args, vs' = take n1 vs e.at, drop n1 vs e.at in
        vs', [Label (n1, [e' @@ e.at], (args, List.map plain es')) @@ e.at]

      | If (bt, es1, es2), Num (I32 i) :: vs' ->
        if i = 0l then
          vs', [Plain (Block (bt, es2)) @@ e.at]
        else
          vs', [Plain (Block (bt, es1)) @@ e.at]

      | Let (bt, locals, es'), vs ->
        let vs0, vs' = split (List.length locals) vs e.at in
        let FuncType (ts1, ts2) = block_type c.frame.inst bt e.at in
        let vs1, vs2 = split (List.length ts1) vs' e.at in
        vs2, [
          Local (List.length ts2, List.rev vs0,
            (vs1, [Plain (Block (bt, es')) @@ e.at])
          ) @@ e.at
        ]

      | Br x, vs ->
        [], [Breaking (x.it, vs) @@ e.at]

      | BrIf x, Num (I32 i) :: vs' ->
        if i = 0l then
          vs', []
        else
          vs', [Plain (Br x) @@ e.at]

      | BrTable (xs, x), Num (I32 i) :: vs' ->
        if I32.ge_u i (Lib.List32.length xs) then
          vs', [Plain (Br x) @@ e.at]
        else
          vs', [Plain (Br (Lib.List32.nth xs i)) @@ e.at]

      | BrOnNull x, Ref r :: vs' ->
        (match r with
        | NullRef _ ->
          vs', [Plain (Br x) @@ e.at]
        | _ ->
          Ref r :: vs', []
        )

      | Return, vs ->
        [], [Returning vs @@ e.at]

      | Call x, vs ->
        vs, [Invoke (func c.frame.inst x) @@ e.at]

      | CallRef, Ref (NullRef _) :: vs ->
        vs, [Trapping "null function reference" @@ e.at]

      | CallRef, Ref (FuncRef f) :: vs ->
        vs, [Invoke f @@ e.at]

      | CallIndirect (x, y), Num (I32 i) :: vs ->
        let f = func_ref c.frame.inst x i e.at in
        if
          Match.eq_func_type [] [] (func_type c.frame.inst y) (Func.type_of f)
        then
          vs, [Invoke f @@ e.at]
        else
          vs, [Trapping "indirect call type mismatch" @@ e.at]

      | ReturnCallRef, Ref (NullRef _) :: vs ->
        vs, [Trapping "null function reference" @@ e.at]

      | ReturnCallRef, vs ->
        (match (step {c with code = (vs, [Plain CallRef @@ e.at])}).code with
        | vs', [{it = Invoke a; at}] -> vs', [ReturningInvoke (vs', a) @@ at]
        | vs', [{it = Trapping s; at}] -> vs', [Trapping s @@ at]
        | _ -> assert false
        )

      | FuncBind x, Ref (NullRef _) :: vs ->
        vs, [Trapping "null function reference" @@ e.at]

      | FuncBind x, Ref (FuncRef f) :: vs ->
        let FuncType (ts, _) = Func.type_of f in
        let FuncType (ts', _) = func_type c.frame.inst x in
        let args, vs' =
          try split (List.length ts - List.length ts') vs e.at
          with Failure _ -> Crash.error e.at "type mismatch at function bind"
        in
        let f' = Func.alloc_closure (type_ c.frame.inst x) f args in
        Ref (FuncRef f') :: vs', []

      | Drop, v :: vs' ->
        vs', []

      | Select _, Num (I32 i) :: v2 :: v1 :: vs' ->
        if i = 0l then
          v2 :: vs', []
        else
          v1 :: vs', []

      | LocalGet x, vs ->
        !(local c.frame x) :: vs, []

      | LocalSet x, v :: vs' ->
        local c.frame x := v;
        vs', []

      | LocalTee x, v :: vs' ->
        local c.frame x := v;
        v :: vs', []

      | GlobalGet x, vs ->
        Global.load (global c.frame.inst x) :: vs, []

      | GlobalSet x, v :: vs' ->
        (try Global.store (global c.frame.inst x) v; vs', []
        with Global.NotMutable -> Crash.error e.at "write to immutable global"
           | Global.Type -> Crash.error e.at "type mismatch at global write")

      | TableGet x, Num (I32 i) :: vs' ->
        (try Ref (Table.load (table c.frame.inst x) i) :: vs', []
        with exn -> vs', [Trapping (table_error e.at exn) @@ e.at])

      | TableSet x, Ref r :: Num (I32 i) :: vs' ->
        (try Table.store (table c.frame.inst x) i r; vs', []
        with exn -> vs', [Trapping (table_error e.at exn) @@ e.at])

      | TableSize x, vs ->
        Num (I32 (Table.size (table c.frame.inst x))) :: vs, []

      | TableGrow x, Num (I32 delta) :: Ref r :: vs' ->
        let tab = table c.frame.inst x in
        let old_size = Table.size tab in
        let result =
          try Table.grow tab delta r; old_size
          with Table.SizeOverflow | Table.SizeLimit | Table.OutOfMemory -> -1l
        in Num (I32 result) :: vs', []

      | TableFill x, Num (I32 n) :: Ref r :: Num (I32 i) :: vs' ->
        if table_oob c.frame x i n then
          vs', [Trapping (table_error e.at Table.Bounds) @@ e.at]
        else if n = 0l then
          vs', []
        else
          let _ = assert (I32.lt_u i 0xffff_ffffl) in
          vs', List.map (Lib.Fun.flip (@@) e.at) [
            Plain (Const (I32 i @@ e.at));
            Refer r;
            Plain (TableSet x);
            Plain (Const (I32 (I32.add i 1l) @@ e.at));
            Refer r;
            Plain (Const (I32 (I32.sub n 1l) @@ e.at));
            Plain (TableFill x);
          ]

      | TableCopy (x, y), Num (I32 n) :: Num (I32 s) :: Num (I32 d) :: vs' ->
        if table_oob c.frame x d n || table_oob c.frame y s n then
          vs', [Trapping (table_error e.at Table.Bounds) @@ e.at]
        else if n = 0l then
          vs', []
<<<<<<< HEAD
        else if d <= s then
          vs', List.map (Lib.Fun.flip (@@) e.at) [
=======
        else if I32.le_u d s then
          vs', List.map (at e.at) [
>>>>>>> f94b6a28
            Plain (Const (I32 d @@ e.at));
            Plain (Const (I32 s @@ e.at));
            Plain (TableGet y);
            Plain (TableSet x);
            Plain (Const (I32 (I32.add d 1l) @@ e.at));
            Plain (Const (I32 (I32.add s 1l) @@ e.at));
            Plain (Const (I32 (I32.sub n 1l) @@ e.at));
            Plain (TableCopy (x, y));
          ]
        else (* d > s *)
          vs', List.map (Lib.Fun.flip (@@) e.at) [
            Plain (Const (I32 (I32.add d 1l) @@ e.at));
            Plain (Const (I32 (I32.add s 1l) @@ e.at));
            Plain (Const (I32 (I32.sub n 1l) @@ e.at));
            Plain (TableCopy (x, y));
            Plain (Const (I32 d @@ e.at));
            Plain (Const (I32 s @@ e.at));
            Plain (TableGet y);
            Plain (TableSet x);
          ]

      | TableInit (x, y), Num (I32 n) :: Num (I32 s) :: Num (I32 d) :: vs' ->
        if table_oob c.frame x d n || elem_oob c.frame y s n then
          vs', [Trapping (table_error e.at Table.Bounds) @@ e.at]
        else if n = 0l then
          vs', []
        else
          let seg = !(elem c.frame.inst y) in
          vs', List.map (Lib.Fun.flip (@@) e.at) [
            Plain (Const (I32 d @@ e.at));
            Refer (List.nth seg (Int32.to_int s));
            Plain (TableSet x);
            Plain (Const (I32 (I32.add d 1l) @@ e.at));
            Plain (Const (I32 (I32.add s 1l) @@ e.at));
            Plain (Const (I32 (I32.sub n 1l) @@ e.at));
            Plain (TableInit (x, y));
          ]

      | ElemDrop x, vs ->
        let seg = elem c.frame.inst x in
        seg := [];
        vs, []

      | Load {offset; ty; sz; _}, Num (I32 i) :: vs' ->
        let mem = memory c.frame.inst (0l @@ e.at) in
        let a = I64_convert.extend_i32_u i in
        (try
          let n =
            match sz with
            | None -> Memory.load_num mem a offset ty
            | Some (sz, ext) -> Memory.load_packed sz ext mem a offset ty
          in Num n :: vs', []
        with exn -> vs', [Trapping (memory_error e.at exn) @@ e.at])

      | Store {offset; sz; _}, Num n :: Num (I32 i) :: vs' ->
        let mem = memory c.frame.inst (0l @@ e.at) in
        let a = I64_convert.extend_i32_u i in
        (try
          (match sz with
          | None -> Memory.store_num mem a offset n
          | Some sz -> Memory.store_packed sz mem a offset n
          );
          vs', []
        with exn -> vs', [Trapping (memory_error e.at exn) @@ e.at]);
      | MemorySize, vs ->
        let mem = memory c.frame.inst (0l @@ e.at) in
        Num (I32 (Memory.size mem)) :: vs, []

      | MemoryGrow, Num (I32 delta) :: vs' ->
        let mem = memory c.frame.inst (0l @@ e.at) in
        let old_size = Memory.size mem in
        let result =
          try Memory.grow mem delta; old_size
          with Memory.SizeOverflow | Memory.SizeLimit | Memory.OutOfMemory -> -1l
        in Num (I32 result) :: vs', []

      | MemoryFill, Num (I32 n) :: Num k :: Num (I32 i) :: vs' ->
        if mem_oob c.frame (0l @@ e.at) i n then
          vs', [Trapping (memory_error e.at Memory.Bounds) @@ e.at]
        else if n = 0l then
          vs', []
        else
          vs', List.map (Lib.Fun.flip (@@) e.at) [
            Plain (Const (I32 i @@ e.at));
            Plain (Const (k @@ e.at));
            Plain (Store
              {ty = I32Type; align = 0; offset = 0l; sz = Some Pack8});
            Plain (Const (I32 (I32.add i 1l) @@ e.at));
            Plain (Const (k @@ e.at));
            Plain (Const (I32 (I32.sub n 1l) @@ e.at));
            Plain (MemoryFill);
          ]

      | MemoryCopy, Num (I32 n) :: Num (I32 s) :: Num (I32 d) :: vs' ->
        if mem_oob c.frame (0l @@ e.at) s n || mem_oob c.frame (0l @@ e.at) d n then
          vs', [Trapping (memory_error e.at Memory.Bounds) @@ e.at]
        else if n = 0l then
          vs', []
<<<<<<< HEAD
        else if d <= s then
          vs', List.map (Lib.Fun.flip (@@) e.at) [
=======
        else if I32.le_u d s then
          vs', List.map (at e.at) [
>>>>>>> f94b6a28
            Plain (Const (I32 d @@ e.at));
            Plain (Const (I32 s @@ e.at));
            Plain (Load
              {ty = I32Type; align = 0; offset = 0l; sz = Some (Pack8, ZX)});
            Plain (Store
              {ty = I32Type; align = 0; offset = 0l; sz = Some Pack8});
            Plain (Const (I32 (I32.add d 1l) @@ e.at));
            Plain (Const (I32 (I32.add s 1l) @@ e.at));
            Plain (Const (I32 (I32.sub n 1l) @@ e.at));
            Plain (MemoryCopy);
          ]
        else (* d > s *)
          vs', List.map (Lib.Fun.flip (@@) e.at) [
            Plain (Const (I32 (I32.add d 1l) @@ e.at));
            Plain (Const (I32 (I32.add s 1l) @@ e.at));
            Plain (Const (I32 (I32.sub n 1l) @@ e.at));
            Plain (MemoryCopy);
            Plain (Const (I32 d @@ e.at));
            Plain (Const (I32 s @@ e.at));
            Plain (Load
              {ty = I32Type; align = 0; offset = 0l; sz = Some (Pack8, ZX)});
            Plain (Store
              {ty = I32Type; align = 0; offset = 0l; sz = Some Pack8});
          ]

      | MemoryInit x, Num (I32 n) :: Num (I32 s) :: Num (I32 d) :: vs' ->
        if mem_oob c.frame (0l @@ e.at) d n || data_oob c.frame x s n then
          vs', [Trapping (memory_error e.at Memory.Bounds) @@ e.at]
        else if n = 0l then
          vs', []
        else
          let seg = !(data c.frame.inst x) in
          let b = Int32.of_int (Char.code seg.[Int32.to_int s]) in
          vs', List.map (Lib.Fun.flip (@@) e.at) [
            Plain (Const (I32 d @@ e.at));
            Plain (Const (I32 b @@ e.at));
            Plain (Store
              {ty = I32Type; align = 0; offset = 0l; sz = Some Pack8});
            Plain (Const (I32 (I32.add d 1l) @@ e.at));
            Plain (Const (I32 (I32.add s 1l) @@ e.at));
            Plain (Const (I32 (I32.sub n 1l) @@ e.at));
            Plain (MemoryInit x);
          ]

      | DataDrop x, vs ->
        let seg = data c.frame.inst x in
        seg := "";
        vs, []

      | RefNull t, vs' ->
        Ref (NullRef (sem_heap_type c.frame.inst.types t)) :: vs', []

      | RefIsNull, Ref r :: vs' ->
        (match r with
        | NullRef _ ->
          Num (I32 1l) :: vs', []
        | _ ->
          Num (I32 0l) :: vs', []
        )

      | RefAsNonNull, Ref r :: vs' ->
        (match r with
        | NullRef _ ->
          vs', [Trapping "null reference" @@ e.at]
        | _ ->
          Ref r :: vs', []
        )

      | RefFunc x, vs' ->
        let f = func c.frame.inst x in
        Ref (FuncRef f) :: vs', []

      | Const n, vs ->
        Num n.it :: vs, []

      | Test testop, Num n :: vs' ->
        (try value_of_bool (Eval_numeric.eval_testop testop n) :: vs', []
        with exn -> vs', [Trapping (numeric_error e.at exn) @@ e.at])

      | Compare relop, Num n2 :: Num n1 :: vs' ->
        (try value_of_bool (Eval_numeric.eval_relop relop n1 n2) :: vs', []
        with exn -> vs', [Trapping (numeric_error e.at exn) @@ e.at])

      | Unary unop, Num n :: vs' ->
        (try Num (Eval_numeric.eval_unop unop n) :: vs', []
        with exn -> vs', [Trapping (numeric_error e.at exn) @@ e.at])

      | Binary binop, Num n2 :: Num n1 :: vs' ->
        (try Num (Eval_numeric.eval_binop binop n1 n2) :: vs', []
        with exn -> vs', [Trapping (numeric_error e.at exn) @@ e.at])

      | Convert cvtop, Num n :: vs' ->
        (try Num (Eval_numeric.eval_cvtop cvtop n) :: vs', []
        with exn -> vs', [Trapping (numeric_error e.at exn) @@ e.at])

      | _ ->
        let s1 = string_of_values (List.rev vs) in
        let s2 = string_of_stack_type (List.map type_of_value (List.rev vs)) in
        Crash.error e.at
          ("missing or ill-typed operand on stack (" ^ s1 ^ " : " ^ s2 ^ ")")
      )

    | Refer r, vs ->
      Ref r :: vs, []

    | Trapping msg, vs ->
      assert false

    | Returning _, vs
    | ReturningInvoke _, vs ->
      Crash.error e.at "undefined frame"

    | Breaking (k, vs'), vs ->
      Crash.error e.at "undefined label"

    | Label (n, es0, (vs', [])), vs ->
      vs' @ vs, []

    | Label (n, es0, (vs', {it = Breaking (0l, vs0); at} :: es')), vs ->
      take n vs0 e.at @ vs, List.map plain es0

    | Label (n, es0, (vs', {it = Breaking (k, vs0); at} :: es')), vs ->
      vs, [Breaking (Int32.sub k 1l, vs0) @@ at]

    | Label (n, es0, (vs', e' :: es')), vs when is_jumping e' ->
      vs, [e']

    | Label (n, es0, code'), vs ->
      let c' = step {c with code = code'} in
      vs, [Label (n, es0, c'.code) @@ e.at]

    | Local (n, vs0, (vs', [])), vs ->
      vs' @ vs, []

    | Local (n, vs0, (vs', e' :: es')), vs when is_jumping e' ->
      vs' @ vs, [e']

    | Local (n, vs0, code'), vs ->
      let frame' = {c.frame with locals = List.map ref vs0 @ c.frame.locals} in
      let c' = step {c with frame = frame'; code = code'} in
      let vs0' = List.map (!) (take (List.length vs0) c'.frame.locals e.at) in
      vs, [Local (n, vs0', c'.code) @@ e.at]

    | Frame (n, frame', (vs', [])), vs ->
      vs' @ vs, []

    | Frame (n, frame', (vs', {it = Trapping msg; at} :: es')), vs ->
      vs, [Trapping msg @@ at]

    | Frame (n, frame', (vs', {it = Returning vs0; at} :: es')), vs ->
      take n vs0 e.at @ vs, []

    | Frame (n, frame', (vs', {it = ReturningInvoke (vs0, f); at} :: es')), vs ->
      let FuncType (ts1, _) = Func.type_of f in
      take (List.length ts1) vs0 e.at @ vs, [Invoke f @@ at]

    | Frame (n, frame', code'), vs ->
      let c' = step {frame = frame'; code = code'; budget = c.budget - 1} in
      vs, [Frame (n, frame', c'.code) @@ e.at]

    | Invoke f, vs when c.budget = 0 ->
      Exhaustion.error e.at "call stack exhausted"

    | Invoke f, vs ->
      let FuncType (ts1, ts2) = Func.type_of f in
      let args, vs' = split (List.length ts1) vs e.at in
      (match f with
      | Func.AstFunc (_, inst', func) ->
        let {locals; body; _} = func.it in
        let m = Lib.Promise.value inst' in
        let ts = List.map (fun t -> Types.sem_value_type m.types t.it) locals in
        let vs0 = List.rev args @ List.map default_value ts in
        let locals' = List.map (fun t -> t @@ func.at) ts1 @ locals in
        let bt = VarBlockType (SemVar (alloc (FuncDefType (FuncType ([], ts2))))) in
        let es0 = [Plain (Let (bt, locals', body)) @@ func.at] in
        vs', [Frame (List.length ts2, frame m, (List.rev vs0, es0)) @@ e.at]

      | Func.HostFunc (_, f) ->
        (try List.rev (f (List.rev args)) @ vs', []
        with Crash (_, msg) -> Crash.error e.at msg)

      | Func.ClosureFunc (_, f', args') ->
        args @ args' @ vs', [Invoke f' @@ e.at]
      )
  in {c with code = vs', es' @ List.tl es}


let rec eval (c : config) : value stack =
  match c.code with
  | vs, [] ->
    vs

  | vs, {it = Trapping msg; at} :: _ ->
    Trap.error at msg

  | vs, es ->
    eval (step c)


(* Functions & Constants *)

let rec at_func = function
 | Func.AstFunc (_, _, f) -> f.at
 | Func.HostFunc _ -> no_region
 | Func.ClosureFunc (_, func, _) -> at_func func

let invoke (func : func_inst) (vs : value list) : value list =
  let at = at_func func in
  let FuncType (ts, _) = Func.type_of func in
  if List.length vs <> List.length ts then
    Crash.error at "wrong number of arguments";
  if not (List.for_all2 (fun v -> Match.match_value_type [] [] (type_of_value v)) vs ts) then
    Crash.error at "wrong types of arguments";
  let c = config empty_module_inst (List.rev vs) [Invoke func @@ at] in
  try List.rev (eval c) with Stack_overflow ->
    Exhaustion.error at "call stack exhausted"

let eval_const (inst : module_inst) (const : const) : value =
  let c = config inst [] (List.map plain const.it) in
  match eval c with
  | [v] -> v
  | vs -> Crash.error const.at "wrong number of results on stack"


(* Modules *)

let create_type (_ : type_) : type_inst =
  Types.alloc_uninit ()

let create_func (inst : module_inst) (f : func) : func_inst =
  Func.alloc (type_ inst f.it.ftype) (Lib.Promise.make ()) f

let create_table (inst : module_inst) (tab : table) : table_inst =
  let {ttype} = tab.it in
  let TableType (_lim, (_, t)) as tt = Types.sem_table_type inst.types ttype in
  Table.alloc tt (NullRef t)

let create_memory (inst : module_inst) (mem : memory) : memory_inst =
  let {mtype} = mem.it in
  Memory.alloc (Types.sem_memory_type inst.types mtype)

let create_global (inst : module_inst) (glob : global) : global_inst =
  let {gtype; ginit} = glob.it in
  let v = eval_const inst ginit in
  Global.alloc (Types.sem_global_type inst.types gtype) v

let create_export (inst : module_inst) (ex : export) : export_inst =
  let {name; edesc} = ex.it in
  let ext =
    match edesc.it with
    | FuncExport x -> ExternFunc (func inst x)
    | TableExport x -> ExternTable (table inst x)
    | MemoryExport x -> ExternMemory (memory inst x)
    | GlobalExport x -> ExternGlobal (global inst x)
  in (name, ext)

let create_elem (inst : module_inst) (seg : elem_segment) : elem_inst =
  let {etype; einit; _} = seg.it in
  ref (List.map (fun c -> as_ref (eval_const inst c)) einit)

let create_data (inst : module_inst) (seg : data_segment) : data_inst =
  let {dinit; _} = seg.it in
  ref dinit


let add_import (m : module_) (ext : extern) (im : import) (inst : module_inst)
  : module_inst =
<<<<<<< HEAD
  let it = extern_type_of_import_type (import_type_of m im) in
  let et = Types.sem_extern_type inst.types it in
  let et' = extern_type_of inst.types ext in
  if not (Match.match_extern_type [] [] et' et) then
    Link.error im.at "incompatible import type";
=======
  if not (match_extern_type (extern_type_of ext) (import_type m im)) then
    Link.error im.at ("incompatible import type for " ^
      "\"" ^ Utf8.encode im.it.module_name ^ "\" " ^
      "\"" ^ Utf8.encode im.it.item_name ^ "\": " ^
      "expected " ^ Types.string_of_extern_type (import_type m im) ^
      ", got " ^ Types.string_of_extern_type (extern_type_of ext));
>>>>>>> f94b6a28
  match ext with
  | ExternFunc func -> {inst with funcs = func :: inst.funcs}
  | ExternTable tab -> {inst with tables = tab :: inst.tables}
  | ExternMemory mem -> {inst with memories = mem :: inst.memories}
  | ExternGlobal glob -> {inst with globals = glob :: inst.globals}


let init_type (inst : module_inst) (type_ : type_) (x : type_inst) =
  Types.init x (Types.sem_def_type inst.types type_.it)

let init_func (inst : module_inst) (func : func_inst) =
  match func with
  | Func.AstFunc (_, inst_prom, _) -> Lib.Promise.fulfill inst_prom inst
  | _ -> assert false

let run_elem i elem =
  let at = elem.it.emode.at in
  let x = i @@ at in
  match elem.it.emode.it with
  | Passive -> []
  | Active {index; offset} ->
    offset.it @ [
      Const (I32 0l @@ at) @@ at;
      Const (I32 (Lib.List32.length elem.it.einit) @@ at) @@ at;
      TableInit (index, x) @@ at;
      ElemDrop x @@ at
    ]
  | Declarative ->
    [ElemDrop x @@ at]

let run_data i data =
  let at = data.it.dmode.at in
  let x = i @@ at in
  match data.it.dmode.it with
  | Passive -> []
  | Active {index; offset} ->
    assert (index.it = 0l);
    offset.it @ [
      Const (I32 0l @@ at) @@ at;
      Const (I32 (Int32.of_int (String.length data.it.dinit)) @@ at) @@ at;
      MemoryInit x @@ at;
      DataDrop x @@ at
    ]
  | Declarative -> assert false

let run_start start =
  [Call start @@ start.at]

let init (m : module_) (exts : extern list) : module_inst =
  let
    { imports; tables; memories; globals; funcs; types;
      exports; elems; datas; start
    } = m.it
  in
  if List.length exts <> List.length imports then
    Link.error m.at "wrong number of imports provided for initialisation";
  let inst0 = {empty_module_inst with types = List.map create_type types} in
  List.iter2 (init_type inst0) types inst0.types;
  let inst1 = List.fold_right2 (add_import m) exts imports inst0 in
  let fs = List.map (create_func inst1) funcs in
  let inst2 = {inst1 with funcs = inst1.funcs @ fs} in
  let inst3 =
    { inst2 with
      tables = inst2.tables @ List.map (create_table inst2) tables;
      memories = inst2.memories @ List.map (create_memory inst2) memories;
      globals = inst2.globals @ List.map (create_global inst2) globals;
    }
  in
  let inst =
    { inst3 with
      exports = List.map (create_export inst3) exports;
      elems = List.map (create_elem inst3) elems;
      datas = List.map (create_data inst3) datas;
    }
  in
  List.iter (init_func inst) fs;
  let es_elem = List.concat (Lib.List32.mapi run_elem elems) in
  let es_data = List.concat (Lib.List32.mapi run_data datas) in
  let es_start = Lib.Option.get (Lib.Option.map run_start start) [] in
  ignore (eval (config inst [] (List.map plain (es_elem @ es_data @ es_start))));
  inst<|MERGE_RESOLUTION|>--- conflicted
+++ resolved
@@ -330,13 +330,8 @@
           vs', [Trapping (table_error e.at Table.Bounds) @@ e.at]
         else if n = 0l then
           vs', []
-<<<<<<< HEAD
-        else if d <= s then
+        else if I32.le_u d s then
           vs', List.map (Lib.Fun.flip (@@) e.at) [
-=======
-        else if I32.le_u d s then
-          vs', List.map (at e.at) [
->>>>>>> f94b6a28
             Plain (Const (I32 d @@ e.at));
             Plain (Const (I32 s @@ e.at));
             Plain (TableGet y);
@@ -435,13 +430,8 @@
           vs', [Trapping (memory_error e.at Memory.Bounds) @@ e.at]
         else if n = 0l then
           vs', []
-<<<<<<< HEAD
-        else if d <= s then
+        else if I32.le_u d s then
           vs', List.map (Lib.Fun.flip (@@) e.at) [
-=======
-        else if I32.le_u d s then
-          vs', List.map (at e.at) [
->>>>>>> f94b6a28
             Plain (Const (I32 d @@ e.at));
             Plain (Const (I32 s @@ e.at));
             Plain (Load
@@ -709,20 +699,15 @@
 
 let add_import (m : module_) (ext : extern) (im : import) (inst : module_inst)
   : module_inst =
-<<<<<<< HEAD
   let it = extern_type_of_import_type (import_type_of m im) in
   let et = Types.sem_extern_type inst.types it in
   let et' = extern_type_of inst.types ext in
   if not (Match.match_extern_type [] [] et' et) then
-    Link.error im.at "incompatible import type";
-=======
-  if not (match_extern_type (extern_type_of ext) (import_type m im)) then
     Link.error im.at ("incompatible import type for " ^
       "\"" ^ Utf8.encode im.it.module_name ^ "\" " ^
       "\"" ^ Utf8.encode im.it.item_name ^ "\": " ^
-      "expected " ^ Types.string_of_extern_type (import_type m im) ^
-      ", got " ^ Types.string_of_extern_type (extern_type_of ext));
->>>>>>> f94b6a28
+      "expected " ^ Types.string_of_extern_type et ^
+      ", got " ^ Types.string_of_extern_type et');
   match ext with
   | ExternFunc func -> {inst with funcs = func :: inst.funcs}
   | ExternTable tab -> {inst with tables = tab :: inst.tables}
