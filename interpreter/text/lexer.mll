--- conflicted
+++ resolved
@@ -165,13 +165,10 @@
       | "nofunc" -> NOFUNC
       | "funcref" -> FUNCREF
       | "nullfuncref" -> NULLFUNCREF
-<<<<<<< HEAD
       | "exn" -> EXN
       | "noexn" -> NOEXN
       | "exnref" -> EXNREF
       | "nullexnref" -> NULLEXNREF
-=======
->>>>>>> ba81d7a2
       | "extern" -> EXTERN
       | "noextern" -> NOEXTERN
       | "externref" -> EXTERNREF
@@ -211,7 +208,6 @@
       | "return_call" -> RETURN_CALL
       | "return_call_ref" -> RETURN_CALL_REF
       | "return_call_indirect" -> RETURN_CALL_INDIRECT
-<<<<<<< HEAD
       | "throw" -> THROW
       | "throw_ref" -> THROW_REF
       | "try_table" -> TRY_TABLE
@@ -219,8 +215,6 @@
       | "catch_ref" -> CATCH_REF
       | "catch_all" -> CATCH_ALL
       | "catch_all_ref" -> CATCH_ALL_REF
-=======
->>>>>>> ba81d7a2
 
       | "local.get" -> LOCAL_GET
       | "local.set" -> LOCAL_SET
@@ -329,10 +323,7 @@
       | "ref.func" -> REF_FUNC
       | "ref.struct" -> REF_STRUCT
       | "ref.array" -> REF_ARRAY
-<<<<<<< HEAD
       | "ref.exn" -> REF_EXN
-=======
->>>>>>> ba81d7a2
       | "ref.extern" -> REF_EXTERN
       | "ref.host" -> REF_HOST
 
