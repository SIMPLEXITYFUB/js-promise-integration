{
open Parser
open Operators
open Types
open Source

let convert_pos pos =
  { file = pos.Lexing.pos_fname;
    line = pos.Lexing.pos_lnum;
    column = pos.Lexing.pos_cnum - pos.Lexing.pos_bol
  }

let region lexbuf =
  let left = convert_pos (Lexing.lexeme_start_p lexbuf) in
  let right = convert_pos (Lexing.lexeme_end_p lexbuf) in
  {left = left; right = right}

let error lexbuf msg = raise (Script.Syntax (region lexbuf, msg))
let error_nest start lexbuf msg =
  lexbuf.Lexing.lex_start_p <- start;
  error lexbuf msg

let unknown lexbuf = error lexbuf ("unknown operator " ^ Lexing.lexeme lexbuf)

let string s =
  let b = Buffer.create (String.length s) in
  let i = ref 1 in
  while !i < String.length s - 1 do
    let c = if s.[!i] <> '\\' then s.[!i] else
      match (incr i; s.[!i]) with
      | 'n' -> '\n'
      | 'r' -> '\r'
      | 't' -> '\t'
      | '\\' -> '\\'
      | '\'' -> '\''
      | '\"' -> '\"'
      | 'u' ->
        let j = !i + 2 in
        i := String.index_from s j '}';
        let n = int_of_string ("0x" ^ String.sub s j (!i - j)) in
        let bs = Utf8.encode [n] in
        Buffer.add_substring b bs 0 (String.length bs - 1);
        bs.[String.length bs - 1]
      | h ->
        incr i;
        Char.chr (int_of_string ("0x" ^ String.make 1 h ^ String.make 1 s.[!i]))
    in Buffer.add_char b c;
    incr i
  done;
  Buffer.contents b

let opt = Lib.Option.get
}

let sign = '+' | '-'
let digit = ['0'-'9']
let hexdigit = ['0'-'9''a'-'f''A'-'F']
let num = digit ('_'? digit)*
let hexnum = hexdigit ('_'? hexdigit)*

let letter = ['a'-'z''A'-'Z']
let symbol =
  ['+''-''*''/''\\''^''~''=''<''>''!''?''@''#''$''%''&''|'':''`''.''\'']

let space = [' ''\t''\n''\r']
let control = ['\x00'-'\x1f'] # space
let ascii = ['\x00'-'\x7f']
let ascii_no_nl = ascii # '\x0a'
let utf8cont = ['\x80'-'\xbf']
let utf8enc =
    ['\xc2'-'\xdf'] utf8cont
  | ['\xe0'] ['\xa0'-'\xbf'] utf8cont
  | ['\xed'] ['\x80'-'\x9f'] utf8cont
  | ['\xe1'-'\xec''\xee'-'\xef'] utf8cont utf8cont
  | ['\xf0'] ['\x90'-'\xbf'] utf8cont utf8cont
  | ['\xf4'] ['\x80'-'\x8f'] utf8cont utf8cont
  | ['\xf1'-'\xf3'] utf8cont utf8cont utf8cont
let utf8 = ascii | utf8enc
let utf8_no_nl = ascii_no_nl | utf8enc

let escape = ['n''r''t''\\''\'''\"']
let character =
    [^'"''\\''\x00'-'\x1f''\x7f'-'\xff']
  | utf8enc
  | '\\'escape
  | '\\'hexdigit hexdigit 
  | "\\u{" hexnum '}'

let nat = num | "0x" hexnum
let int = sign nat
let frac = num
let hexfrac = hexnum
let float =
    sign? num '.' frac?
  | sign? num ('.' frac?)? ('e' | 'E') sign? num
  | sign? "0x" hexnum '.' hexfrac?
  | sign? "0x" hexnum ('.' hexfrac?)? ('p' | 'P') sign? num
  | sign? "inf"
  | sign? "nan"
  | sign? "nan:" "0x" hexnum
let string = '"' character* '"'

let idchar = letter | digit | '_' | symbol
let name = idchar+
let id = '$' name

let keyword = ['a'-'z'] (letter | digit | '_' | '.' | ':')+
let reserved = (idchar | string)+ | ',' | ';' | '[' | ']' | '{' | '}'

let ixx = "i" ("32" | "64")
let fxx = "f" ("32" | "64")
let nxx = ixx | fxx
let vxxx = "v128"
let mixx = "i" ("8" | "16" | "32" | "64")
let mfxx = "f" ("32" | "64")
let sign = "s" | "u"
let mem_size = "8" | "16" | "32"
let v128_int_shape = "i8x16" | "i16x8" | "i32x4" | "i64x2"
let v128_float_shape = "f32x4" | "f64x2"
let v128_shape = v128_int_shape | v128_float_shape

rule token = parse
  | "(" { LPAR }
  | ")" { RPAR }

  | nat as s { NAT s }
  | int as s { INT s }
  | float as s { FLOAT s }

  | string as s { STRING (string s) }
  | '"'character*('\n'|eof) { error lexbuf "unclosed string literal" }
  | '"'character*['\x00'-'\x09''\x0b'-'\x1f''\x7f']
    { error lexbuf "illegal control character in string literal" }
  | '"'character*'\\'_
    { error_nest (Lexing.lexeme_end_p lexbuf) lexbuf "illegal escape" }

  | keyword as s
    { match s with
      | "i32" -> NUM_TYPE I32T
      | "i64" -> NUM_TYPE I64T
      | "f32" -> NUM_TYPE F32T
      | "f64" -> NUM_TYPE F64T
      | "v128" -> VEC_TYPE V128T
      | "i8x16" -> VEC_SHAPE (V128.I8x16 ())
      | "i16x8" -> VEC_SHAPE (V128.I16x8 ())
      | "i32x4" -> VEC_SHAPE (V128.I32x4 ())
      | "i64x2" -> VEC_SHAPE (V128.I64x2 ())
      | "f32x4" -> VEC_SHAPE (V128.F32x4 ())
      | "f64x2" -> VEC_SHAPE (V128.F64x2 ())

      | "extern" -> EXTERN
      | "externref" -> EXTERNREF
      | "funcref" -> FUNCREF
      | "ref" -> REF
      | "null" -> NULL
      | "mut" -> MUT

      | "nop" -> NOP
      | "unreachable" -> UNREACHABLE
      | "drop" -> DROP
      | "block" -> BLOCK
      | "loop" -> LOOP
      | "end" -> END
      | "br" -> BR
      | "br_if" -> BR_IF
      | "br_table" -> BR_TABLE
      | "br_on_null" -> BR_ON_NULL
      | "br_on_non_null" -> BR_ON_NON_NULL
      | "return" -> RETURN
      | "if" -> IF
      | "then" -> THEN
      | "else" -> ELSE
      | "select" -> SELECT
      | "call" -> CALL
      | "call_ref" -> CALL_REF
      | "call_indirect" -> CALL_INDIRECT
<<<<<<< HEAD
      | "return_call_ref" -> RETURN_CALL_REF
=======
      | "return_call" -> RETURN_CALL
      | "return_call_indirect" -> RETURN_CALL_INDIRECT
>>>>>>> b908a3a2

      | "local.get" -> LOCAL_GET
      | "local.set" -> LOCAL_SET
      | "local.tee" -> LOCAL_TEE
      | "global.get" -> GLOBAL_GET
      | "global.set" -> GLOBAL_SET

      | "table.get" -> TABLE_GET
      | "table.set" -> TABLE_SET
      | "table.size" -> TABLE_SIZE
      | "table.grow" -> TABLE_GROW
      | "table.fill" -> TABLE_FILL
      | "table.copy" -> TABLE_COPY
      | "table.init" -> TABLE_INIT
      | "elem.drop" -> ELEM_DROP

      | "memory.size" -> MEMORY_SIZE
      | "memory.grow" -> MEMORY_GROW
      | "memory.fill" -> MEMORY_FILL
      | "memory.copy" -> MEMORY_COPY
      | "memory.init" -> MEMORY_INIT
      | "data.drop" -> DATA_DROP

      | "i32.load" -> LOAD (fun a o -> i32_load (opt a 2) o)
      | "i64.load" -> LOAD (fun a o -> i64_load (opt a 3) o)
      | "f32.load" -> LOAD (fun a o -> f32_load (opt a 2) o)
      | "f64.load" -> LOAD (fun a o -> f64_load (opt a 3) o)
      | "i32.store" -> STORE (fun a o -> i32_store (opt a 2) o)
      | "i64.store" -> STORE (fun a o -> i64_store (opt a 3) o)
      | "f32.store" -> STORE (fun a o -> f32_store (opt a 2) o)
      | "f64.store" -> STORE (fun a o -> f64_store (opt a 3) o)

      | "i32.load8_u" -> LOAD (fun a o -> i32_load8_u (opt a 0) o)
      | "i32.load8_s" -> LOAD (fun a o -> i32_load8_s (opt a 0) o)
      | "i32.load16_u" -> LOAD (fun a o -> i32_load16_u (opt a 1) o)
      | "i32.load16_s" -> LOAD (fun a o -> i32_load16_s (opt a 1) o)
      | "i64.load8_u" -> LOAD (fun a o -> i64_load8_u (opt a 0) o)
      | "i64.load8_s" -> LOAD (fun a o -> i64_load8_s (opt a 0) o)
      | "i64.load16_u" -> LOAD (fun a o -> i64_load16_u (opt a 1) o)
      | "i64.load16_s" -> LOAD (fun a o -> i64_load16_s (opt a 1) o)
      | "i64.load32_u" -> LOAD (fun a o -> i64_load32_u (opt a 2) o)
      | "i64.load32_s" -> LOAD (fun a o -> i64_load32_s (opt a 2) o)

      | "i32.store8" -> LOAD (fun a o -> i32_store8 (opt a 0) o)
      | "i32.store16" -> LOAD (fun a o -> i32_store16 (opt a 1) o)
      | "i64.store8" -> LOAD (fun a o -> i64_store8 (opt a 0) o)
      | "i64.store16" -> LOAD (fun a o -> i64_store16 (opt a 1) o)
      | "i64.store32" -> LOAD (fun a o -> i64_store32 (opt a 2) o)

      | "v128.load" -> VEC_LOAD (fun a o -> v128_load (opt a 4) o)
      | "v128.store" -> VEC_STORE (fun a o -> v128_store (opt a 4) o)
      | "v128.load8x8_u" -> VEC_LOAD (fun a o -> v128_load8x8_u (opt a 3) o)
      | "v128.load8x8_s" -> VEC_LOAD (fun a o -> v128_load8x8_s (opt a 3) o)
      | "v128.load16x4_u" -> VEC_LOAD (fun a o -> v128_load16x4_u (opt a 3) o)
      | "v128.load16x4_s" -> VEC_LOAD (fun a o -> v128_load16x4_s (opt a 3) o)
      | "v128.load32x2_u" -> VEC_LOAD (fun a o -> v128_load32x2_u (opt a 3) o)
      | "v128.load32x2_s" -> VEC_LOAD (fun a o -> v128_load32x2_s (opt a 3) o)
      | "v128.load8_splat" ->
        VEC_LOAD (fun a o -> v128_load8_splat (opt a 0) o)
      | "v128.load16_splat" ->
        VEC_LOAD (fun a o -> v128_load16_splat (opt a 1) o)
      | "v128.load32_splat" ->
        VEC_LOAD (fun a o -> v128_load32_splat (opt a 2) o)
      | "v128.load64_splat" ->
        VEC_LOAD (fun a o -> v128_load64_splat (opt a 3) o)
      | "v128.load32_zero" ->
        VEC_LOAD (fun a o -> v128_load32_zero (opt a 2) o)
      | "v128.load64_zero" ->
        VEC_LOAD (fun a o -> v128_load64_zero (opt a 3) o)
      | "v128.load8_lane" ->
        VEC_LOAD_LANE (fun a o i -> v128_load8_lane (opt a 0) o i)
      | "v128.load16_lane" ->
        VEC_LOAD_LANE (fun a o i -> v128_load16_lane (opt a 1) o i)
      | "v128.load32_lane" ->
        VEC_LOAD_LANE (fun a o i -> v128_load32_lane (opt a 2) o i)
      | "v128.load64_lane" ->
        VEC_LOAD_LANE (fun a o i -> v128_load64_lane (opt a 3) o i)
      | "v128.store8_lane" ->
        VEC_STORE_LANE (fun a o i -> v128_store8_lane (opt a 0) o i)
      | "v128.store16_lane" ->
        VEC_STORE_LANE (fun a o i -> v128_store16_lane (opt a 1) o i)
      | "v128.store32_lane" ->
        VEC_STORE_LANE (fun a o i -> v128_store32_lane (opt a 2) o i)
      | "v128.store64_lane" ->
        VEC_STORE_LANE (fun a o i -> v128_store64_lane (opt a 3) o i)

      | "i32.const" ->
        CONST (fun s ->
          let n = I32.of_string s.it in i32_const (n @@ s.at), Value.I32 n)
      | "i64.const" ->
        CONST (fun s ->
          let n = I64.of_string s.it in i64_const (n @@ s.at), Value.I64 n)
      | "f32.const" ->
        CONST (fun s ->
          let n = F32.of_string s.it in f32_const (n @@ s.at), Value.F32 n)
      | "f64.const" ->
        CONST (fun s ->
          let n = F64.of_string s.it in f64_const (n @@ s.at), Value.F64 n)
      | "v128.const" ->
        VEC_CONST
          (fun shape ss at ->
            let v = V128.of_strings shape (List.map (fun s -> s.it) ss) in
            (v128_const (v @@ at), Value.V128 v))

      | "ref.null" -> REF_NULL
      | "ref.func" -> REF_FUNC
      | "ref.extern" -> REF_EXTERN
      | "ref.is_null" -> REF_IS_NULL
      | "ref.as_non_null" -> REF_AS_NON_NULL

      | "i32.clz" -> UNARY i32_clz
      | "i32.ctz" -> UNARY i32_ctz
      | "i32.popcnt" -> UNARY i32_popcnt
      | "i32.extend8_s" -> UNARY i32_extend8_s
      | "i32.extend16_s" -> UNARY i32_extend16_s
      | "i64.clz" -> UNARY i64_clz
      | "i64.ctz" -> UNARY i64_ctz
      | "i64.popcnt" -> UNARY i64_popcnt
      | "i64.extend8_s" -> UNARY i64_extend8_s
      | "i64.extend16_s" -> UNARY i64_extend16_s
      | "i64.extend32_s" -> UNARY i64_extend32_s

      | "f32.neg" -> UNARY f32_neg
      | "f32.abs" -> UNARY f32_abs
      | "f32.sqrt" -> UNARY f32_sqrt
      | "f32.ceil" -> UNARY f32_ceil
      | "f32.floor" -> UNARY f32_floor
      | "f32.trunc" -> UNARY f32_trunc
      | "f32.nearest" -> UNARY f32_nearest
      | "f64.neg" -> UNARY f64_neg
      | "f64.abs" -> UNARY f64_abs
      | "f64.sqrt" -> UNARY f64_sqrt
      | "f64.ceil" -> UNARY f64_ceil
      | "f64.floor" -> UNARY f64_floor
      | "f64.trunc" -> UNARY f64_trunc
      | "f64.nearest" -> UNARY f64_nearest

      | "i32.add" -> BINARY i32_add
      | "i32.sub" -> BINARY i32_sub
      | "i32.mul" -> BINARY i32_mul
      | "i32.div_u" -> BINARY i32_div_u
      | "i32.div_s" -> BINARY i32_div_s
      | "i32.rem_u" -> BINARY i32_rem_u
      | "i32.rem_s" -> BINARY i32_rem_s
      | "i32.and" -> BINARY i32_and
      | "i32.or" -> BINARY i32_or
      | "i32.xor" -> BINARY i32_xor
      | "i32.shl" -> BINARY i32_shl
      | "i32.shr_u" -> BINARY i32_shr_u
      | "i32.shr_s" -> BINARY i32_shr_s
      | "i32.rotl" -> BINARY i32_rotl
      | "i32.rotr" -> BINARY i32_rotr
      | "i64.add" -> BINARY i64_add
      | "i64.sub" -> BINARY i64_sub
      | "i64.mul" -> BINARY i64_mul
      | "i64.div_u" -> BINARY i64_div_u
      | "i64.div_s" -> BINARY i64_div_s
      | "i64.rem_u" -> BINARY i64_rem_u
      | "i64.rem_s" -> BINARY i64_rem_s
      | "i64.and" -> BINARY i64_and
      | "i64.or" -> BINARY i64_or
      | "i64.xor" -> BINARY i64_xor
      | "i64.shl" -> BINARY i64_shl
      | "i64.shr_u" -> BINARY i64_shr_u
      | "i64.shr_s" -> BINARY i64_shr_s
      | "i64.rotl" -> BINARY i64_rotl
      | "i64.rotr" -> BINARY i64_rotr

      | "f32.add" -> BINARY f32_add
      | "f32.sub" -> BINARY f32_sub
      | "f32.mul" -> BINARY f32_mul
      | "f32.div" -> BINARY f32_div
      | "f32.min" -> BINARY f32_min
      | "f32.max" -> BINARY f32_max
      | "f32.copysign" -> BINARY f32_copysign
      | "f64.add" -> BINARY f64_add
      | "f64.sub" -> BINARY f64_sub
      | "f64.mul" -> BINARY f64_mul
      | "f64.div" -> BINARY f64_div
      | "f64.min" -> BINARY f64_min
      | "f64.max" -> BINARY f64_max
      | "f64.copysign" -> BINARY f64_copysign

      | "i32.eqz" -> TEST i32_eqz
      | "i64.eqz" -> TEST i64_eqz

      | "i32.eq" -> COMPARE i32_eq
      | "i32.ne" -> COMPARE i32_ne
      | "i32.lt_u" -> COMPARE i32_lt_u
      | "i32.lt_s" -> COMPARE i32_lt_s
      | "i32.le_u" -> COMPARE i32_le_u
      | "i32.le_s" -> COMPARE i32_le_s
      | "i32.gt_u" -> COMPARE i32_gt_u
      | "i32.gt_s" -> COMPARE i32_gt_s
      | "i32.ge_u" -> COMPARE i32_ge_u
      | "i32.ge_s" -> COMPARE i32_ge_s
      | "i64.eq" -> COMPARE i64_eq
      | "i64.ne" -> COMPARE i64_ne
      | "i64.lt_u" -> COMPARE i64_lt_u
      | "i64.lt_s" -> COMPARE i64_lt_s
      | "i64.le_u" -> COMPARE i64_le_u
      | "i64.le_s" -> COMPARE i64_le_s
      | "i64.gt_u" -> COMPARE i64_gt_u
      | "i64.gt_s" -> COMPARE i64_gt_s
      | "i64.ge_u" -> COMPARE i64_ge_u
      | "i64.ge_s" -> COMPARE i64_ge_s

      | "f32.eq" -> COMPARE f32_eq
      | "f32.ne" -> COMPARE f32_ne
      | "f32.lt" -> COMPARE f32_lt
      | "f32.le" -> COMPARE f32_le
      | "f32.gt" -> COMPARE f32_gt
      | "f32.ge" -> COMPARE f32_ge
      | "f64.eq" -> COMPARE f64_eq
      | "f64.ne" -> COMPARE f64_ne
      | "f64.lt" -> COMPARE f64_lt
      | "f64.le" -> COMPARE f64_le
      | "f64.gt" -> COMPARE f64_gt
      | "f64.ge" -> COMPARE f64_ge

      | "i32.wrap_i64" -> CONVERT i32_wrap_i64
      | "i64.extend_i32_s" -> CONVERT i64_extend_i32_s
      | "i64.extend_i32_u" -> CONVERT i64_extend_i32_u
      | "f32.demote_f64" -> CONVERT f32_demote_f64
      | "f64.promote_f32" -> CONVERT f64_promote_f32
      | "i32.trunc_f32_u" -> CONVERT i32_trunc_f32_u
      | "i32.trunc_f32_s" -> CONVERT i32_trunc_f32_s
      | "i64.trunc_f32_u" -> CONVERT i64_trunc_f32_u
      | "i64.trunc_f32_s" -> CONVERT i64_trunc_f32_s
      | "i32.trunc_f64_u" -> CONVERT i32_trunc_f64_u
      | "i32.trunc_f64_s" -> CONVERT i32_trunc_f64_s
      | "i64.trunc_f64_u" -> CONVERT i64_trunc_f64_u
      | "i64.trunc_f64_s" -> CONVERT i64_trunc_f64_s
      | "i32.trunc_sat_f32_u" -> CONVERT i32_trunc_sat_f32_u
      | "i32.trunc_sat_f32_s" -> CONVERT i32_trunc_sat_f32_s
      | "i64.trunc_sat_f32_u" -> CONVERT i64_trunc_sat_f32_u
      | "i64.trunc_sat_f32_s" -> CONVERT i64_trunc_sat_f32_s
      | "i32.trunc_sat_f64_u" -> CONVERT i32_trunc_sat_f64_u
      | "i32.trunc_sat_f64_s" -> CONVERT i32_trunc_sat_f64_s
      | "i64.trunc_sat_f64_u" -> CONVERT i64_trunc_sat_f64_u
      | "i64.trunc_sat_f64_s" -> CONVERT i64_trunc_sat_f64_s
      | "f32.convert_i32_u" -> CONVERT f32_convert_i32_u
      | "f32.convert_i32_s" -> CONVERT f32_convert_i32_s
      | "f64.convert_i32_u" -> CONVERT f64_convert_i32_u
      | "f64.convert_i32_s" -> CONVERT f64_convert_i32_s
      | "f32.convert_i64_u" -> CONVERT f32_convert_i64_u
      | "f32.convert_i64_s" -> CONVERT f32_convert_i64_s
      | "f64.convert_i64_u" -> CONVERT f64_convert_i64_u
      | "f64.convert_i64_s" -> CONVERT f64_convert_i64_s
      | "f32.reinterpret_i32" -> CONVERT f32_reinterpret_i32
      | "f64.reinterpret_i64" -> CONVERT f64_reinterpret_i64
      | "i32.reinterpret_f32" -> CONVERT i32_reinterpret_f32
      | "i64.reinterpret_f64" -> CONVERT i64_reinterpret_f64

      | "v128.not" -> VEC_UNARY v128_not
      | "v128.and" -> VEC_UNARY v128_and
      | "v128.andnot" -> VEC_UNARY v128_andnot
      | "v128.or" -> VEC_UNARY v128_or
      | "v128.xor" -> VEC_UNARY v128_xor
      | "v128.bitselect" -> VEC_TERNARY v128_bitselect
      | "v128.any_true" -> VEC_TEST v128_any_true

      | "i8x16.neg" -> VEC_UNARY i8x16_neg
      | "i16x8.neg" -> VEC_UNARY i16x8_neg
      | "i32x4.neg" -> VEC_UNARY i32x4_neg
      | "i64x2.neg" -> VEC_UNARY i64x2_neg
      | "i8x16.abs" -> VEC_UNARY i8x16_abs
      | "i16x8.abs" -> VEC_UNARY i16x8_abs
      | "i32x4.abs" -> VEC_UNARY i32x4_abs
      | "i64x2.abs" -> VEC_UNARY i64x2_abs
      | "i8x16.popcnt" -> VEC_UNARY i8x16_popcnt
      | "i8x16.avgr_u" -> VEC_UNARY i8x16_avgr_u
      | "i16x8.avgr_u" -> VEC_UNARY i16x8_avgr_u

      | "f32x4.neg" -> VEC_UNARY f32x4_neg
      | "f64x2.neg" -> VEC_UNARY f64x2_neg
      | "f32x4.abs" -> VEC_UNARY f32x4_abs
      | "f64x2.abs" -> VEC_UNARY f64x2_abs
      | "f32x4.sqrt" -> VEC_UNARY f32x4_sqrt
      | "f64x2.sqrt" -> VEC_UNARY f64x2_sqrt
      | "f32x4.ceil" -> VEC_UNARY f32x4_ceil
      | "f64x2.ceil" -> VEC_UNARY f64x2_ceil
      | "f32x4.floor" -> VEC_UNARY f32x4_floor
      | "f64x2.floor" -> VEC_UNARY f64x2_floor
      | "f32x4.trunc" -> VEC_UNARY f32x4_trunc
      | "f64x2.trunc" -> VEC_UNARY f64x2_trunc
      | "f32x4.nearest" -> VEC_UNARY f32x4_nearest
      | "f64x2.nearest" -> VEC_UNARY f64x2_nearest

      | "i32x4.trunc_sat_f32x4_u" -> VEC_UNARY i32x4_trunc_sat_f32x4_u
      | "i32x4.trunc_sat_f32x4_s" -> VEC_UNARY i32x4_trunc_sat_f32x4_s
      | "i32x4.trunc_sat_f64x2_u_zero" ->
        VEC_UNARY i32x4_trunc_sat_f64x2_u_zero
      | "i32x4.trunc_sat_f64x2_s_zero" ->
        VEC_UNARY i32x4_trunc_sat_f64x2_s_zero
      | "f64x2.promote_low_f32x4" -> VEC_UNARY f64x2_promote_low_f32x4
      | "f32x4.demote_f64x2_zero" -> VEC_UNARY f32x4_demote_f64x2_zero
      | "f32x4.convert_i32x4_u" -> VEC_UNARY f32x4_convert_i32x4_u
      | "f32x4.convert_i32x4_s" -> VEC_UNARY f32x4_convert_i32x4_s
      | "f64x2.convert_low_i32x4_u" -> VEC_UNARY f64x2_convert_low_i32x4_u
      | "f64x2.convert_low_i32x4_s" -> VEC_UNARY f64x2_convert_low_i32x4_s
      | "i16x8.extadd_pairwise_i8x16_u" ->
        VEC_UNARY i16x8_extadd_pairwise_i8x16_u
      | "i16x8.extadd_pairwise_i8x16_s" ->
        VEC_UNARY i16x8_extadd_pairwise_i8x16_s
      | "i32x4.extadd_pairwise_i16x8_u" ->
        VEC_UNARY i32x4_extadd_pairwise_i16x8_u
      | "i32x4.extadd_pairwise_i16x8_s" ->
        VEC_UNARY i32x4_extadd_pairwise_i16x8_s

      | "i8x16.eq" -> VEC_BINARY i8x16_eq
      | "i16x8.eq" -> VEC_BINARY i16x8_eq
      | "i32x4.eq" -> VEC_BINARY i32x4_eq
      | "i64x2.eq" -> VEC_BINARY i64x2_eq
      | "i8x16.ne" -> VEC_BINARY i8x16_ne
      | "i16x8.ne" -> VEC_BINARY i16x8_ne
      | "i32x4.ne" -> VEC_BINARY i32x4_ne
      | "i64x2.ne" -> VEC_BINARY i64x2_ne
      | "i8x16.lt_u" -> VEC_BINARY i8x16_lt_u
      | "i8x16.lt_s" -> VEC_BINARY i8x16_lt_s
      | "i16x8.lt_u" -> VEC_BINARY i16x8_lt_u
      | "i16x8.lt_s" -> VEC_BINARY i16x8_lt_s
      | "i32x4.lt_u" -> VEC_BINARY i32x4_lt_u
      | "i32x4.lt_s" -> VEC_BINARY i32x4_lt_s
      | "i64x2.lt_s" -> VEC_BINARY i64x2_lt_s
      | "i8x16.le_u" -> VEC_BINARY i8x16_le_u
      | "i8x16.le_s" -> VEC_BINARY i8x16_le_s
      | "i16x8.le_u" -> VEC_BINARY i16x8_le_u
      | "i16x8.le_s" -> VEC_BINARY i16x8_le_s
      | "i32x4.le_u" -> VEC_BINARY i32x4_le_u
      | "i32x4.le_s" -> VEC_BINARY i32x4_le_s
      | "i64x2.le_s" -> VEC_BINARY i64x2_le_s
      | "i8x16.gt_u" -> VEC_BINARY i8x16_gt_u
      | "i8x16.gt_s" -> VEC_BINARY i8x16_gt_s
      | "i16x8.gt_u" -> VEC_BINARY i16x8_gt_u
      | "i16x8.gt_s" -> VEC_BINARY i16x8_gt_s
      | "i32x4.gt_u" -> VEC_BINARY i32x4_gt_u
      | "i32x4.gt_s" -> VEC_BINARY i32x4_gt_s
      | "i64x2.gt_s" -> VEC_BINARY i64x2_gt_s
      | "i8x16.ge_u" -> VEC_BINARY i8x16_ge_u
      | "i8x16.ge_s" -> VEC_BINARY i8x16_ge_s
      | "i16x8.ge_u" -> VEC_BINARY i16x8_ge_u
      | "i16x8.ge_s" -> VEC_BINARY i16x8_ge_s
      | "i32x4.ge_u" -> VEC_BINARY i32x4_ge_u
      | "i32x4.ge_s" -> VEC_BINARY i32x4_ge_s
      | "i64x2.ge_s" -> VEC_BINARY i64x2_ge_s

      | "f32x4.eq" -> VEC_BINARY f32x4_eq
      | "f64x2.eq" -> VEC_BINARY f64x2_eq
      | "f32x4.ne" -> VEC_BINARY f32x4_ne
      | "f64x2.ne" -> VEC_BINARY f64x2_ne
      | "f32x4.lt" -> VEC_BINARY f32x4_lt
      | "f64x2.lt" -> VEC_BINARY f64x2_lt
      | "f32x4.le" -> VEC_BINARY f32x4_le
      | "f64x2.le" -> VEC_BINARY f64x2_le
      | "f32x4.gt" -> VEC_BINARY f32x4_gt
      | "f64x2.gt" -> VEC_BINARY f64x2_gt
      | "f32x4.ge" -> VEC_BINARY f32x4_ge
      | "f64x2.ge" -> VEC_BINARY f64x2_ge
      | "i8x16.swizzle" -> VEC_BINARY i8x16_swizzle

      | "i8x16.add" -> VEC_BINARY i8x16_add
      | "i16x8.add" -> VEC_BINARY i16x8_add
      | "i32x4.add" -> VEC_BINARY i32x4_add
      | "i64x2.add" -> VEC_BINARY i64x2_add
      | "i8x16.sub" -> VEC_BINARY i8x16_sub
      | "i16x8.sub" -> VEC_BINARY i16x8_sub
      | "i32x4.sub" -> VEC_BINARY i32x4_sub
      | "i64x2.sub" -> VEC_BINARY i64x2_sub
      | "i16x8.mul" -> VEC_BINARY i16x8_mul
      | "i32x4.mul" -> VEC_BINARY i32x4_mul
      | "i64x2.mul" -> VEC_BINARY i64x2_mul
      | "i8x16.add_sat_u" -> VEC_BINARY i8x16_add_sat_u
      | "i8x16.add_sat_s" -> VEC_BINARY i8x16_add_sat_s
      | "i16x8.add_sat_u" -> VEC_BINARY i16x8_add_sat_u
      | "i16x8.add_sat_s" -> VEC_BINARY i16x8_add_sat_s
      | "i8x16.sub_sat_u" -> VEC_BINARY i8x16_sub_sat_u
      | "i8x16.sub_sat_s" -> VEC_BINARY i8x16_sub_sat_s
      | "i16x8.sub_sat_u" -> VEC_BINARY i16x8_sub_sat_u
      | "i16x8.sub_sat_s" -> VEC_BINARY i16x8_sub_sat_s
      | "i32x4.dot_i16x8_s" -> VEC_BINARY i32x4_dot_i16x8_s

      | "i8x16.min_u" -> VEC_BINARY i8x16_min_u
      | "i16x8.min_u" -> VEC_BINARY i16x8_min_u
      | "i32x4.min_u" -> VEC_BINARY i32x4_min_u
      | "i8x16.min_s" -> VEC_BINARY i8x16_min_s
      | "i16x8.min_s" -> VEC_BINARY i16x8_min_s
      | "i32x4.min_s" -> VEC_BINARY i32x4_min_s
      | "i8x16.max_u" -> VEC_BINARY i8x16_max_u
      | "i16x8.max_u" -> VEC_BINARY i16x8_max_u
      | "i32x4.max_u" -> VEC_BINARY i32x4_max_u
      | "i8x16.max_s" -> VEC_BINARY i8x16_max_s
      | "i16x8.max_s" -> VEC_BINARY i16x8_max_s
      | "i32x4.max_s" -> VEC_BINARY i32x4_max_s

      | "f32x4.add" -> VEC_BINARY f32x4_add
      | "f64x2.add" -> VEC_BINARY f64x2_add
      | "f32x4.sub" -> VEC_BINARY f32x4_sub
      | "f64x2.sub" -> VEC_BINARY f64x2_sub
      | "f32x4.mul" -> VEC_BINARY f32x4_mul
      | "f64x2.mul" -> VEC_BINARY f64x2_mul
      | "f32x4.div" -> VEC_BINARY f32x4_div
      | "f64x2.div" -> VEC_BINARY f64x2_div

      | "f32x4.min" -> VEC_BINARY f32x4_min
      | "f64x2.min" -> VEC_BINARY f64x2_min
      | "f32x4.max" -> VEC_BINARY f32x4_max
      | "f64x2.max" -> VEC_BINARY f64x2_max
      | "f32x4.pmin" -> VEC_BINARY f32x4_pmin
      | "f64x2.pmin" -> VEC_BINARY f64x2_pmin
      | "f32x4.pmax" -> VEC_BINARY f32x4_pmax
      | "f64x2.pmax" -> VEC_BINARY f64x2_pmax

      | "i16x8.q15mulr_sat_s" -> VEC_BINARY i16x8_q15mulr_sat_s
      | "i8x16.narrow_i16x8_u" -> VEC_BINARY i8x16_narrow_i16x8_u
      | "i8x16.narrow_i16x8_s" -> VEC_BINARY i8x16_narrow_i16x8_s
      | "i16x8.narrow_i32x4_u" -> VEC_BINARY i16x8_narrow_i32x4_u
      | "i16x8.narrow_i32x4_s" -> VEC_BINARY i16x8_narrow_i32x4_s
      | "i16x8.extend_low_i8x16_u" -> VEC_UNARY i16x8_extend_low_i8x16_u
      | "i16x8.extend_low_i8x16_s" -> VEC_UNARY i16x8_extend_low_i8x16_s
      | "i16x8.extend_high_i8x16_u" -> VEC_UNARY i16x8_extend_high_i8x16_u
      | "i16x8.extend_high_i8x16_s" -> VEC_UNARY i16x8_extend_high_i8x16_s
      | "i32x4.extend_low_i16x8_u" -> VEC_UNARY i32x4_extend_low_i16x8_u
      | "i32x4.extend_low_i16x8_s" -> VEC_UNARY i32x4_extend_low_i16x8_s
      | "i32x4.extend_high_i16x8_u" -> VEC_UNARY i32x4_extend_high_i16x8_u
      | "i32x4.extend_high_i16x8_s" -> VEC_UNARY i32x4_extend_high_i16x8_s
      | "i64x2.extend_low_i32x4_u" -> VEC_UNARY i64x2_extend_low_i32x4_u
      | "i64x2.extend_low_i32x4_s" -> VEC_UNARY i64x2_extend_low_i32x4_s
      | "i64x2.extend_high_i32x4_u" -> VEC_UNARY i64x2_extend_high_i32x4_u
      | "i64x2.extend_high_i32x4_s" -> VEC_UNARY i64x2_extend_high_i32x4_s
      | "i16x8.extmul_low_i8x16_u" -> VEC_UNARY i16x8_extmul_low_i8x16_u
      | "i16x8.extmul_low_i8x16_s" -> VEC_UNARY i16x8_extmul_low_i8x16_s
      | "i16x8.extmul_high_i8x16_u" -> VEC_UNARY i16x8_extmul_high_i8x16_u
      | "i16x8.extmul_high_i8x16_s" -> VEC_UNARY i16x8_extmul_high_i8x16_s
      | "i32x4.extmul_low_i16x8_u" -> VEC_UNARY i32x4_extmul_low_i16x8_u
      | "i32x4.extmul_low_i16x8_s" -> VEC_UNARY i32x4_extmul_low_i16x8_s
      | "i32x4.extmul_high_i16x8_u" -> VEC_UNARY i32x4_extmul_high_i16x8_u
      | "i32x4.extmul_high_i16x8_s" -> VEC_UNARY i32x4_extmul_high_i16x8_s
      | "i64x2.extmul_low_i32x4_u" -> VEC_UNARY i64x2_extmul_low_i32x4_u
      | "i64x2.extmul_low_i32x4_s" -> VEC_UNARY i64x2_extmul_low_i32x4_s
      | "i64x2.extmul_high_i32x4_u" -> VEC_UNARY i64x2_extmul_high_i32x4_u
      | "i64x2.extmul_high_i32x4_s" -> VEC_UNARY i64x2_extmul_high_i32x4_s

      | "i8x16.all_true" -> VEC_TEST i8x16_all_true
      | "i16x8.all_true" -> VEC_TEST i16x8_all_true
      | "i32x4.all_true" -> VEC_TEST i32x4_all_true
      | "i64x2.all_true" -> VEC_TEST i64x2_all_true
      | "i8x16.bitmask" -> VEC_BITMASK i8x16_bitmask
      | "i16x8.bitmask" -> VEC_BITMASK i16x8_bitmask
      | "i32x4.bitmask" -> VEC_BITMASK i32x4_bitmask
      | "i64x2.bitmask" -> VEC_BITMASK i64x2_bitmask
      | "i8x16.shl" -> VEC_SHIFT i8x16_shl
      | "i16x8.shl" -> VEC_SHIFT i16x8_shl
      | "i32x4.shl" -> VEC_SHIFT i32x4_shl
      | "i64x2.shl" -> VEC_SHIFT i64x2_shl
      | "i8x16.shr_u" -> VEC_SHIFT i8x16_shr_u
      | "i8x16.shr_s" -> VEC_SHIFT i8x16_shr_s
      | "i16x8.shr_u" -> VEC_SHIFT i16x8_shr_u
      | "i16x8.shr_s" -> VEC_SHIFT i16x8_shr_s
      | "i32x4.shr_u" -> VEC_SHIFT i32x4_shr_u
      | "i32x4.shr_s" -> VEC_SHIFT i32x4_shr_s
      | "i64x2.shr_u" -> VEC_SHIFT i64x2_shr_u
      | "i64x2.shr_s" -> VEC_SHIFT i64x2_shr_s
      | "i8x16.shuffle" -> VEC_SHUFFLE

      | "i8x16.splat" -> VEC_SPLAT i8x16_splat
      | "i16x8.splat" -> VEC_SPLAT i16x8_splat
      | "i32x4.splat" -> VEC_SPLAT i32x4_splat
      | "i64x2.splat" -> VEC_SPLAT i64x2_splat
      | "f32x4.splat" -> VEC_SPLAT f32x4_splat
      | "f64x2.splat" -> VEC_SPLAT f64x2_splat
      | "i8x16.extract_lane_u" -> VEC_EXTRACT i8x16_extract_lane_u
      | "i8x16.extract_lane_s" -> VEC_EXTRACT i8x16_extract_lane_s
      | "i16x8.extract_lane_u" -> VEC_EXTRACT i16x8_extract_lane_u
      | "i16x8.extract_lane_s" -> VEC_EXTRACT i16x8_extract_lane_s
      | "i32x4.extract_lane" -> VEC_EXTRACT i32x4_extract_lane
      | "i64x2.extract_lane" -> VEC_EXTRACT i64x2_extract_lane
      | "f32x4.extract_lane" -> VEC_EXTRACT f32x4_extract_lane
      | "f64x2.extract_lane" -> VEC_EXTRACT f64x2_extract_lane
      | "i8x16.replace_lane" -> VEC_REPLACE i8x16_replace_lane
      | "i16x8.replace_lane" -> VEC_REPLACE i16x8_replace_lane
      | "i32x4.replace_lane" -> VEC_REPLACE i32x4_replace_lane
      | "i64x2.replace_lane" -> VEC_REPLACE i64x2_replace_lane
      | "f32x4.replace_lane" -> VEC_REPLACE f32x4_replace_lane
      | "f64x2.replace_lane" -> VEC_REPLACE f64x2_replace_lane

      | "type" -> TYPE
      | "func" -> FUNC
      | "param" -> PARAM
      | "result" -> RESULT
      | "start" -> START
      | "local" -> LOCAL
      | "global" -> GLOBAL
      | "table" -> TABLE
      | "memory" -> MEMORY
      | "elem" -> ELEM
      | "data" -> DATA
      | "declare" -> DECLARE
      | "offset" -> OFFSET
      | "item" -> ITEM
      | "import" -> IMPORT
      | "export" -> EXPORT

      | "module" -> MODULE
      | "binary" -> BIN
      | "quote" -> QUOTE

      | "script" -> SCRIPT
      | "register" -> REGISTER
      | "invoke" -> INVOKE
      | "get" -> GET
      | "assert_malformed" -> ASSERT_MALFORMED
      | "assert_invalid" -> ASSERT_INVALID
      | "assert_unlinkable" -> ASSERT_UNLINKABLE
      | "assert_return" -> ASSERT_RETURN
      | "assert_trap" -> ASSERT_TRAP
      | "assert_exhaustion" -> ASSERT_EXHAUSTION
      | "nan:canonical" -> NAN Script.CanonicalNan
      | "nan:arithmetic" -> NAN Script.ArithmeticNan
      | "input" -> INPUT
      | "output" -> OUTPUT

      | _ -> unknown lexbuf
    }

  | "offset="(nat as s) { OFFSET_EQ_NAT s }
  | "align="(nat as s) { ALIGN_EQ_NAT s }

  | id as s { VAR s }

  | ";;"utf8_no_nl*eof { EOF }
  | ";;"utf8_no_nl*'\n' { Lexing.new_line lexbuf; token lexbuf }
  | ";;"utf8_no_nl* { token lexbuf (* causes error on following position *) }
  | "(;" { comment (Lexing.lexeme_start_p lexbuf) lexbuf; token lexbuf }
  | space#'\n' { token lexbuf }
  | '\n' { Lexing.new_line lexbuf; token lexbuf }
  | eof { EOF }

  | reserved { unknown lexbuf }
  | control { error lexbuf "misplaced control character" }
  | utf8enc { error lexbuf "misplaced unicode character" }
  | _ { error lexbuf "malformed UTF-8 encoding" }

and comment start = parse
  | ";)" { () }
  | "(;" { comment (Lexing.lexeme_start_p lexbuf) lexbuf; comment start lexbuf }
  | '\n' { Lexing.new_line lexbuf; comment start lexbuf }
  | utf8_no_nl { comment start lexbuf }
  | eof { error_nest start lexbuf "unclosed comment" }
  | _ { error lexbuf "malformed UTF-8 encoding" }<|MERGE_RESOLUTION|>--- conflicted
+++ resolved
@@ -174,12 +174,9 @@
       | "call" -> CALL
       | "call_ref" -> CALL_REF
       | "call_indirect" -> CALL_INDIRECT
-<<<<<<< HEAD
+      | "return_call" -> RETURN_CALL
       | "return_call_ref" -> RETURN_CALL_REF
-=======
-      | "return_call" -> RETURN_CALL
       | "return_call_indirect" -> RETURN_CALL_INDIRECT
->>>>>>> b908a3a2
 
       | "local.get" -> LOCAL_GET
       | "local.set" -> LOCAL_SET
