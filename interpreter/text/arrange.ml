--- conflicted
+++ resolved
@@ -534,7 +534,6 @@
     | DataDrop x -> "data.drop " ^ var x, []
     | RefNull t -> "ref.null", [Atom (heap_type t)]
     | RefFunc x -> "ref.func " ^ var x, []
-<<<<<<< HEAD
     | RefTest RttOp -> "ref.test", []
     | RefTest op -> "ref.is_" ^ castop op, []
     | RefCast RttOp -> "ref.cast", []
@@ -552,10 +551,7 @@
     | ArraySet x -> "array.set " ^ var x, []
     | ArrayLen -> "array.len", []
     | RttCanon x -> "rtt.canon " ^ var x, []
-    | Const n -> constop n ^ " " ^ num n, []
-=======
     | Const n -> constop n.it ^ " " ^ num n, []
->>>>>>> a4a7f684
     | Test op -> testop op, []
     | Compare op -> relop op, []
     | Unary op -> unop op, []
