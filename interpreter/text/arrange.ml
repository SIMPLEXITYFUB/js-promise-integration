--- conflicted
+++ resolved
@@ -459,13 +459,10 @@
     | CallRef x -> "call_ref " ^ var x, []
     | CallIndirect (x, y) ->
       "call_indirect " ^ var x, [Node ("type " ^ var y, [])]
-<<<<<<< HEAD
+    | ReturnCall x -> "return_call " ^ var x, []
     | ReturnCallRef x -> "return_call_ref " ^ var x, []
-=======
-    | ReturnCall x -> "return_call " ^ var x, []
     | ReturnCallIndirect (x, y) ->
       "return_call_indirect " ^ var x, [Node ("type " ^ var y, [])]
->>>>>>> b908a3a2
     | LocalGet x -> "local.get " ^ var x, []
     | LocalSet x -> "local.set " ^ var x, []
     | LocalTee x -> "local.tee " ^ var x, []
