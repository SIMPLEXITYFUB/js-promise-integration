--- conflicted
+++ resolved
@@ -1,37 +1,3 @@
-<<<<<<< HEAD
-type 'a start =
-  | Module : (Script.var option * Script.definition) start
-  | Script : Script.script start
-  | Script1 : Script.script start
-
-exception Syntax = Script.Syntax
-
-let parse' name lexbuf start =
-  lexbuf.Lexing.lex_curr_p <-
-    {lexbuf.Lexing.lex_curr_p with Lexing.pos_fname = name};
-  try start Lexer.token lexbuf
-  with Syntax (region, s) ->
-    let region' = if region <> Source.no_region then region else
-      {Source.left = Lexer.convert_pos lexbuf.Lexing.lex_start_p;
-       Source.right = Lexer.convert_pos lexbuf.Lexing.lex_curr_p} in
-    raise (Syntax (region', s))
-
-let parse (type a) name lexbuf : a start -> a = function
-  | Module -> parse' name lexbuf Parser.module1
-  | Script -> parse' name lexbuf Parser.script
-  | Script1 -> parse' name lexbuf Parser.script1
-
-let string_to start s =
-  let lexbuf = Lexing.from_string s in
-  parse "string" lexbuf start
-
-let string_to_script s = string_to Script s
-let string_to_definition s = snd (string_to Module s)
-let string_to_module s =
-  match (string_to_definition s).Source.it with
-  | Script.Textual m -> m
-  | _ -> assert false
-=======
 exception Syntax = Parse_error.Syntax
 
 module type S =
@@ -83,5 +49,4 @@
 
 module Module = (val make Parser.module1)
 module Script = (val make Parser.script)
-module Script1 = (val make Parser.script1)
->>>>>>> 4c02753d
+module Script1 = (val make Parser.script1)