%{
open Source
open Types
open Ast
open Operators
open Script


(* Error handling *)

let error at msg = raise (Script.Syntax (at, msg))

let parse_error msg =
  error Source.no_region
    (if msg = "syntax error" then "unexpected token" else msg)


(* Position handling *)

let position_to_pos position =
  { file = position.Lexing.pos_fname;
    line = position.Lexing.pos_lnum;
    column = position.Lexing.pos_cnum - position.Lexing.pos_bol
  }

let positions_to_region position1 position2 =
  { left = position_to_pos position1;
    right = position_to_pos position2
  }

let at () =
  positions_to_region (Parsing.symbol_start_pos ()) (Parsing.symbol_end_pos ())
let ati i =
  positions_to_region (Parsing.rhs_start_pos i) (Parsing.rhs_end_pos i)


(* Literals *)

let num f s =
  try f s with Failure _ -> error s.at "constant out of range"

let vec f shape ss at =
  try f shape ss at with
  | Failure _ -> error at "constant out of range"
  | Invalid_argument _ -> error at "wrong number of lane literals"

let vec_lane_nan shape l at =
  let open Value in
  match shape with
  | V128.F32x4 () -> NanPat (F32 l @@ at)
  | V128.F64x2 () -> NanPat (F64 l @@ at)
  | _ -> error at "invalid vector constant"

let vec_lane_lit shape l at =
  let open Value in
  match shape with
  | V128.I8x16 () -> NumPat (I32 (I8.of_string l) @@ at)
  | V128.I16x8 () -> NumPat (I32 (I16.of_string l) @@ at)
  | V128.I32x4 () -> NumPat (I32 (I32.of_string l) @@ at)
  | V128.I64x2 () -> NumPat (I64 (I64.of_string l) @@ at)
  | V128.F32x4 () -> NumPat (F32 (F32.of_string l) @@ at)
  | V128.F64x2 () -> NumPat (F64 (F64.of_string l) @@ at)

let vec_lane_index s at =
  match int_of_string s with
  | n when 0 <= n && n < 256 -> n
  | _ | exception Failure _ -> error at "malformed lane index"

let shuffle_lit ss at =
  if not (List.length ss = 16) then
    error at "invalid lane length";
  List.map (fun s -> vec_lane_index s.it s.at) ss

let nanop f nan =
  let open Source in
  let open Value in
  match snd (f ("0" @@ no_region)) with
  | F32 _ -> F32 nan.it @@ nan.at
  | F64 _ -> F64 nan.it @@ nan.at
  | I32 _ | I64 _ -> error nan.at "NaN pattern with non-float type"

let nat s at =
  try
    let n = int_of_string s in
    if n >= 0 then n else raise (Failure "")
  with Failure _ -> error at "integer constant out of range"

let nat32 s at =
  try I32.of_string_u s with Failure _ -> error at "i32 constant out of range"

let name s at =
  try Utf8.decode s with Utf8.Utf8 -> error at "malformed UTF-8 encoding"


(* Symbolic variables *)

module VarMap = Map.Make(String)

type space = {mutable map : int32 VarMap.t; mutable count : int32}
let empty () = {map = VarMap.empty; count = 0l}

let shift category at n i =
  let i' = Int32.add i n in
   if I32.lt_u i' n then
     error at ("too many " ^ category ^ " bindings");
   i'

let bind category space n at =
   let i = space.count in
   space.count <- shift category at n i;
   i

let scoped category n space at =
  {map = VarMap.map (shift category at n) space.map; count = space.count}


type types = {space : space; mutable list : type_ list}
let empty_types () = {space = empty (); list = []}

type context =
  { types : types; tables : space; memories : space;
    funcs : space; locals : space; globals : space;
    datas : space; elems : space; labels : space;
    deferred_locals : (unit -> unit) list ref
  }

let empty_context () =
  { types = empty_types (); tables = empty (); memories = empty ();
    funcs = empty (); locals = empty (); globals = empty ();
    datas = empty (); elems = empty (); labels = empty ();
    deferred_locals = ref []
  }

let enter_block (c : context) at = {c with labels = scoped "label" 1l c.labels at}
let enter_let (c : context) at = {c with locals = empty (); deferred_locals = ref []}
let enter_func (c : context) at = {(enter_let c at) with labels = empty ()}

let defer_locals (c : context) f =
  c.deferred_locals := (fun () -> ignore (f ())) :: !(c.deferred_locals)

let force_locals (c : context) =
  List.fold_right Stdlib.(@@) !(c.deferred_locals) ();
  c.deferred_locals := []


let lookup category space x =
  try VarMap.find x.it space.map
  with Not_found -> error x.at ("unknown " ^ category ^ " " ^ x.it)

let type_ (c : context) x = lookup "type" c.types.space x
let func (c : context) x = lookup "function" c.funcs x
let local (c : context) x = lookup "local" c.locals x
let global (c : context) x = lookup "global" c.globals x
let table (c : context) x = lookup "table" c.tables x
let memory (c : context) x = lookup "memory" c.memories x
let elem (c : context) x = lookup "elem segment" c.elems x
let data (c : context) x = lookup "data segment" c.datas x
let label (c : context) x = lookup "label " c.labels x

let func_type (c : context) x =
  match (Lib.List32.nth c.types.list x.it).it with
  | DefFuncT ft -> ft
  | exception Failure _ -> error x.at ("unknown type " ^ Int32.to_string x.it)


let bind_abs category space x =
  if VarMap.mem x.it space.map then
    error x.at ("duplicate " ^ category ^ " " ^ x.it);
  let i = bind category space 1l x.at in
  space.map <- VarMap.add x.it i space.map;
  i

let bind_rel category space x =
  ignore (bind category space 1l x.at);
  space.map <- VarMap.add x.it 0l space.map;
  0l

let bind_type (c : context) x = bind_abs "type" c.types.space x
let bind_func (c : context) x = bind_abs "function" c.funcs x
let bind_local (c : context) x = force_locals c; bind_abs "local" c.locals x
let bind_global (c : context) x = bind_abs "global" c.globals x
let bind_table (c : context) x = bind_abs "table" c.tables x
let bind_memory (c : context) x = bind_abs "memory" c.memories x
let bind_elem (c : context) x = bind_abs "elem segment" c.elems x
let bind_data (c : context) x = bind_abs "data segment" c.datas x
let bind_label (c : context) x = bind_rel "label" c.labels x

let define_type (c : context) (ty : type_) =
  assert (c.types.space.count > Lib.List32.length c.types.list);
  c.types.list <- c.types.list @ [ty]


let anon_type (c : context) at = bind "type" c.types.space 1l at
let anon_func (c : context) at = bind "function" c.funcs 1l at
let anon_locals (c : context) n at =
  defer_locals c (fun () -> bind "local" c.locals n at)
let anon_global (c : context) at = bind "global" c.globals 1l at
let anon_table (c : context) at = bind "table" c.tables 1l at
let anon_memory (c : context) at = bind "memory" c.memories 1l at
let anon_elem (c : context) at = bind "elem segment" c.elems 1l at
let anon_data (c : context) at = bind "data segment" c.datas 1l at
let anon_label (c : context) at = bind "label" c.labels 1l at


let inline_func_type (c : context) ft at =
  let dt = DefFuncT ft in
  match Lib.List.index_where (fun ty -> ty.it = dt) c.types.list with
  | Some i -> Int32.of_int i @@ at
  | None ->
    let i = anon_type c at in define_type c (dt @@ at);
    i @@ at

let inline_func_type_explicit (c : context) x ft at =
  if ft = FuncT ([], []) then
    (* Deferring ensures that type lookup is only triggered when
       symbolic identifiers are used, and not for desugared functions *)
    defer_locals c (fun () ->
      let FuncT (ts1, _ts2) = func_type c x in
      bind "local" c.locals (Lib.List32.length ts1) at
    )
  else if ft <> func_type c x then
    error at "inline function type does not match explicit type";
  x

%}

%token LPAR RPAR
%token<string> NAT INT FLOAT STRING VAR
%token<Types.num_type> NUM_TYPE
%token<Types.vec_type> VEC_TYPE
%token<V128.shape> VEC_SHAPE
%token FUNCREF EXTERNREF REF EXTERN NULL MUT
%token UNREACHABLE NOP DROP SELECT
<<<<<<< HEAD
%token BLOCK END IF THEN ELSE LOOP
%token BR BR_IF BR_TABLE BR_ON_NULL BR_ON_NON_NULL
%token CALL CALL_REF CALL_INDIRECT RETURN RETURN_CALL_REF
=======
%token BLOCK END IF THEN ELSE LOOP BR BR_IF BR_TABLE
%token CALL CALL_INDIRECT RETURN RETURN_CALL RETURN_CALL_INDIRECT
>>>>>>> b908a3a2
%token LOCAL_GET LOCAL_SET LOCAL_TEE GLOBAL_GET GLOBAL_SET
%token TABLE_GET TABLE_SET
%token TABLE_SIZE TABLE_GROW TABLE_FILL TABLE_COPY TABLE_INIT ELEM_DROP
%token MEMORY_SIZE MEMORY_GROW MEMORY_FILL MEMORY_COPY MEMORY_INIT DATA_DROP
%token<int option -> Memory.offset -> Ast.instr'> LOAD STORE
%token<string> OFFSET_EQ_NAT ALIGN_EQ_NAT
%token<string Source.phrase -> Ast.instr' * Value.num> CONST
%token<Ast.instr'> UNARY BINARY TEST COMPARE CONVERT
%token REF_NULL REF_FUNC REF_EXTERN REF_IS_NULL REF_AS_NON_NULL
%token<int option -> Memory.offset -> Ast.instr'> VEC_LOAD VEC_STORE
%token<int option -> Memory.offset -> int -> Ast.instr'> VEC_LOAD_LANE VEC_STORE_LANE
%token<V128.shape -> string Source.phrase list -> Source.region -> Ast.instr' * Value.vec> VEC_CONST
%token<Ast.instr'> VEC_UNARY VEC_BINARY VEC_TERNARY VEC_TEST
%token<Ast.instr'> VEC_SHIFT VEC_BITMASK VEC_SPLAT
%token VEC_SHUFFLE
%token<int -> Ast.instr'> VEC_EXTRACT VEC_REPLACE
%token FUNC START TYPE PARAM RESULT LOCAL GLOBAL
%token TABLE ELEM MEMORY DATA DECLARE OFFSET ITEM IMPORT EXPORT
%token MODULE BIN QUOTE
%token SCRIPT REGISTER INVOKE GET
%token ASSERT_MALFORMED ASSERT_INVALID ASSERT_UNLINKABLE
%token ASSERT_RETURN ASSERT_TRAP ASSERT_EXHAUSTION
%token<Script.nan> NAN
%token INPUT OUTPUT
%token EOF

%start script script1 module1
%type<Script.script> script
%type<Script.script> script1
%type<Script.var option * Script.definition> module1

%%

/* Auxiliaries */

name :
  | STRING { name $1 (at ()) }

string_list :
  | /* empty */ { "" }
  | string_list STRING { $1 ^ $2 }


/* Types */

null_opt :
  | /* empty */ { NoNull }
  | NULL { Null }

heap_type :
  | FUNC { fun c -> FuncHT }
  | EXTERN { fun c -> ExternHT }
  | var { fun c -> DefHT (Stat ($1 c type_).it) }

ref_type :
  | LPAR REF null_opt heap_type RPAR { fun c -> ($3, $4 c) }
  | FUNCREF { fun c -> (Null, FuncHT) }  /* Sugar */
  | EXTERNREF { fun c -> (Null, ExternHT) }  /* Sugar */

val_type :
  | NUM_TYPE { fun c -> NumT $1 }
  | VEC_TYPE { fun c -> VecT $1 }
  | ref_type { fun c -> RefT ($1 c) }

val_type_list :
  | /* empty */ { 0l, fun c -> [] }
  | val_type val_type_list { I32.add (fst $2) 1l, fun c -> $1 c :: snd $2 c }

global_type :
  | val_type { fun c -> GlobalT (Cons, $1 c) }
  | LPAR MUT val_type RPAR { fun c -> GlobalT (Var, $3 c) }

def_type :
  | LPAR FUNC func_type RPAR { fun c -> DefFuncT ($3 c) }

func_type :
  | func_type_result
    { fun c -> FuncT ([], $1 c) }
  | LPAR PARAM val_type_list RPAR func_type
    { fun c -> let FuncT (ts1, ts2) = $5 c in
      FuncT (snd $3 c @ ts1, ts2) }
  | LPAR PARAM bind_var val_type RPAR func_type  /* Sugar */
    { fun c -> let FuncT (ts1, ts2) = $6 c in
      FuncT ($4 c :: ts1, ts2) }

func_type_result :
  | /* empty */
    { fun c -> [] }
  | LPAR RESULT val_type_list RPAR func_type_result
    { fun c -> snd $3 c @ $5 c }

table_type :
  | limits ref_type { fun c -> TableT ($1, $2 c) }

memory_type :
  | limits { fun c -> MemoryT $1 }

limits :
  | NAT { {min = nat32 $1 (ati 1); max = None} }
  | NAT NAT { {min = nat32 $1 (ati 1); max = Some (nat32 $2 (ati 2))} }

type_use :
  | LPAR TYPE var RPAR { fun c -> $3 c type_ }


/* Immediates */

num :
  | NAT { $1 @@ at () }
  | INT { $1 @@ at () }
  | FLOAT { $1 @@ at () }

num_list:
  | /* empty */ { [] }
  | num num_list { $1 :: $2 }

var :
  | NAT { let at = at () in fun c lookup -> nat32 $1 at @@ at }
  | VAR { let at = at () in fun c lookup -> lookup c ($1 @@ at) @@ at }

var_list :
  | /* empty */ { fun c lookup -> [] }
  | var var_list { fun c lookup -> $1 c lookup :: $2 c lookup }

bind_var_opt :
  | /* empty */ { let at = at () in fun c anon bind -> anon c at }
  | bind_var { fun c anon bind -> bind c $1 }  /* Sugar */

bind_var :
  | VAR { $1 @@ at () }

labeling_opt :
  | /* empty */
    { let at = at () in
      fun c xs ->
      List.iter (fun x -> error x.at "mismatching label") xs;
      let c' = enter_block c at in ignore (anon_label c' at); c' }
  | bind_var
    { let at = at () in
      fun c xs ->
      List.iter
        (fun x -> if x.it <> $1.it then error x.at "mismatching label") xs;
      let c' = enter_block c at in ignore (bind_label c' $1); c' }

labeling_end_opt :
  | /* empty */ { [] }
  | bind_var { [$1] }

offset_opt :
  | /* empty */ { 0l }
  | OFFSET_EQ_NAT { nat32 $1 (at ()) }

align_opt :
  | /* empty */ { None }
  | ALIGN_EQ_NAT
    { let n = nat $1 (at ()) in
      if not (Lib.Int.is_power_of_two n) then
        error (at ()) "alignment must be a power of two";
      Some (Lib.Int.log2 n) }


/* Instructions & Expressions */

instr_list :
  | /* empty */ { fun c -> [] }
  | instr1 instr_list { fun c -> $1 c @ $2 c }
  | select_instr_instr_list { $1 }
  | call_instr_instr_list { $1 }

instr1 :
  | plain_instr { let at = at () in fun c -> [$1 c @@ at] }
  | block_instr { let at = at () in fun c -> [$1 c @@ at] }
  | expr { $1 }  /* Sugar */

plain_instr :
  | UNREACHABLE { fun c -> unreachable }
  | NOP { fun c -> nop }
  | DROP { fun c -> drop }
  | BR var { fun c -> br ($2 c label) }
  | BR_IF var { fun c -> br_if ($2 c label) }
  | BR_TABLE var var_list
    { fun c -> let xs, x = Lib.List.split_last ($2 c label :: $3 c label) in
      br_table xs x }
  | BR_ON_NULL var { fun c -> br_on_null ($2 c label) }
  | BR_ON_NON_NULL var { fun c -> br_on_non_null ($2 c label) }
  | RETURN { fun c -> return }
  | CALL var { fun c -> call ($2 c func) }
<<<<<<< HEAD
  | CALL_REF var { fun c -> call_ref ($2 c type_) }
  | RETURN_CALL_REF var { fun c -> return_call_ref ($2 c type_) }
=======
  | RETURN_CALL var { fun c -> return_call ($2 c func) }
>>>>>>> b908a3a2
  | LOCAL_GET var { fun c -> local_get ($2 c local) }
  | LOCAL_SET var { fun c -> local_set ($2 c local) }
  | LOCAL_TEE var { fun c -> local_tee ($2 c local) }
  | GLOBAL_GET var { fun c -> global_get ($2 c global) }
  | GLOBAL_SET var { fun c -> global_set ($2 c global) }
  | TABLE_GET var { fun c -> table_get ($2 c table) }
  | TABLE_SET var { fun c -> table_set ($2 c table) }
  | TABLE_SIZE var { fun c -> table_size ($2 c table) }
  | TABLE_GROW var { fun c -> table_grow ($2 c table) }
  | TABLE_FILL var { fun c -> table_fill ($2 c table) }
  | TABLE_COPY var var { fun c -> table_copy ($2 c table) ($3 c table) }
  | TABLE_INIT var var { fun c -> table_init ($2 c table) ($3 c elem) }
  | TABLE_GET { let at = at () in fun c -> table_get (0l @@ at) }  /* Sugar */
  | TABLE_SET { let at = at () in fun c -> table_set (0l @@ at) }  /* Sugar */
  | TABLE_SIZE { let at = at () in fun c -> table_size (0l @@ at) }  /* Sugar */
  | TABLE_GROW { let at = at () in fun c -> table_grow (0l @@ at) }  /* Sugar */
  | TABLE_FILL { let at = at () in fun c -> table_fill (0l @@ at) }  /* Sugar */
  | TABLE_COPY  /* Sugar */
    { let at = at () in fun c -> table_copy (0l @@ at) (0l @@ at) }
  | TABLE_INIT var  /* Sugar */
    { let at = at () in fun c -> table_init (0l @@ at) ($2 c elem) }
  | ELEM_DROP var { fun c -> elem_drop ($2 c elem) }
  | LOAD offset_opt align_opt { fun c -> $1 $3 $2 }
  | STORE offset_opt align_opt { fun c -> $1 $3 $2 }
  | VEC_LOAD offset_opt align_opt { fun c -> $1 $3 $2 }
  | VEC_STORE offset_opt align_opt { fun c -> $1 $3 $2 }
  | VEC_LOAD_LANE offset_opt align_opt NAT
    { let at = at () in fun c -> $1 $3 $2 (vec_lane_index $4 at) }
  | VEC_STORE_LANE offset_opt align_opt NAT
    { let at = at () in fun c -> $1 $3 $2 (vec_lane_index $4 at) }
  | MEMORY_SIZE { fun c -> memory_size }
  | MEMORY_GROW { fun c -> memory_grow }
  | MEMORY_FILL { fun c -> memory_fill }
  | MEMORY_COPY { fun c -> memory_copy }
  | MEMORY_INIT var { fun c -> memory_init ($2 c data) }
  | DATA_DROP var { fun c -> data_drop ($2 c data) }
  | REF_NULL heap_type { fun c -> ref_null ($2 c) }
  | REF_IS_NULL { fun c -> ref_is_null }
  | REF_AS_NON_NULL { fun c -> ref_as_non_null }
  | REF_FUNC var { fun c -> ref_func ($2 c func) }
  | CONST num { fun c -> fst (num $1 $2) }
  | TEST { fun c -> $1 }
  | COMPARE { fun c -> $1 }
  | UNARY { fun c -> $1 }
  | BINARY { fun c -> $1 }
  | CONVERT { fun c -> $1 }
  | VEC_CONST VEC_SHAPE num_list { let at = at () in fun c -> fst (vec $1 $2 $3 at) }
  | VEC_UNARY { fun c -> $1 }
  | VEC_BINARY { fun c -> $1 }
  | VEC_TERNARY { fun c -> $1 }
  | VEC_TEST { fun c -> $1 }
  | VEC_SHIFT { fun c -> $1 }
  | VEC_BITMASK { fun c -> $1 }
  | VEC_SHUFFLE num_list { let at = at () in fun c -> i8x16_shuffle (shuffle_lit $2 at) }
  | VEC_SPLAT { fun c -> $1 }
  | VEC_EXTRACT NAT { let at = at () in fun c -> $1 (vec_lane_index $2 at) }
  | VEC_REPLACE NAT { let at = at () in fun c -> $1 (vec_lane_index $2 at) }


select_instr_instr_list :
  | SELECT select_instr_results_instr_list
    { let at1 = ati 1 in
      fun c -> let b, ts, es = $2 c in
      (select (if b then (Some ts) else None) @@ at1) :: es }

select_instr_results_instr_list :
  | LPAR RESULT val_type_list RPAR select_instr_results_instr_list
    { fun c -> let _, ts, es = $5 c in true, snd $3 c @ ts, es }
  | instr_list
    { fun c -> false, [], $1 c }


call_instr_instr_list :
  | CALL_INDIRECT var call_instr_type_instr_list
    { let at1 = ati 1 in
      fun c -> let x, es = $3 c in
      (call_indirect ($2 c table) x @@ at1) :: es }
  | CALL_INDIRECT call_instr_type_instr_list  /* Sugar */
    { let at1 = ati 1 in
      fun c -> let x, es = $2 c in
      (call_indirect (0l @@ at1) x @@ at1) :: es }
  | RETURN_CALL_INDIRECT var call_instr_type_instr_list
    { let at1 = ati 1 in
      fun c -> let x, es = $3 c in
      (return_call_indirect ($2 c table) x @@ at1) :: es }
  | RETURN_CALL_INDIRECT call_instr_type_instr_list  /* Sugar */
    { let at1 = ati 1 in
      fun c -> let x, es = $2 c in
      (return_call_indirect (0l @@ at1) x @@ at1) :: es }

call_instr_type_instr_list :
  | type_use call_instr_params_instr_list
    { let at1 = ati 1 in
      fun c ->
      match $2 c with
      | FuncT ([], []), es -> $1 c, es
      | ft, es -> inline_func_type_explicit c ($1 c) ft at1, es }
  | call_instr_params_instr_list
    { let at = at () in
      fun c -> let ft, es = $1 c in inline_func_type c ft at, es }

call_instr_params_instr_list :
  | LPAR PARAM val_type_list RPAR call_instr_params_instr_list
    { fun c -> let FuncT (ts1, ts2), es = $5 c in
      FuncT (snd $3 c @ ts1, ts2), es }
  | call_instr_results_instr_list
    { fun c -> let ts, es = $1 c in FuncT ([], ts), es }

call_instr_results_instr_list :
  | LPAR RESULT val_type_list RPAR call_instr_results_instr_list
    { fun c -> let ts, es = $5 c in snd $3 c @ ts, es }
  | instr_list
    { fun c -> [], $1 c }


block_instr :
  | BLOCK labeling_opt block END labeling_end_opt
    { fun c -> let c' = $2 c $5 in let bt, es = $3 c' in block bt es }
  | LOOP labeling_opt block END labeling_end_opt
    { fun c -> let c' = $2 c $5 in let bt, es = $3 c' in loop bt es }
  | IF labeling_opt block END labeling_end_opt
    { fun c -> let c' = $2 c $5 in let bt, es = $3 c' in if_ bt es [] }
  | IF labeling_opt block ELSE labeling_end_opt instr_list END labeling_end_opt
    { fun c -> let c' = $2 c ($5 @ $8) in
      let ts, es1 = $3 c' in if_ ts es1 ($6 c') }

block :
  | type_use block_param_body
    { let at1 = ati 1 in
      fun c -> let ft, es = $2 c in
      let x = inline_func_type_explicit c ($1 c) ft at1 in
      VarBlockType x, es }
  | block_param_body  /* Sugar */
    { let at = at () in
      fun c -> let ft, es = $1 c in
      let bt =
        match ft with
        | FuncT ([], []) -> ValBlockType None
        | FuncT ([], [t]) -> ValBlockType (Some t)
        | ft ->  VarBlockType (inline_func_type c ft at)
      in bt, es }

block_param_body :
  | block_result_body { $1 }
  | LPAR PARAM val_type_list RPAR block_param_body
    { fun c -> let FuncT (ts1, ts2), es = $5 c in
      FuncT (snd $3 c @ ts1, ts2), es }

block_result_body :
  | instr_list { fun c -> FuncT ([], []), $1 c }
  | LPAR RESULT val_type_list RPAR block_result_body
    { fun c -> let FuncT (ts1, ts2), es = $5 c in
      FuncT (ts1, snd $3 c @ ts2), es }


expr :  /* Sugar */
  | LPAR expr1 RPAR
    { let at = at () in fun c -> let es, e' = $2 c in es @ [e' @@ at] }

expr1 :  /* Sugar */
  | plain_instr expr_list { fun c -> $2 c, $1 c }
  | SELECT select_expr_results
    { fun c -> let b, ts, es = $2 c in es, select (if b then (Some ts) else None) }
  | CALL_INDIRECT var call_expr_type
    { fun c -> let x, es = $3 c in es, call_indirect ($2 c table) x }
  | CALL_INDIRECT call_expr_type  /* Sugar */
    { let at1 = ati 1 in
      fun c -> let x, es = $2 c in es, call_indirect (0l @@ at1) x }
  | RETURN_CALL_INDIRECT var call_expr_type
    { fun c -> let x, es = $3 c in es, return_call_indirect ($2 c table) x }
  | RETURN_CALL_INDIRECT call_expr_type  /* Sugar */
    { let at1 = ati 1 in
      fun c -> let x, es = $2 c in es, return_call_indirect (0l @@ at1) x }
  | BLOCK labeling_opt block
    { fun c -> let c' = $2 c [] in let bt, es = $3 c' in [], block bt es }
  | LOOP labeling_opt block
    { fun c -> let c' = $2 c [] in let bt, es = $3 c' in [], loop bt es }
  | IF labeling_opt if_block
    { fun c -> let c' = $2 c [] in
      let bt, (es, es1, es2) = $3 c c' in es, if_ bt es1 es2 }

select_expr_results :
  | LPAR RESULT val_type_list RPAR select_expr_results
    { fun c -> let _, ts, es = $5 c in true, snd $3 c @ ts, es }
  | expr_list
    { fun c -> false, [], $1 c }

call_expr_type :
  | type_use call_expr_params
    { let at1 = ati 1 in
      fun c ->
      match $2 c with
      | FuncT ([], []), es -> $1 c, es
      | ft, es -> inline_func_type_explicit c ($1 c) ft at1, es }
  | call_expr_params
    { let at1 = ati 1 in
      fun c -> let ft, es = $1 c in inline_func_type c ft at1, es }

call_expr_params :
  | LPAR PARAM val_type_list RPAR call_expr_params
    { fun c -> let FuncT (ts1, ts2), es = $5 c in
      FuncT (snd $3 c @ ts1, ts2), es }
  | call_expr_results
    { fun c -> let ts, es = $1 c in FuncT ([], ts), es }

call_expr_results :
  | LPAR RESULT val_type_list RPAR call_expr_results
    { fun c -> let ts, es = $5 c in snd $3 c @ ts, es }
  | expr_list
    { fun c -> [], $1 c }


if_block :
  | type_use if_block_param_body
    { let at = at () in
      fun c c' -> let ft, es = $2 c c' in
      let x = inline_func_type_explicit c ($1 c) ft at in
      VarBlockType x, es }
  | if_block_param_body  /* Sugar */
    { let at = at () in
      fun c c' -> let ft, es = $1 c c' in
      let bt =
        match ft with
        | FuncT ([], []) -> ValBlockType None
        | FuncT ([], [t]) -> ValBlockType (Some t)
        | ft ->  VarBlockType (inline_func_type c ft at)
      in bt, es }

if_block_param_body :
  | if_block_result_body { $1 }
  | LPAR PARAM val_type_list RPAR if_block_param_body
    { fun c c' -> let FuncT (ts1, ts2), es = $5 c c' in
      FuncT (snd $3 c @ ts1, ts2), es }

if_block_result_body :
  | if_ { fun c c' -> FuncT ([], []), $1 c c' }
  | LPAR RESULT val_type_list RPAR if_block_result_body
    { fun c c' -> let FuncT (ts1, ts2), es = $5 c c' in
      FuncT (ts1, snd $3 c @ ts2), es }

if_ :
  | expr if_
    { fun c c' -> let es = $1 c in let es0, es1, es2 = $2 c c' in
      es @ es0, es1, es2 }
  | LPAR THEN instr_list RPAR LPAR ELSE instr_list RPAR  /* Sugar */
    { fun c c' -> [], $3 c', $7 c' }
  | LPAR THEN instr_list RPAR  /* Sugar */
    { fun c c' -> [], $3 c', [] }

expr_list :
  | /* empty */ { fun c -> [] }
  | expr expr_list { fun c -> $1 c @ $2 c }

const_expr :
  | instr_list { let at = at () in fun c -> $1 c @@ at }

const_expr1 :
  | instr1 instr_list { let at = at () in fun c -> ($1 c @ $2 c) @@ at }


/* Functions */

func :
  | LPAR FUNC bind_var_opt func_fields RPAR
    { let at = at () in
      fun c -> let x = $3 c anon_func bind_func @@ at in fun () -> $4 c x at }

func_fields :
  | type_use func_fields_body
    { fun c x at ->
      let c' = enter_func c at in
      let y = inline_func_type_explicit c' ($1 c') (fst $2 c') at in
      [{(snd $2 c') with ftype = y} @@ at], [], [] }
  | func_fields_body  /* Sugar */
    { fun c x at ->
      let c' = enter_func c at in
      let y = inline_func_type c' (fst $1 c') at in
      [{(snd $1 c') with ftype = y} @@ at], [], [] }
  | inline_import type_use func_fields_import  /* Sugar */
    { fun c x at ->
      let y = inline_func_type_explicit c ($2 c) ($3 c) at in
      [],
      [{ module_name = fst $1; item_name = snd $1;
         idesc = FuncImport y @@ at } @@ at ], [] }
  | inline_import func_fields_import  /* Sugar */
    { fun c x at ->
      let y = inline_func_type c ($2 c) at in
      [],
      [{ module_name = fst $1; item_name = snd $1;
         idesc = FuncImport y @@ at } @@ at ], [] }
  | inline_export func_fields  /* Sugar */
    { fun c x at ->
      let fns, ims, exs = $2 c x at in fns, ims, $1 (FuncExport x) c :: exs }

func_fields_import :  /* Sugar */
  | func_fields_import_result { $1 }
  | LPAR PARAM val_type_list RPAR func_fields_import
    { fun c -> let FuncT (ts1, ts2) = $5 c in FuncT (snd $3 c @ ts1, ts2) }
  | LPAR PARAM bind_var val_type RPAR func_fields_import  /* Sugar */
    { fun c -> let FuncT (ts1, ts2) = $6 c in FuncT ($4 c :: ts1, ts2) }

func_fields_import_result :  /* Sugar */
  | /* empty */ { fun c -> FuncT ([], []) }
  | LPAR RESULT val_type_list RPAR func_fields_import_result
    { fun c -> let FuncT (ts1, ts2) = $5 c in FuncT (ts1, snd $3 c @ ts2) }

func_fields_body :
  | func_result_body { $1 }
  | LPAR PARAM val_type_list RPAR func_fields_body
    { let at3 = ati 3 in
      (fun c -> let FuncT (ts1, ts2) = fst $5 c in
        FuncT (snd $3 c @ ts1, ts2)),
      (fun c -> anon_locals c (fst $3) at3; snd $5 c) }
  | LPAR PARAM bind_var val_type RPAR func_fields_body  /* Sugar */
    { (fun c -> let FuncT (ts1, ts2) = fst $6 c in
        FuncT ($4 c :: ts1, ts2)),
      (fun c -> ignore (bind_local c $3); snd $6 c) }

func_result_body :
  | func_body { (fun c -> FuncT ([], [])), $1 }
  | LPAR RESULT val_type_list RPAR func_result_body
    { (fun c -> let FuncT (ts1, ts2) = fst $5 c in
        FuncT (ts1, snd $3 c @ ts2)),
      snd $5 }

func_body :
  | instr_list
    { let at = at () in
      fun c -> ignore (anon_label c at);
      {ftype = -1l @@ at; locals = []; body = $1 c} }
  | LPAR LOCAL local_type_list RPAR func_body
    { let at3 = ati 3 in
      fun c -> anon_locals c (fst $3) at3; let f = $5 c in
      {f with locals = snd $3 c @ f.locals} }
  | LPAR LOCAL bind_var local_type RPAR func_body  /* Sugar */
    { fun c -> ignore (bind_local c $3); let f = $6 c in
      {f with locals = $4 c :: f.locals} }

local_type :
  | val_type { let at = at () in fun c -> {ltype = $1 c} @@ at }

local_type_list :
  | /* empty */ { 0l, fun c -> [] }
  | local_type local_type_list { I32.add (fst $2) 1l, fun c -> $1 c :: snd $2 c }


/* Tables, Memories & Globals */

table_use :
  | LPAR TABLE var RPAR { fun c -> $3 c }

memory_use :
  | LPAR MEMORY var RPAR { fun c -> $3 c }

offset :
  | LPAR OFFSET const_expr RPAR { $3 }
  | expr { let at = at () in fun c -> $1 c @@ at }  /* Sugar */

elem_kind :
  | FUNC { (NoNull, FuncHT) }

elem_expr :
  | LPAR ITEM const_expr RPAR { $3 }
  | expr { let at = at () in fun c -> $1 c @@ at }  /* Sugar */

elem_expr_list :
  | /* empty */ { fun c -> [] }
  | elem_expr elem_expr_list { fun c -> $1 c :: $2 c }

elem_var_list :
  | var_list
    { let f = function {at; _} as x -> [ref_func x @@ at] @@ at in
      fun c lookup -> List.map f ($1 c lookup) }

elem_list :
  | elem_kind elem_var_list
    { fun c -> $1, $2 c func }
  | ref_type elem_expr_list
    { fun c -> $1 c, $2 c }


elem :
  | LPAR ELEM bind_var_opt elem_list RPAR
    { let at = at () in
      fun c -> ignore ($3 c anon_elem bind_elem);
      fun () -> let etype, einit = $4 c in
      { etype; einit; emode = Passive @@ at } @@ at }
  | LPAR ELEM bind_var_opt table_use offset elem_list RPAR
    { let at = at () in
      fun c -> ignore ($3 c anon_elem bind_elem);
      fun () -> let etype, einit = $6 c in
      { etype; einit;
        emode = Active {index = $4 c table; offset = $5 c} @@ at } @@ at }
  | LPAR ELEM bind_var_opt DECLARE elem_list RPAR
    { let at = at () in
      fun c -> ignore ($3 c anon_elem bind_elem);
      fun () -> let etype, einit = $5 c in
      { etype; einit; emode = Declarative @@ at } @@ at }
  | LPAR ELEM bind_var_opt offset elem_list RPAR  /* Sugar */
    { let at = at () in
      fun c -> ignore ($3 c anon_elem bind_elem);
      fun () -> let etype, einit = $5 c in
      { etype; einit;
        emode = Active {index = 0l @@ at; offset = $4 c} @@ at } @@ at }
  | LPAR ELEM bind_var_opt offset elem_var_list RPAR  /* Sugar */
    { let at = at () in
      fun c -> ignore ($3 c anon_elem bind_elem);
      fun () ->
      { etype = (NoNull, FuncHT); einit = $5 c func;
        emode = Active {index = 0l @@ at; offset = $4 c} @@ at } @@ at }

table :
  | LPAR TABLE bind_var_opt table_fields RPAR
    { let at = at () in
      fun c -> let x = $3 c anon_table bind_table @@ at in
      fun () -> $4 c x at }

table_fields :
  | table_type const_expr1
    { fun c x at -> [{ttype = $1 c; tinit = $2 c} @@ at], [], [], [] }
  | table_type  /* Sugar */
    { fun c x at -> let TableT (_, (_, ht)) as ttype = $1 c in
      [{ttype; tinit = [RefNull ht @@ at] @@ at} @@ at], [], [], [] }
  | inline_import table_type  /* Sugar */
    { fun c x at ->
      [], [],
      [{ module_name = fst $1; item_name = snd $1;
        idesc = TableImport ($2 c) @@ at } @@ at], [] }
  | inline_export table_fields  /* Sugar */
    { fun c x at -> let tabs, elems, ims, exs = $2 c x at in
      tabs, elems, ims, $1 (TableExport x) c :: exs }
  | ref_type LPAR ELEM elem_var_list RPAR  /* Sugar */
    { fun c x at ->
      let offset = [i32_const (0l @@ at) @@ at] @@ at in
      let einit = $4 c func in
      let size = Lib.List32.length einit in
      let emode = Active {index = x; offset} @@ at in
      let (_, ht) as etype = $1 c in
      let tinit = [RefNull ht @@ at] @@ at in
      [{ttype = TableT ({min = size; max = Some size}, etype); tinit} @@ at],
      [{etype; einit; emode} @@ at],
      [], [] }
  | ref_type LPAR ELEM elem_expr elem_expr_list RPAR  /* Sugar */
    { fun c x at ->
      let offset = [i32_const (0l @@ at) @@ at] @@ at in
      let einit = (fun c -> $4 c :: $5 c) c in
      let size = Lib.List32.length einit in
      let emode = Active {index = x; offset} @@ at in
      let (_, ht) as etype = $1 c in
      let tinit = [RefNull ht @@ at] @@ at in
      [{ttype = TableT ({min = size; max = Some size}, etype); tinit} @@ at],
      [{etype; einit; emode} @@ at],
      [], [] }

data :
  | LPAR DATA bind_var_opt string_list RPAR
    { let at = at () in
      fun c -> ignore ($3 c anon_data bind_data);
      fun () -> {dinit = $4; dmode = Passive @@ at} @@ at }
  | LPAR DATA bind_var_opt memory_use offset string_list RPAR
    { let at = at () in
      fun c -> ignore ($3 c anon_data bind_data);
      fun () ->
      {dinit = $6; dmode = Active {index = $4 c memory; offset = $5 c} @@ at} @@ at }
  | LPAR DATA bind_var_opt offset string_list RPAR  /* Sugar */
    { let at = at () in
      fun c -> ignore ($3 c anon_data bind_data);
      fun () ->
      {dinit = $5; dmode = Active {index = 0l @@ at; offset = $4 c} @@ at} @@ at }

memory :
  | LPAR MEMORY bind_var_opt memory_fields RPAR
    { let at = at () in
      fun c -> let x = $3 c anon_memory bind_memory @@ at in
      fun () -> $4 c x at }

memory_fields :
  | memory_type
    { fun c x at -> [{mtype = $1 c} @@ at], [], [], [] }
  | inline_import memory_type  /* Sugar */
    { fun c x at ->
      [], [],
      [{ module_name = fst $1; item_name = snd $1;
         idesc = MemoryImport ($2 c) @@ at } @@ at], [] }
  | inline_export memory_fields  /* Sugar */
    { fun c x at -> let mems, data, ims, exs = $2 c x at in
      mems, data, ims, $1 (MemoryExport x) c :: exs }
  | LPAR DATA string_list RPAR  /* Sugar */
    { fun c x at ->
      let offset = [i32_const (0l @@ at) @@ at] @@ at in
      let size = Int32.(div (add (of_int (String.length $3)) 65535l) 65536l) in
      [{mtype = MemoryT {min = size; max = Some size}} @@ at],
      [{dinit = $3; dmode = Active {index = x; offset} @@ at} @@ at],
      [], [] }

global :
  | LPAR GLOBAL bind_var_opt global_fields RPAR
    { let at = at () in
      fun c -> let x = $3 c anon_global bind_global @@ at in
      fun () -> $4 c x at }

global_fields :
  | global_type const_expr
    { fun c x at -> [{gtype = $1 c; ginit = $2 c} @@ at], [], [] }
  | inline_import global_type  /* Sugar */
    { fun c x at ->
      [],
      [{ module_name = fst $1; item_name = snd $1;
         idesc = GlobalImport ($2 c) @@ at } @@ at], [] }
  | inline_export global_fields  /* Sugar */
    { fun c x at -> let globs, ims, exs = $2 c x at in
      globs, ims, $1 (GlobalExport x) c :: exs }


/* Imports & Exports */

import_desc :
  | LPAR FUNC bind_var_opt type_use RPAR
    { fun c -> ignore ($3 c anon_func bind_func);
      fun () -> FuncImport ($4 c) }
  | LPAR FUNC bind_var_opt func_type RPAR  /* Sugar */
    { let at4 = ati 4 in
      fun c -> ignore ($3 c anon_func bind_func);
      fun () -> FuncImport (inline_func_type c ($4 c) at4) }
  | LPAR TABLE bind_var_opt table_type RPAR
    { fun c -> ignore ($3 c anon_table bind_table);
      fun () -> TableImport ($4 c) }
  | LPAR MEMORY bind_var_opt memory_type RPAR
    { fun c -> ignore ($3 c anon_memory bind_memory);
      fun () -> MemoryImport ($4 c) }
  | LPAR GLOBAL bind_var_opt global_type RPAR
    { fun c -> ignore ($3 c anon_global bind_global);
      fun () -> GlobalImport ($4 c) }

import :
  | LPAR IMPORT name name import_desc RPAR
    { let at = at () and at5 = ati 5 in
      fun c -> let df = $5 c in
      fun () -> {module_name = $3; item_name = $4; idesc = df () @@ at5} @@ at }

inline_import :
  | LPAR IMPORT name name RPAR { $3, $4 }

export_desc :
  | LPAR FUNC var RPAR { fun c -> FuncExport ($3 c func) }
  | LPAR TABLE var RPAR { fun c -> TableExport ($3 c table) }
  | LPAR MEMORY var RPAR { fun c -> MemoryExport ($3 c memory) }
  | LPAR GLOBAL var RPAR { fun c -> GlobalExport ($3 c global) }

export :
  | LPAR EXPORT name export_desc RPAR
    { let at = at () and at4 = ati 4 in
      fun c -> {name = $3; edesc = $4 c @@ at4} @@ at }

inline_export :
  | LPAR EXPORT name RPAR
    { let at = at () in fun d c -> {name = $3; edesc = d @@ at} @@ at }


/* Modules */

type_ :
  | def_type { let at = at () in fun c -> define_type c ($1 c @@ at) }

type_def :
  | LPAR TYPE type_ RPAR
    { let at = at () in
      fun c -> ignore (anon_type c at); fun () -> $3 c }
  | LPAR TYPE bind_var type_ RPAR  /* Sugar */
    { fun c -> ignore (bind_type c $3); fun () -> $4 c }

start :
  | LPAR START var RPAR
    { let at = at () in fun c -> {sfunc = $3 c func} @@ at }

module_fields :
  | /* empty */
    { fun (c : context) () () -> {empty_module with types = c.types.list} }
  | module_fields1 { $1 }

module_fields1 :
  | type_def module_fields
    { fun c -> let tf = $1 c in let mff = $2 c in
      fun () -> tf (); mff () }
  | global module_fields
    { fun c -> let gf = $1 c in let mff = $2 c in
      fun () -> let mf = mff () in
      fun () -> let globs, ims, exs = gf () in let m = mf () in
      if globs <> [] && m.imports <> [] then
        error (List.hd m.imports).at "import after global definition";
      { m with globals = globs @ m.globals;
        imports = ims @ m.imports; exports = exs @ m.exports } }
  | table module_fields
    { fun c -> let tf = $1 c in let mff = $2 c in
      fun () -> let mf = mff () in
      fun () -> let tabs, elems, ims, exs = tf () in let m = mf () in
      if tabs <> [] && m.imports <> [] then
        error (List.hd m.imports).at "import after table definition";
      { m with tables = tabs @ m.tables; elems = elems @ m.elems;
        imports = ims @ m.imports; exports = exs @ m.exports } }
  | memory module_fields
    { fun c -> let mmf = $1 c in let mff = $2 c in
      fun () -> let mf = mff () in
      fun () -> let mems, data, ims, exs = mmf () in let m = mf () in
      if mems <> [] && m.imports <> [] then
        error (List.hd m.imports).at "import after memory definition";
      { m with memories = mems @ m.memories; datas = data @ m.datas;
        imports = ims @ m.imports; exports = exs @ m.exports } }
  | func module_fields
    { fun c -> let ff = $1 c in let mff = $2 c in
      fun () -> let mf = mff () in
      fun () -> let funcs, ims, exs = ff () in let m = mf () in
      if funcs <> [] && m.imports <> [] then
        error (List.hd m.imports).at "import after function definition";
      { m with funcs = funcs @ m.funcs;
        imports = ims @ m.imports; exports = exs @ m.exports } }
  | elem module_fields
    { fun c -> let ef = $1 c in let mff = $2 c in
      fun () -> let mf = mff () in
      fun () -> let elems = ef () in let m = mf () in
      {m with elems = elems :: m.elems} }
  | data module_fields
    { fun c -> let df = $1 c in let mff = $2 c in
      fun () -> let mf = mff () in
      fun () -> let data = df () in let m = mf () in
      {m with datas = data :: m.datas} }
  | start module_fields
    { fun c -> let mff = $2 c in
      fun () -> let mf = mff () in
      fun () -> let m = mf () in
      let x = $1 c in
      match m.start with
      | Some _ -> error x.at "multiple start sections"
      | None -> {m with start = Some x} }
  | import module_fields
    { fun c -> let imf = $1 c in let mff = $2 c in
      fun () -> let mf = mff () in
      fun () -> let im = imf () in let m = mf () in
      {m with imports = im :: m.imports} }
  | export module_fields
    { fun c -> let mff = $2 c in
      fun () -> let mf = mff () in
      fun () -> let m = mf () in
      {m with exports = $1 c :: m.exports} }

module_var_opt :
  | /* empty */ { None }
  | VAR { Some ($1 @@ at ()) }  /* Sugar */

module_ :
  | LPAR MODULE module_var_opt module_fields RPAR
    { $3, Textual ($4 (empty_context ()) () () @@ at ()) @@ at () }

inline_module :  /* Sugar */
  | module_fields { Textual ($1 (empty_context ()) () () @@ at ()) @@ at () }

inline_module1 :  /* Sugar */
  | module_fields1 { Textual ($1 (empty_context ()) () () @@ at ()) @@ at () }


/* Scripts */

script_var_opt :
  | /* empty */ { None }
  | VAR { Some ($1 @@ at ()) }  /* Sugar */

script_module :
  | module_ { $1 }
  | LPAR MODULE module_var_opt BIN string_list RPAR
    { $3, Encoded ("binary:" ^ string_of_pos (at()).left, $5) @@ at() }
  | LPAR MODULE module_var_opt QUOTE string_list RPAR
    { $3, Quoted ("quote:" ^ string_of_pos (at()).left, $5) @@ at() }

action :
  | LPAR INVOKE module_var_opt name literal_list RPAR
    { Invoke ($3, $4, $5) @@ at () }
  | LPAR GET module_var_opt name RPAR
    { Get ($3, $4) @@ at() }

assertion :
  | LPAR ASSERT_MALFORMED script_module STRING RPAR
    { AssertMalformed (snd $3, $4) @@ at () }
  | LPAR ASSERT_INVALID script_module STRING RPAR
    { AssertInvalid (snd $3, $4) @@ at () }
  | LPAR ASSERT_UNLINKABLE script_module STRING RPAR
    { AssertUnlinkable (snd $3, $4) @@ at () }
  | LPAR ASSERT_TRAP script_module STRING RPAR
    { AssertUninstantiable (snd $3, $4) @@ at () }
  | LPAR ASSERT_RETURN action result_list RPAR { AssertReturn ($3, $4) @@ at () }
  | LPAR ASSERT_TRAP action STRING RPAR { AssertTrap ($3, $4) @@ at () }
  | LPAR ASSERT_EXHAUSTION action STRING RPAR { AssertExhaustion ($3, $4) @@ at () }

cmd :
  | action { Action $1 @@ at () }
  | assertion { Assertion $1 @@ at () }
  | script_module { Module (fst $1, snd $1) @@ at () }
  | LPAR REGISTER name module_var_opt RPAR { Register ($3, $4) @@ at () }
  | meta { Meta $1 @@ at () }

cmd_list :
  | /* empty */ { [] }
  | cmd cmd_list { $1 :: $2 }

meta :
  | LPAR SCRIPT script_var_opt cmd_list RPAR { Script ($3, $4) @@ at () }
  | LPAR INPUT script_var_opt STRING RPAR { Input ($3, $4) @@ at () }
  | LPAR OUTPUT script_var_opt STRING RPAR { Output ($3, Some $4) @@ at () }
  | LPAR OUTPUT script_var_opt RPAR { Output ($3, None) @@ at () }

literal_num :
  | LPAR CONST num RPAR { snd (num $2 $3) }

literal_vec :
  | LPAR VEC_CONST VEC_SHAPE num_list RPAR { snd (vec $2 $3 $4 (at ())) }

literal_ref :
  | LPAR REF_NULL heap_type RPAR
    { Value.NullRef (Types.dyn_heap_type [] ($3 (empty_context ()))) }
  | LPAR REF_EXTERN NAT RPAR { Script.ExternRef (nat32 $3 (ati 3)) }

literal :
  | literal_num { Value.Num $1 @@ at () }
  | literal_vec { Value.Vec $1 @@ at () }
  | literal_ref { Value.Ref $1 @@ at () }

literal_list :
  | /* empty */ { [] }
  | literal literal_list { $1 :: $2 }

numpat :
  | num { fun sh -> vec_lane_lit sh $1.it $1.at }
  | NAN { fun sh -> vec_lane_nan sh $1 (ati 3) }

numpat_list:
  | /* empty */ { [] }
  | numpat numpat_list { $1 :: $2 }

result :
  | literal_num { NumResult (NumPat ($1 @@ at())) @@ at () }
  | LPAR CONST NAN RPAR { NumResult (NanPat (nanop $2 ($3 @@ ati 3))) @@ at () }
  | literal_ref { RefResult (RefPat ($1 @@ at ())) @@ at () }
  | LPAR REF_FUNC RPAR { RefResult (RefTypePat FuncHT) @@ at () }
  | LPAR REF_EXTERN RPAR { RefResult (RefTypePat ExternHT) @@ at () }
  | LPAR REF_NULL RPAR { RefResult NullPat @@ at () }
  | LPAR VEC_CONST VEC_SHAPE numpat_list RPAR {
    if V128.num_lanes $3 <> List.length $4 then
      error (at ()) "wrong number of lane literals";
    VecResult (VecPat (Value.V128 ($3, List.map (fun lit -> lit $3) $4))) @@ at ()
  }

result_list :
  | /* empty */ { [] }
  | result result_list { $1 :: $2 }

script :
  | cmd_list EOF { $1 }
  | inline_module1 EOF { [Module (None, $1) @@ at ()] }  /* Sugar */

script1 :
  | cmd { [$1] }

module1 :
  | module_ EOF { $1 }
  | inline_module EOF { None, $1 }  /* Sugar */
%%<|MERGE_RESOLUTION|>--- conflicted
+++ resolved
@@ -231,14 +231,10 @@
 %token<V128.shape> VEC_SHAPE
 %token FUNCREF EXTERNREF REF EXTERN NULL MUT
 %token UNREACHABLE NOP DROP SELECT
-<<<<<<< HEAD
 %token BLOCK END IF THEN ELSE LOOP
 %token BR BR_IF BR_TABLE BR_ON_NULL BR_ON_NON_NULL
-%token CALL CALL_REF CALL_INDIRECT RETURN RETURN_CALL_REF
-=======
-%token BLOCK END IF THEN ELSE LOOP BR BR_IF BR_TABLE
-%token CALL CALL_INDIRECT RETURN RETURN_CALL RETURN_CALL_INDIRECT
->>>>>>> b908a3a2
+%token CALL CALL_REF CALL_INDIRECT
+%token RETURN RETURN_CALL RETURN_CALL_REF RETURN_CALL_INDIRECT
 %token LOCAL_GET LOCAL_SET LOCAL_TEE GLOBAL_GET GLOBAL_SET
 %token TABLE_GET TABLE_SET
 %token TABLE_SIZE TABLE_GROW TABLE_FILL TABLE_COPY TABLE_INIT ELEM_DROP
@@ -426,12 +422,9 @@
   | BR_ON_NON_NULL var { fun c -> br_on_non_null ($2 c label) }
   | RETURN { fun c -> return }
   | CALL var { fun c -> call ($2 c func) }
-<<<<<<< HEAD
   | CALL_REF var { fun c -> call_ref ($2 c type_) }
+  | RETURN_CALL var { fun c -> return_call ($2 c func) }
   | RETURN_CALL_REF var { fun c -> return_call_ref ($2 c type_) }
-=======
-  | RETURN_CALL var { fun c -> return_call ($2 c func) }
->>>>>>> b908a3a2
   | LOCAL_GET var { fun c -> local_get ($2 c local) }
   | LOCAL_SET var { fun c -> local_set ($2 c local) }
   | LOCAL_TEE var { fun c -> local_tee ($2 c local) }
